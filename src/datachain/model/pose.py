from pydantic import Field

from datachain.lib.data_model import DataModel


class Pose(DataModel):
    """
    A data model for representing pose keypoints.

    Attributes:
        x (list[int]): The x-coordinates of the keypoints.
        y (list[int]): The y-coordinates of the keypoints.

    The keypoints are represented as lists of x and y coordinates, where each index
    corresponds to a specific body part.
    """

<<<<<<< HEAD
    x: list[int] = Field(default_factory=list)
    y: list[int] = Field(default_factory=list)
=======
    x: list[int] = Field(default=[])
    y: list[int] = Field(default=[])
>>>>>>> 36710393

    @staticmethod
    def from_list(points: list[list[float]]) -> "Pose":
        assert len(points) == 2, "Pose must be a list of 2 lists: x and y coordinates."
        points_x, points_y = points
        assert (
            len(points_x) == len(points_y) == 17
        ), "Pose x and y coordinates must have the same length of 17."
        assert all(
            isinstance(value, (int, float)) for value in [*points_x, *points_y]
        ), "Pose coordinates must be floats or integers."
        return Pose(
            x=[round(coord) for coord in points_x],
            y=[round(coord) for coord in points_y],
        )

    @staticmethod
    def from_dict(points: dict[str, list[float]]) -> "Pose":
        assert isinstance(points, dict) and set(points) == {
            "x",
            "y",
        }, "Pose must be a dict with keys 'x' and 'y'."
        return Pose.from_list([points["x"], points["y"]])


class Pose3D(DataModel):
    """
    A data model for representing 3D pose keypoints.

    Attributes:
        x (list[int]): The x-coordinates of the keypoints.
        y (list[int]): The y-coordinates of the keypoints.
        visible (list[float]): The visibility of the keypoints.

    The keypoints are represented as lists of x, y, and visibility values,
    where each index corresponds to a specific body part.
    """

<<<<<<< HEAD
    x: list[int] = Field(default_factory=list)
    y: list[int] = Field(default_factory=list)
    visible: list[float] = Field(default_factory=list)
=======
    x: list[int] = Field(default=[])
    y: list[int] = Field(default=[])
    visible: list[float] = Field(default=[])
>>>>>>> 36710393

    @staticmethod
    def from_list(points: list[list[float]]) -> "Pose3D":
        assert (
            len(points) == 3
        ), "Pose3D must be a list of 3 lists: x, y coordinates and visible."
        points_x, points_y, points_v = points
        assert (
            len(points_x) == len(points_y) == len(points_v) == 17
        ), "Pose3D x, y coordinates and visible must have the same length of 17."
        assert all(
            isinstance(value, (int, float))
            for value in [*points_x, *points_y, *points_v]
        ), "Pose3D coordinates must be floats or integers."
        return Pose3D(
            x=[round(coord) for coord in points_x],
            y=[round(coord) for coord in points_y],
            visible=points_v,
        )

    @staticmethod
    def from_dict(points: dict[str, list[float]]) -> "Pose3D":
        assert isinstance(points, dict) and set(points) == {
            "x",
            "y",
            "visible",
        }, "Pose3D must be a dict with keys 'x', 'y' and 'visible'."
        return Pose3D.from_list([points["x"], points["y"], points["visible"]])<|MERGE_RESOLUTION|>--- conflicted
+++ resolved
@@ -15,13 +15,8 @@
     corresponds to a specific body part.
     """
 
-<<<<<<< HEAD
-    x: list[int] = Field(default_factory=list)
-    y: list[int] = Field(default_factory=list)
-=======
     x: list[int] = Field(default=[])
     y: list[int] = Field(default=[])
->>>>>>> 36710393
 
     @staticmethod
     def from_list(points: list[list[float]]) -> "Pose":
@@ -60,15 +55,9 @@
     where each index corresponds to a specific body part.
     """
 
-<<<<<<< HEAD
-    x: list[int] = Field(default_factory=list)
-    y: list[int] = Field(default_factory=list)
-    visible: list[float] = Field(default_factory=list)
-=======
     x: list[int] = Field(default=[])
     y: list[int] = Field(default=[])
     visible: list[float] = Field(default=[])
->>>>>>> 36710393
 
     @staticmethod
     def from_list(points: list[list[float]]) -> "Pose3D":
