import copy
import json
import logging
import os
from abc import ABC, abstractmethod
from collections.abc import Iterator
from datetime import datetime, timezone
from functools import cached_property, reduce
from itertools import groupby
from typing import TYPE_CHECKING, Any, Optional
from uuid import uuid4

from sqlalchemy import (
    JSON,
    BigInteger,
    Column,
    DateTime,
    ForeignKey,
    Integer,
    Table,
    Text,
    UniqueConstraint,
    select,
)

from datachain.data_storage import JobQueryType, JobStatus
from datachain.data_storage.serializer import Serializable
from datachain.dataset import (
    DatasetDependency,
    DatasetListRecord,
    DatasetListVersion,
    DatasetRecord,
    DatasetStatus,
    DatasetVersion,
    StorageURI,
)
from datachain.error import (
    DatasetNotFoundError,
    TableMissingError,
)
from datachain.job import Job
from datachain.utils import JSONSerialize

if TYPE_CHECKING:
    from sqlalchemy import Delete, Insert, Select, Update
    from sqlalchemy.schema import SchemaItem

    from datachain.data_storage import schema
    from datachain.data_storage.db_engine import DatabaseEngine

logger = logging.getLogger("datachain")


class AbstractMetastore(ABC, Serializable):
    """
    Abstract Metastore class.
    This manages the storing, searching, and retrieval of indexed metadata.
    """

    uri: StorageURI

    schema: "schema.Schema"
    dataset_class: type[DatasetRecord] = DatasetRecord
    dataset_list_class: type[DatasetListRecord] = DatasetListRecord
    dataset_list_version_class: type[DatasetListVersion] = DatasetListVersion
    dependency_class: type[DatasetDependency] = DatasetDependency
    job_class: type[Job] = Job

    def __init__(
        self,
        uri: Optional[StorageURI] = None,
    ):
        self.uri = uri or StorageURI("")

    def __enter__(self) -> "AbstractMetastore":
        """Returns self upon entering context manager."""
        return self

    def __exit__(self, exc_type, exc_value, traceback) -> None:
        """Default behavior is to do nothing, as connections may be shared."""

    @abstractmethod
    def clone(
        self,
        uri: Optional[StorageURI] = None,
        use_new_connection: bool = False,
    ) -> "AbstractMetastore":
        """Clones AbstractMetastore implementation for some Storage input.
        Setting use_new_connection will always use a new database connection.
        New connections should only be used if needed due to errors with
        closed connections."""

    def close(self) -> None:
        """Closes any active database or HTTP connections."""

    def close_on_exit(self) -> None:
        """Closes any active database or HTTP connections, called on Session exit or
        for test cleanup only, as some Metastore implementations may handle this
        differently."""
        self.close()

    def cleanup_tables(self, temp_table_names: list[str]) -> None:
        """Cleanup temp tables."""

    def cleanup_for_tests(self) -> None:
        """Cleanup for tests."""

    #
    # Datasets
    #

    @abstractmethod
    def create_dataset(
        self,
        name: str,
        status: int = DatasetStatus.CREATED,
        sources: Optional[list[str]] = None,
        feature_schema: Optional[dict] = None,
        query_script: str = "",
        schema: Optional[dict[str, Any]] = None,
        ignore_if_exists: bool = False,
        description: Optional[str] = None,
        attrs: Optional[list[str]] = None,
    ) -> DatasetRecord:
        """Creates new dataset."""

    @abstractmethod
    def create_dataset_version(  # noqa: PLR0913
        self,
        dataset: DatasetRecord,
        version: str,
        status: int,
        sources: str = "",
        feature_schema: Optional[dict] = None,
        query_script: str = "",
        error_message: str = "",
        error_stack: str = "",
        script_output: str = "",
        created_at: Optional[datetime] = None,
        finished_at: Optional[datetime] = None,
        schema: Optional[dict[str, Any]] = None,
        ignore_if_exists: bool = False,
        num_objects: Optional[int] = None,
        size: Optional[int] = None,
        preview: Optional[list[dict]] = None,
        job_id: Optional[str] = None,
        uuid: Optional[str] = None,
    ) -> DatasetRecord:
        """Creates new dataset version."""

    @abstractmethod
    def remove_dataset(self, dataset: DatasetRecord) -> None:
        """Removes dataset."""

    @abstractmethod
    def update_dataset(self, dataset: DatasetRecord, **kwargs) -> DatasetRecord:
        """Updates dataset fields."""

    @abstractmethod
    def update_dataset_version(
        self, dataset: DatasetRecord, version: str, **kwargs
    ) -> DatasetVersion:
        """Updates dataset version fields."""

    @abstractmethod
    def remove_dataset_version(
        self, dataset: DatasetRecord, version: str
    ) -> DatasetRecord:
        """
        Deletes one single dataset version.
        If it was last version, it removes dataset completely.
        """

    @abstractmethod
    def list_datasets(self) -> Iterator[DatasetListRecord]:
        """Lists all datasets."""

    @abstractmethod
    def list_datasets_by_prefix(self, prefix: str) -> Iterator["DatasetListRecord"]:
        """Lists all datasets which names start with prefix."""

    @abstractmethod
    def get_dataset(self, name: str) -> DatasetRecord:
        """Gets a single dataset by name."""

    @abstractmethod
    def update_dataset_status(
        self,
        dataset: DatasetRecord,
        status: int,
        version: Optional[str] = None,
        error_message="",
        error_stack="",
        script_output="",
    ) -> DatasetRecord:
        """Updates dataset status and appropriate fields related to status."""

    #
    # Dataset dependencies
    #
    @abstractmethod
    def add_dataset_dependency(
        self,
        source_dataset_name: str,
        source_dataset_version: str,
        dataset_name: str,
        dataset_version: str,
    ) -> None:
        """Adds dataset dependency to dataset."""

    @abstractmethod
    def update_dataset_dependency_source(
        self,
        source_dataset: DatasetRecord,
        source_dataset_version: str,
        new_source_dataset: Optional[DatasetRecord] = None,
        new_source_dataset_version: Optional[str] = None,
    ) -> None:
        """Updates dataset dependency source."""

    @abstractmethod
    def get_direct_dataset_dependencies(
        self, dataset: DatasetRecord, version: str
    ) -> list[Optional[DatasetDependency]]:
        """Gets direct dataset dependencies."""

    @abstractmethod
    def remove_dataset_dependencies(
        self, dataset: DatasetRecord, version: Optional[str] = None
    ) -> None:
        """
        When we remove dataset, we need to clean up it's dependencies as well.
        """

    @abstractmethod
    def remove_dataset_dependants(
        self, dataset: DatasetRecord, version: Optional[str] = None
    ) -> None:
        """
        When we remove dataset, we need to clear its references in other dataset
        dependencies.
        """

    #
    # Jobs
    #

    def list_jobs_by_ids(self, ids: list[str], conn=None) -> Iterator["Job"]:
        raise NotImplementedError

    @abstractmethod
    def create_job(
        self,
        name: str,
        query: str,
        query_type: JobQueryType = JobQueryType.PYTHON,
        status: JobStatus = JobStatus.CREATED,
        workers: int = 1,
        python_version: Optional[str] = None,
        params: Optional[dict[str, str]] = None,
    ) -> str:
        """
        Creates a new job.
        Returns the job id.
        """

    @abstractmethod
    def get_job(self, job_id: str) -> Optional[Job]:
        """Returns the job with the given ID."""

    @abstractmethod
    def update_job(
        self,
        job_id: str,
        status: Optional[JobStatus] = None,
        exit_code: Optional[int] = None,
        error_message: Optional[str] = None,
        error_stack: Optional[str] = None,
        finished_at: Optional[datetime] = None,
        metrics: Optional[dict[str, Any]] = None,
    ) -> Optional["Job"]:
        """Updates job fields."""

    @abstractmethod
    def set_job_status(
        self,
        job_id: str,
        status: JobStatus,
        error_message: Optional[str] = None,
        error_stack: Optional[str] = None,
    ) -> None:
        """Set the status of the given job."""

    @abstractmethod
<<<<<<< HEAD
    def get_job_dataset_versions(self, job_id: str) -> list[tuple[str, str]]:
        """Returns dataset names and versions for the job."""
        raise NotImplementedError
=======
    def get_job_status(self, job_id: str) -> Optional[JobStatus]:
        """Returns the status of the given job."""
>>>>>>> 3d48a915


class AbstractDBMetastore(AbstractMetastore):
    """
    Abstract Database Metastore class, to be implemented
    by any Database Adapters for a specific database system.
    This manages the storing, searching, and retrieval of indexed metadata,
    and has shared logic for all database systems currently in use.
    """

    DATASET_TABLE = "datasets"
    DATASET_VERSION_TABLE = "datasets_versions"
    DATASET_DEPENDENCY_TABLE = "datasets_dependencies"
    JOBS_TABLE = "jobs"

    db: "DatabaseEngine"

    def __init__(self, uri: Optional[StorageURI] = None):
        uri = uri or StorageURI("")
        super().__init__(uri)

    def close(self) -> None:
        """Closes any active database connections."""
        self.db.close()

    def cleanup_tables(self, temp_table_names: list[str]) -> None:
        """Cleanup temp tables."""

    @classmethod
    def _datasets_columns(cls) -> list["SchemaItem"]:
        """Datasets table columns."""
        return [
            Column("id", Integer, primary_key=True),
            Column("name", Text, nullable=False),
            Column("description", Text),
            Column("attrs", JSON, nullable=True),
            Column("status", Integer, nullable=False),
            Column("feature_schema", JSON, nullable=True),
            Column("created_at", DateTime(timezone=True)),
            Column("finished_at", DateTime(timezone=True)),
            Column("error_message", Text, nullable=False, default=""),
            Column("error_stack", Text, nullable=False, default=""),
            Column("script_output", Text, nullable=False, default=""),
            Column("sources", Text, nullable=False, default=""),
            Column("query_script", Text, nullable=False, default=""),
            Column("schema", JSON, nullable=True),
        ]

    @cached_property
    def _dataset_fields(self) -> list[str]:
        return [
            c.name  # type: ignore [attr-defined]
            for c in self._datasets_columns()
            if c.name  # type: ignore [attr-defined]
        ]

    @cached_property
    def _dataset_list_fields(self) -> list[str]:
        return [
            c.name  # type: ignore [attr-defined]
            for c in self._datasets_columns()
            if c.name in self.dataset_list_class.__dataclass_fields__  # type: ignore [attr-defined]
        ]

    @classmethod
    def _datasets_versions_columns(cls) -> list["SchemaItem"]:
        """Datasets versions table columns."""
        return [
            Column("id", Integer, primary_key=True),
            Column("uuid", Text, nullable=False, default=uuid4()),
            Column(
                "dataset_id",
                Integer,
                ForeignKey(f"{cls.DATASET_TABLE}.id", ondelete="CASCADE"),
                nullable=False,
            ),
            Column("version", Text, nullable=False, default="1.0.0"),
            Column(
                "status",
                Integer,
                nullable=False,
            ),
            Column("feature_schema", JSON, nullable=True),
            Column("created_at", DateTime(timezone=True)),
            Column("finished_at", DateTime(timezone=True)),
            Column("error_message", Text, nullable=False, default=""),
            Column("error_stack", Text, nullable=False, default=""),
            Column("script_output", Text, nullable=False, default=""),
            Column("num_objects", BigInteger, nullable=True),
            Column("size", BigInteger, nullable=True),
            Column("preview", JSON, nullable=True),
            Column("sources", Text, nullable=False, default=""),
            Column("query_script", Text, nullable=False, default=""),
            Column("schema", JSON, nullable=True),
            Column("job_id", Text, nullable=True),
            UniqueConstraint("dataset_id", "version"),
        ]

    @cached_property
    def _dataset_version_fields(self) -> list[str]:
        return [
            c.name  # type: ignore [attr-defined]
            for c in self._datasets_versions_columns()
            if c.name  # type: ignore [attr-defined]
        ]

    @cached_property
    def _dataset_list_version_fields(self) -> list[str]:
        return [
            c.name  # type: ignore [attr-defined]
            for c in self._datasets_versions_columns()
            if c.name  # type: ignore [attr-defined]
            in self.dataset_list_version_class.__dataclass_fields__
        ]

    @classmethod
    def _datasets_dependencies_columns(cls) -> list["SchemaItem"]:
        """Datasets dependencies table columns."""
        return [
            Column("id", Integer, primary_key=True),
            # TODO remove when https://github.com/iterative/dvcx/issues/959 is done
            Column(
                "source_dataset_id",
                Integer,
                ForeignKey(f"{cls.DATASET_TABLE}.id"),
                nullable=False,
            ),
            Column(
                "source_dataset_version_id",
                Integer,
                ForeignKey(f"{cls.DATASET_VERSION_TABLE}.id"),
                nullable=True,
            ),
            # TODO remove when https://github.com/iterative/dvcx/issues/959 is done
            Column(
                "dataset_id",
                Integer,
                ForeignKey(f"{cls.DATASET_TABLE}.id"),
                nullable=True,
            ),
            Column(
                "dataset_version_id",
                Integer,
                ForeignKey(f"{cls.DATASET_VERSION_TABLE}.id"),
                nullable=True,
            ),
        ]

    #
    # Query Tables
    #
    @cached_property
    def _datasets(self) -> Table:
        return Table(self.DATASET_TABLE, self.db.metadata, *self._datasets_columns())

    @cached_property
    def _datasets_versions(self) -> Table:
        return Table(
            self.DATASET_VERSION_TABLE,
            self.db.metadata,
            *self._datasets_versions_columns(),
        )

    @cached_property
    def _datasets_dependencies(self) -> Table:
        return Table(
            self.DATASET_DEPENDENCY_TABLE,
            self.db.metadata,
            *self._datasets_dependencies_columns(),
        )

    #
    # Query Starters (These can be overridden by subclasses)
    #
    @abstractmethod
    def _datasets_insert(self) -> "Insert": ...

    def _datasets_select(self, *columns) -> "Select":
        if not columns:
            return self._datasets.select()
        return select(*columns)

    def _datasets_update(self) -> "Update":
        return self._datasets.update()

    def _datasets_delete(self) -> "Delete":
        return self._datasets.delete()

    @abstractmethod
    def _datasets_versions_insert(self) -> "Insert": ...

    def _datasets_versions_select(self, *columns) -> "Select":
        if not columns:
            return self._datasets_versions.select()
        return select(*columns)

    def _datasets_versions_update(self) -> "Update":
        return self._datasets_versions.update()

    def _datasets_versions_delete(self) -> "Delete":
        return self._datasets_versions.delete()

    @abstractmethod
    def _datasets_dependencies_insert(self) -> "Insert": ...

    def _datasets_dependencies_select(self, *columns) -> "Select":
        if not columns:
            return self._datasets_dependencies.select()
        return select(*columns)

    def _datasets_dependencies_update(self) -> "Update":
        return self._datasets_dependencies.update()

    def _datasets_dependencies_delete(self) -> "Delete":
        return self._datasets_dependencies.delete()

    #
    # Datasets
    #

    def create_dataset(
        self,
        name: str,
        status: int = DatasetStatus.CREATED,
        sources: Optional[list[str]] = None,
        feature_schema: Optional[dict] = None,
        query_script: str = "",
        schema: Optional[dict[str, Any]] = None,
        ignore_if_exists: bool = False,
        description: Optional[str] = None,
        attrs: Optional[list[str]] = None,
        **kwargs,  # TODO registered = True / False
    ) -> DatasetRecord:
        """Creates new dataset."""
        # TODO abstract this method and add registered = True based on kwargs
        query = self._datasets_insert().values(
            name=name,
            status=status,
            feature_schema=json.dumps(feature_schema or {}),
            created_at=datetime.now(timezone.utc),
            error_message="",
            error_stack="",
            script_output="",
            sources="\n".join(sources) if sources else "",
            query_script=query_script,
            schema=json.dumps(schema or {}),
            description=description,
            attrs=json.dumps(attrs or []),
        )
        if ignore_if_exists and hasattr(query, "on_conflict_do_nothing"):
            # SQLite and PostgreSQL both support 'on_conflict_do_nothing',
            # but generic SQL does not
            query = query.on_conflict_do_nothing(index_elements=["name"])
        self.db.execute(query)

        return self.get_dataset(name)

    def create_dataset_version(  # noqa: PLR0913
        self,
        dataset: DatasetRecord,
        version: str,
        status: int,
        sources: str = "",
        feature_schema: Optional[dict] = None,
        query_script: str = "",
        error_message: str = "",
        error_stack: str = "",
        script_output: str = "",
        created_at: Optional[datetime] = None,
        finished_at: Optional[datetime] = None,
        schema: Optional[dict[str, Any]] = None,
        ignore_if_exists: bool = False,
        num_objects: Optional[int] = None,
        size: Optional[int] = None,
        preview: Optional[list[dict]] = None,
        job_id: Optional[str] = None,
        uuid: Optional[str] = None,
        conn=None,
    ) -> DatasetRecord:
        """Creates new dataset version."""
        if status in [DatasetStatus.COMPLETE, DatasetStatus.FAILED]:
            finished_at = finished_at or datetime.now(timezone.utc)
        else:
            finished_at = None

        query = self._datasets_versions_insert().values(
            dataset_id=dataset.id,
            uuid=uuid or str(uuid4()),
            version=version,
            status=status,
            feature_schema=json.dumps(feature_schema or {}),
            created_at=created_at or datetime.now(timezone.utc),
            finished_at=finished_at,
            error_message=error_message,
            error_stack=error_stack,
            script_output=script_output,
            sources=sources,
            query_script=query_script,
            schema=json.dumps(schema or {}),
            num_objects=num_objects,
            size=size,
            preview=json.dumps(preview or []),
            job_id=job_id or os.getenv("DATACHAIN_JOB_ID"),
        )
        if ignore_if_exists and hasattr(query, "on_conflict_do_nothing"):
            # SQLite and PostgreSQL both support 'on_conflict_do_nothing',
            # but generic SQL does not
            query = query.on_conflict_do_nothing(
                index_elements=["dataset_id", "version"]
            )
        self.db.execute(query, conn=conn)

        return self.get_dataset(dataset.name, conn=conn)

    def remove_dataset(self, dataset: DatasetRecord) -> None:
        """Removes dataset."""
        d = self._datasets
        with self.db.transaction():
            self.remove_dataset_dependencies(dataset)
            self.remove_dataset_dependants(dataset)
            self.db.execute(self._datasets_delete().where(d.c.id == dataset.id))

    def update_dataset(
        self, dataset: DatasetRecord, conn=None, **kwargs
    ) -> DatasetRecord:
        """Updates dataset fields."""
        values = {}
        dataset_values = {}
        for field, value in kwargs.items():
            if field in self._dataset_fields[1:]:
                if field in ["attrs", "schema"]:
                    values[field] = json.dumps(value) if value else None
                else:
                    values[field] = value
                if field == "schema":
                    dataset_values[field] = DatasetRecord.parse_schema(value)
                else:
                    dataset_values[field] = value

        if not values:
            # Nothing to update
            return dataset

        d = self._datasets
        self.db.execute(
            self._datasets_update().where(d.c.name == dataset.name).values(values),
            conn=conn,
        )  # type: ignore [attr-defined]

        result_ds = copy.deepcopy(dataset)
        result_ds.update(**dataset_values)
        return result_ds

    def update_dataset_version(
        self, dataset: DatasetRecord, version: str, conn=None, **kwargs
    ) -> DatasetVersion:
        """Updates dataset fields."""
        dataset_version = dataset.get_version(version)

        values = {}
        version_values: dict = {}
        for field, value in kwargs.items():
            if field in self._dataset_version_fields[1:]:
                if field == "schema":
                    values[field] = json.dumps(value) if value else None
                    version_values[field] = DatasetRecord.parse_schema(value)
                elif field == "feature_schema":
                    values[field] = json.dumps(value) if value else None
                    version_values[field] = value
                elif field == "preview" and isinstance(value, list):
                    values[field] = json.dumps(value, cls=JSONSerialize)
                    version_values[field] = value
                else:
                    values[field] = value
                    version_values[field] = value

        if values:
            dv = self._datasets_versions
            self.db.execute(
                self._datasets_versions_update()
                .where(dv.c.dataset_id == dataset.id and dv.c.version == version)
                .values(values),
                conn=conn,
            )  # type: ignore [attr-defined]
            dataset_version.update(**version_values)

        return dataset_version

    def _parse_dataset(self, rows) -> Optional[DatasetRecord]:
        versions = [self.dataset_class.parse(*r) for r in rows]
        if not versions:
            return None
        return reduce(lambda ds, version: ds.merge_versions(version), versions)

    def _parse_list_dataset(self, rows) -> Optional[DatasetListRecord]:
        versions = [self.dataset_list_class.parse(*r) for r in rows]
        if not versions:
            return None
        return reduce(lambda ds, version: ds.merge_versions(version), versions)

    def _parse_dataset_list(self, rows) -> Iterator["DatasetListRecord"]:
        # grouping rows by dataset id
        for _, g in groupby(rows, lambda r: r[0]):
            dataset = self._parse_list_dataset(list(g))
            if dataset:
                yield dataset

    def _get_dataset_query(
        self,
        dataset_fields: list[str],
        dataset_version_fields: list[str],
        isouter: bool = True,
    ) -> "Select":
        if not (
            self.db.has_table(self._datasets.name)
            and self.db.has_table(self._datasets_versions.name)
        ):
            raise TableMissingError

        d = self._datasets
        dv = self._datasets_versions

        query = self._datasets_select(
            *(getattr(d.c, f) for f in dataset_fields),
            *(getattr(dv.c, f) for f in dataset_version_fields),
        )
        j = d.join(dv, d.c.id == dv.c.dataset_id, isouter=isouter)
        return query.select_from(j)

    def _base_dataset_query(self) -> "Select":
        return self._get_dataset_query(
            self._dataset_fields, self._dataset_version_fields
        )

    def _base_list_datasets_query(self) -> "Select":
        return self._get_dataset_query(
            self._dataset_list_fields, self._dataset_list_version_fields, isouter=False
        )

    def list_datasets(self) -> Iterator["DatasetListRecord"]:
        """Lists all datasets."""
        query = self._base_list_datasets_query().order_by(
            self._datasets.c.name, self._datasets_versions.c.version
        )
        yield from self._parse_dataset_list(self.db.execute(query))

    def list_datasets_by_prefix(
        self, prefix: str, conn=None
    ) -> Iterator["DatasetListRecord"]:
        query = self._base_list_datasets_query()
        query = query.where(self._datasets.c.name.startswith(prefix))
        yield from self._parse_dataset_list(self.db.execute(query))

    def get_dataset(self, name: str, conn=None) -> DatasetRecord:
        """Gets a single dataset by name"""
        d = self._datasets
        query = self._base_dataset_query()
        query = query.where(d.c.name == name)  # type: ignore [attr-defined]
        ds = self._parse_dataset(self.db.execute(query, conn=conn))
        if not ds:
            raise DatasetNotFoundError(f"Dataset {name} not found.")
        return ds

    def remove_dataset_version(
        self, dataset: DatasetRecord, version: str
    ) -> DatasetRecord:
        """
        Deletes one single dataset version.
        If it was last version, it removes dataset completely
        """
        if not dataset.has_version(version):
            raise DatasetNotFoundError(
                f"Dataset {dataset.name} version {version} not found."
            )

        self.remove_dataset_dependencies(dataset, version)
        self.remove_dataset_dependants(dataset, version)

        d = self._datasets
        dv = self._datasets_versions
        self.db.execute(
            self._datasets_versions_delete().where(
                (dv.c.dataset_id == dataset.id) & (dv.c.version == version)
            )
        )

        if dataset.versions and len(dataset.versions) == 1:
            # had only one version, fully deleting dataset
            self.db.execute(self._datasets_delete().where(d.c.id == dataset.id))

        dataset.remove_version(version)
        return dataset

    def update_dataset_status(
        self,
        dataset: DatasetRecord,
        status: int,
        version: Optional[str] = None,
        error_message="",
        error_stack="",
        script_output="",
        conn=None,
    ) -> DatasetRecord:
        """
        Updates dataset status and appropriate fields related to status
        It also updates version if specified.
        """
        update_data: dict[str, Any] = {"status": status}
        if status in [DatasetStatus.COMPLETE, DatasetStatus.FAILED]:
            # if in final state, updating finished_at datetime
            update_data["finished_at"] = datetime.now(timezone.utc)
            if script_output:
                update_data["script_output"] = script_output

        if status == DatasetStatus.FAILED:
            update_data["error_message"] = error_message
            update_data["error_stack"] = error_stack

        self.update_dataset(dataset, conn=conn, **update_data)

        if version:
            self.update_dataset_version(dataset, version, conn=conn, **update_data)

        return dataset

    #
    # Dataset dependencies
    #
    def add_dataset_dependency(
        self,
        source_dataset_name: str,
        source_dataset_version: str,
        dataset_name: str,
        dataset_version: str,
    ) -> None:
        """Adds dataset dependency to dataset."""
        source_dataset = self.get_dataset(source_dataset_name)
        dataset = self.get_dataset(dataset_name)

        self.db.execute(
            self._datasets_dependencies_insert().values(
                source_dataset_id=source_dataset.id,
                source_dataset_version_id=(
                    source_dataset.get_version(source_dataset_version).id
                ),
                dataset_id=dataset.id,
                dataset_version_id=dataset.get_version(dataset_version).id,
            )
        )

    def update_dataset_dependency_source(
        self,
        source_dataset: DatasetRecord,
        source_dataset_version: str,
        new_source_dataset: Optional[DatasetRecord] = None,
        new_source_dataset_version: Optional[str] = None,
    ) -> None:
        dd = self._datasets_dependencies

        if not new_source_dataset:
            new_source_dataset = source_dataset

        q = self._datasets_dependencies_update().where(
            dd.c.source_dataset_id == source_dataset.id
        )
        q = q.where(
            dd.c.source_dataset_version_id
            == source_dataset.get_version(source_dataset_version).id
        )

        data = {"source_dataset_id": new_source_dataset.id}
        if new_source_dataset_version:
            data["source_dataset_version_id"] = new_source_dataset.get_version(
                new_source_dataset_version
            ).id

        q = q.values(**data)
        self.db.execute(q)

    @abstractmethod
    def _dataset_dependencies_select_columns(self) -> list["SchemaItem"]:
        """
        Returns a list of columns to select in a query for fetching dataset dependencies
        """

    def get_direct_dataset_dependencies(
        self, dataset: DatasetRecord, version: str
    ) -> list[Optional[DatasetDependency]]:
        d = self._datasets
        dd = self._datasets_dependencies
        dv = self._datasets_versions

        dataset_version = dataset.get_version(version)

        select_cols = self._dataset_dependencies_select_columns()

        query = (
            self._datasets_dependencies_select(*select_cols)
            .select_from(
                dd.join(d, dd.c.dataset_id == d.c.id, isouter=True).join(
                    dv, dd.c.dataset_version_id == dv.c.id, isouter=True
                )
            )
            .where(
                (dd.c.source_dataset_id == dataset.id)
                & (dd.c.source_dataset_version_id == dataset_version.id)
            )
        )
        if version:
            dataset_version = dataset.get_version(version)
            query = query.where(dd.c.source_dataset_version_id == dataset_version.id)

        return [self.dependency_class.parse(*r) for r in self.db.execute(query)]

    def remove_dataset_dependencies(
        self, dataset: DatasetRecord, version: Optional[str] = None
    ) -> None:
        """
        When we remove dataset, we need to clean up it's dependencies as well
        """
        dd = self._datasets_dependencies

        q = self._datasets_dependencies_delete().where(
            dd.c.source_dataset_id == dataset.id
        )

        if version:
            q = q.where(
                dd.c.source_dataset_version_id == dataset.get_version(version).id
            )

        self.db.execute(q)

    def remove_dataset_dependants(
        self, dataset: DatasetRecord, version: Optional[str] = None
    ) -> None:
        """
        When we remove dataset, we need to clear its references in other dataset
        dependencies
        """
        dd = self._datasets_dependencies

        q = self._datasets_dependencies_update().where(dd.c.dataset_id == dataset.id)
        if version:
            q = q.where(dd.c.dataset_version_id == dataset.get_version(version).id)

        q = q.values(dataset_id=None, dataset_version_id=None)

        self.db.execute(q)

    #
    # Jobs
    #

    @staticmethod
    def _jobs_columns() -> "list[SchemaItem]":
        return [
            Column(
                "id",
                Text,
                default=uuid4,
                primary_key=True,
                nullable=False,
            ),
            Column("name", Text, nullable=False, default=""),
            Column("status", Integer, nullable=False, default=JobStatus.CREATED),
            # When this Job was created
            Column("created_at", DateTime(timezone=True), nullable=False),
            # When this Job finished (or failed)
            Column("finished_at", DateTime(timezone=True), nullable=True),
            # This is the workers value from query settings, and determines both
            # the default and maximum number of workers for distributed UDFs.
            Column("query", Text, nullable=False, default=""),
            Column(
                "query_type",
                Integer,
                nullable=False,
                default=JobQueryType.PYTHON,
            ),
            Column("workers", Integer, nullable=False, default=1),
            Column("python_version", Text, nullable=True),
            Column("error_message", Text, nullable=False, default=""),
            Column("error_stack", Text, nullable=False, default=""),
            Column("params", JSON, nullable=False),
            Column("metrics", JSON, nullable=False),
        ]

    @cached_property
    def _job_fields(self) -> list[str]:
        return [c.name for c in self._jobs_columns() if c.name]  # type: ignore[attr-defined]

    @cached_property
    def _jobs(self) -> "Table":
        return Table(self.JOBS_TABLE, self.db.metadata, *self._jobs_columns())

    @abstractmethod
    def _jobs_insert(self) -> "Insert": ...

    def _jobs_select(self, *columns) -> "Select":
        if not columns:
            return self._jobs.select()
        return select(*columns)

    def _jobs_update(self, *where) -> "Update":
        if not where:
            return self._jobs.update()
        return self._jobs.update().where(*where)

    def _parse_job(self, rows) -> Job:
        return self.job_class.parse(*rows)

    def _parse_jobs(self, rows) -> Iterator["Job"]:
        for _, g in groupby(rows, lambda r: r[0]):
            yield self._parse_job(*list(g))

    def _jobs_query(self):
        return self._jobs_select(*[getattr(self._jobs.c, f) for f in self._job_fields])

    def list_jobs_by_ids(self, ids: list[str], conn=None) -> Iterator["Job"]:
        """List jobs by ids."""
        query = self._jobs_query().where(self._jobs.c.id.in_(ids))
        yield from self._parse_jobs(self.db.execute(query, conn=conn))

    def create_job(
        self,
        name: str,
        query: str,
        query_type: JobQueryType = JobQueryType.PYTHON,
        status: JobStatus = JobStatus.CREATED,
        workers: int = 1,
        python_version: Optional[str] = None,
        params: Optional[dict[str, str]] = None,
        conn: Optional[Any] = None,
    ) -> str:
        """
        Creates a new job.
        Returns the job id.
        """
        job_id = str(uuid4())
        self.db.execute(
            self._jobs_insert().values(
                id=job_id,
                name=name,
                status=status,
                created_at=datetime.now(timezone.utc),
                query=query,
                query_type=query_type.value,
                workers=workers,
                python_version=python_version,
                error_message="",
                error_stack="",
                params=json.dumps(params or {}),
                metrics=json.dumps({}),
            ),
            conn=conn,
        )
        return job_id

    def get_job(self, job_id: str, conn=None) -> Optional[Job]:
        """Returns the job with the given ID."""
        query = self._jobs_select(self._jobs).where(self._jobs.c.id == job_id)
        results = list(self.db.execute(query, conn=conn))
        if not results:
            return None
        return self._parse_job(results[0])

    def update_job(
        self,
        job_id: str,
        status: Optional[JobStatus] = None,
        exit_code: Optional[int] = None,
        error_message: Optional[str] = None,
        error_stack: Optional[str] = None,
        finished_at: Optional[datetime] = None,
        metrics: Optional[dict[str, Any]] = None,
        conn: Optional[Any] = None,
    ) -> Optional["Job"]:
        """Updates job fields."""
        values: dict = {}
        if status is not None:
            values["status"] = status
        if exit_code is not None:
            values["exit_code"] = exit_code
        if error_message is not None:
            values["error_message"] = error_message
        if error_stack is not None:
            values["error_stack"] = error_stack
        if finished_at is not None:
            values["finished_at"] = finished_at
        if metrics:
            values["metrics"] = json.dumps(metrics)

        if values:
            j = self._jobs
            self.db.execute(
                self._jobs_update().where(j.c.id == job_id).values(**values),
                conn=conn,
            )  # type: ignore [attr-defined]

        return self.get_job(job_id, conn=conn)

    def set_job_status(
        self,
        job_id: str,
        status: JobStatus,
        error_message: Optional[str] = None,
        error_stack: Optional[str] = None,
        conn: Optional[Any] = None,
    ) -> None:
        """Set the status of the given job."""
        values: dict = {"status": status}
        if status in JobStatus.finished():
            values["finished_at"] = datetime.now(timezone.utc)
        if error_message:
            values["error_message"] = error_message
        if error_stack:
            values["error_stack"] = error_stack
        self.db.execute(
            self._jobs_update(self._jobs.c.id == job_id).values(**values),
            conn=conn,
        )

    def get_job_status(
        self,
        job_id: str,
        conn: Optional[Any] = None,
    ) -> Optional[JobStatus]:
        """Returns the status of the given job."""
        results = list(
            self.db.execute(
                self._jobs_select(self._jobs.c.status).where(self._jobs.c.id == job_id),
                conn=conn,
            ),
        )
        if not results:
            return None
<<<<<<< HEAD
        return results[0][0]

    def set_job_and_dataset_status(
        self,
        job_id: str,
        job_status: JobStatus,
        dataset_status: DatasetStatus,
    ) -> None:
        """Set the status of the given job and dataset."""
        with self.db.transaction() as conn:
            self.set_job_status(job_id, status=job_status, conn=conn)
            dv = self._datasets_versions
            query = (
                self._datasets_versions_update()
                .where(
                    (dv.c.job_id == job_id) & (dv.c.status != DatasetStatus.COMPLETE)
                )
                .values(status=dataset_status)
            )
            self.db.execute(query, conn=conn)  # type: ignore[attr-defined]

    def get_job_dataset_versions(self, job_id: str) -> list[tuple[str, str]]:
        """Returns dataset names and versions for the job."""
        dv = self._datasets_versions
        ds = self._datasets

        join_condition = dv.c.dataset_id == ds.c.id

        query = (
            self._datasets_versions_select(ds.c.name, dv.c.version)
            .select_from(dv.join(ds, join_condition))
            .where(dv.c.job_id == job_id)
        )

        return list(self.db.execute(query))
=======
        return results[0][0]
>>>>>>> 3d48a915
<|MERGE_RESOLUTION|>--- conflicted
+++ resolved
@@ -292,14 +292,8 @@
         """Set the status of the given job."""
 
     @abstractmethod
-<<<<<<< HEAD
-    def get_job_dataset_versions(self, job_id: str) -> list[tuple[str, str]]:
-        """Returns dataset names and versions for the job."""
-        raise NotImplementedError
-=======
     def get_job_status(self, job_id: str) -> Optional[JobStatus]:
         """Returns the status of the given job."""
->>>>>>> 3d48a915
 
 
 class AbstractDBMetastore(AbstractMetastore):
@@ -1136,42 +1130,4 @@
         )
         if not results:
             return None
-<<<<<<< HEAD
-        return results[0][0]
-
-    def set_job_and_dataset_status(
-        self,
-        job_id: str,
-        job_status: JobStatus,
-        dataset_status: DatasetStatus,
-    ) -> None:
-        """Set the status of the given job and dataset."""
-        with self.db.transaction() as conn:
-            self.set_job_status(job_id, status=job_status, conn=conn)
-            dv = self._datasets_versions
-            query = (
-                self._datasets_versions_update()
-                .where(
-                    (dv.c.job_id == job_id) & (dv.c.status != DatasetStatus.COMPLETE)
-                )
-                .values(status=dataset_status)
-            )
-            self.db.execute(query, conn=conn)  # type: ignore[attr-defined]
-
-    def get_job_dataset_versions(self, job_id: str) -> list[tuple[str, str]]:
-        """Returns dataset names and versions for the job."""
-        dv = self._datasets_versions
-        ds = self._datasets
-
-        join_condition = dv.c.dataset_id == ds.c.id
-
-        query = (
-            self._datasets_versions_select(ds.c.name, dv.c.version)
-            .select_from(dv.join(ds, join_condition))
-            .where(dv.c.job_id == job_id)
-        )
-
-        return list(self.db.execute(query))
-=======
-        return results[0][0]
->>>>>>> 3d48a915
+        return results[0][0]