import copy
import json
import logging
import os
from abc import ABC, abstractmethod
from collections.abc import Iterator
from datetime import datetime, timezone
from functools import cached_property, reduce
from itertools import groupby
from typing import TYPE_CHECKING, Any, Optional
from uuid import uuid4

from sqlalchemy import (
    JSON,
    BigInteger,
    Column,
    DateTime,
    ForeignKey,
    Integer,
    Table,
    Text,
    UniqueConstraint,
    select,
)

from datachain.data_storage import JobQueryType, JobStatus
from datachain.data_storage.serializer import Serializable
from datachain.dataset import (
    DatasetDependency,
    DatasetListRecord,
    DatasetListVersion,
    DatasetRecord,
    DatasetStatus,
    DatasetVersion,
    StorageURI,
)
from datachain.error import (
    DatasetNotFoundError,
<<<<<<< HEAD
    NamespaceNotFoundError,
    ProjectNotFoundError,
=======
    DatasetVersionNotFoundError,
>>>>>>> ed381800
    TableMissingError,
)
from datachain.job import Job
from datachain.namespace import Namespace
from datachain.project import Project
from datachain.utils import JSONSerialize

if TYPE_CHECKING:
    from sqlalchemy import Delete, Insert, Select, Update
    from sqlalchemy.schema import SchemaItem

    from datachain.data_storage import schema
    from datachain.data_storage.db_engine import DatabaseEngine

logger = logging.getLogger("datachain")


class AbstractMetastore(ABC, Serializable):
    """
    Abstract Metastore class.
    This manages the storing, searching, and retrieval of indexed metadata.
    """

    uri: StorageURI

    schema: "schema.Schema"
    namespace_class: type[Namespace] = Namespace
    project_class: type[Project] = Project
    dataset_class: type[DatasetRecord] = DatasetRecord
    dataset_list_class: type[DatasetListRecord] = DatasetListRecord
    dataset_list_version_class: type[DatasetListVersion] = DatasetListVersion
    dependency_class: type[DatasetDependency] = DatasetDependency
    job_class: type[Job] = Job

    def __init__(
        self,
        uri: Optional[StorageURI] = None,
    ):
        self.uri = uri or StorageURI("")

    def __enter__(self) -> "AbstractMetastore":
        """Returns self upon entering context manager."""
        return self

    def __exit__(self, exc_type, exc_value, traceback) -> None:
        """Default behavior is to do nothing, as connections may be shared."""

    @abstractmethod
    def clone(
        self,
        uri: Optional[StorageURI] = None,
        use_new_connection: bool = False,
    ) -> "AbstractMetastore":
        """Clones AbstractMetastore implementation for some Storage input.
        Setting use_new_connection will always use a new database connection.
        New connections should only be used if needed due to errors with
        closed connections."""

    def close(self) -> None:
        """Closes any active database or HTTP connections."""

    def close_on_exit(self) -> None:
        """Closes any active database or HTTP connections, called on Session exit or
        for test cleanup only, as some Metastore implementations may handle this
        differently."""
        self.close()

    def cleanup_tables(self, temp_table_names: list[str]) -> None:
        """Cleanup temp tables."""

    def cleanup_for_tests(self) -> None:
        """Cleanup for tests."""

    #
    # Namespaces
    #

    @property
    @abstractmethod
    def default_namespace_name(self):
        """Gets default namespace name"""

    @abstractmethod
    def create_namespace(
        self,
        name: str,
        description: Optional[str] = None,
        ignore_if_exists: bool = True,
        **kwargs,
    ) -> Namespace:
        """Creates new namespace"""

    @abstractmethod
    def remove_namespace(self, namespace: Namespace) -> None:
        """Removes existing namespace"""

    @abstractmethod
    def get_namespace(self, name: str, conn=None) -> Namespace:
        """Gets a single namespace by name"""

    @property
    @abstractmethod
    def is_studio(self) -> bool:
        """Returns True if this code is ran in Studio"""

    @abstractmethod
    def is_local_dataset(self, dataset_namespace: str) -> bool:
        """
        Returns True if this dataset is locally present (in local DB)
        This is False if we ran code in CLI mode but using dataset names that are
        present in Studio.
        """

    #
    # Projects
    #

    @property
    @abstractmethod
    def default_project_name(self):
        """Gets default project name"""

    @abstractmethod
    def create_project(
        self,
        name: str,
        namespace: Namespace,
        description: Optional[str] = None,
        ignore_if_exists: bool = True,
        **kwargs,
    ) -> Project:
        """Creates new project in specific namespace"""

    @abstractmethod
    def remove_project(self, project: Project) -> None:
        """Removes existing project"""

    @abstractmethod
    def get_project(self, name: str, namespace_name: str, conn=None) -> Project:
        """Gets a single project inside some namespace by name"""

    @abstractmethod
    def parse_dataset_name(
        self, name: str, set_defaults=True
    ) -> tuple[Optional[str], Optional[str], str]:
        """"""

    @property
    def default_project(self) -> Project:
        return self.get_project(self.default_project_name, self.default_namespace_name)

    #
    # Datasets
    #
    @abstractmethod
    def create_dataset(
        self,
        name: str,
        project: Project,
        status: int = DatasetStatus.CREATED,
        sources: Optional[list[str]] = None,
        feature_schema: Optional[dict] = None,
        query_script: str = "",
        schema: Optional[dict[str, Any]] = None,
        ignore_if_exists: bool = False,
        description: Optional[str] = None,
        attrs: Optional[list[str]] = None,
    ) -> DatasetRecord:
        """Creates new dataset."""

    @abstractmethod
    def create_dataset_version(  # noqa: PLR0913
        self,
        dataset: DatasetRecord,
        version: str,
        status: int,
        sources: str = "",
        feature_schema: Optional[dict] = None,
        query_script: str = "",
        error_message: str = "",
        error_stack: str = "",
        script_output: str = "",
        created_at: Optional[datetime] = None,
        finished_at: Optional[datetime] = None,
        schema: Optional[dict[str, Any]] = None,
        ignore_if_exists: bool = False,
        num_objects: Optional[int] = None,
        size: Optional[int] = None,
        preview: Optional[list[dict]] = None,
        job_id: Optional[str] = None,
        uuid: Optional[str] = None,
    ) -> DatasetRecord:
        """Creates new dataset version."""

    @abstractmethod
    def remove_dataset(self, dataset: DatasetRecord) -> None:
        """Removes dataset."""

    @abstractmethod
    def update_dataset(self, dataset: DatasetRecord, **kwargs) -> DatasetRecord:
        """Updates dataset fields."""

    @abstractmethod
    def update_dataset_version(
        self, dataset: DatasetRecord, version: str, **kwargs
    ) -> DatasetVersion:
        """Updates dataset version fields."""

    @abstractmethod
    def remove_dataset_version(
        self, dataset: DatasetRecord, version: str
    ) -> DatasetRecord:
        """
        Deletes one single dataset version.
        If it was last version, it removes dataset completely.
        """

    @abstractmethod
    def list_datasets(self) -> Iterator[DatasetListRecord]:
        """Lists all datasets."""

    @abstractmethod
    def list_datasets_by_prefix(self, prefix: str) -> Iterator["DatasetListRecord"]:
        """Lists all datasets which names start with prefix."""

    @abstractmethod
    def get_dataset(
        self, name: str, project: Optional[Project] = None
    ) -> DatasetRecord:
        """Gets a single dataset by name."""

    @abstractmethod
    def update_dataset_status(
        self,
        dataset: DatasetRecord,
        status: int,
        version: Optional[str] = None,
        error_message="",
        error_stack="",
        script_output="",
    ) -> DatasetRecord:
        """Updates dataset status and appropriate fields related to status."""

    #
    # Dataset dependencies
    #
    @abstractmethod
    def add_dataset_dependency(
        self,
        source_dataset: "DatasetRecord",
        source_dataset_version: str,
        dep_dataset: "DatasetRecord",
        dep_dataset_version: str,
    ) -> None:
        """Adds dataset dependency to dataset."""

    @abstractmethod
    def update_dataset_dependency_source(
        self,
        source_dataset: DatasetRecord,
        source_dataset_version: str,
        new_source_dataset: Optional[DatasetRecord] = None,
        new_source_dataset_version: Optional[str] = None,
    ) -> None:
        """Updates dataset dependency source."""

    @abstractmethod
    def get_direct_dataset_dependencies(
        self, dataset: DatasetRecord, version: str
    ) -> list[Optional[DatasetDependency]]:
        """Gets direct dataset dependencies."""

    @abstractmethod
    def remove_dataset_dependencies(
        self, dataset: DatasetRecord, version: Optional[str] = None
    ) -> None:
        """
        When we remove dataset, we need to clean up it's dependencies as well.
        """

    @abstractmethod
    def remove_dataset_dependants(
        self, dataset: DatasetRecord, version: Optional[str] = None
    ) -> None:
        """
        When we remove dataset, we need to clear its references in other dataset
        dependencies.
        """

    #
    # Jobs
    #

    def list_jobs_by_ids(self, ids: list[str], conn=None) -> Iterator["Job"]:
        raise NotImplementedError

    @abstractmethod
    def create_job(
        self,
        name: str,
        query: str,
        query_type: JobQueryType = JobQueryType.PYTHON,
        status: JobStatus = JobStatus.CREATED,
        workers: int = 1,
        python_version: Optional[str] = None,
        params: Optional[dict[str, str]] = None,
    ) -> str:
        """
        Creates a new job.
        Returns the job id.
        """

    @abstractmethod
    def get_job(self, job_id: str) -> Optional[Job]:
        """Returns the job with the given ID."""

    @abstractmethod
    def update_job(
        self,
        job_id: str,
        status: Optional[JobStatus] = None,
        error_message: Optional[str] = None,
        error_stack: Optional[str] = None,
        finished_at: Optional[datetime] = None,
        metrics: Optional[dict[str, Any]] = None,
    ) -> Optional["Job"]:
        """Updates job fields."""

    @abstractmethod
    def set_job_status(
        self,
        job_id: str,
        status: JobStatus,
        error_message: Optional[str] = None,
        error_stack: Optional[str] = None,
    ) -> None:
        """Set the status of the given job."""

    @abstractmethod
    def get_job_status(self, job_id: str) -> Optional[JobStatus]:
        """Returns the status of the given job."""


class AbstractDBMetastore(AbstractMetastore):
    """
    Abstract Database Metastore class, to be implemented
    by any Database Adapters for a specific database system.
    This manages the storing, searching, and retrieval of indexed metadata,
    and has shared logic for all database systems currently in use.
    """

    NAMESPACE_TABLE = "namespaces"
    PROJECT_TABLE = "projects"
    DATASET_TABLE = "datasets"
    DATASET_VERSION_TABLE = "datasets_versions"
    DATASET_DEPENDENCY_TABLE = "datasets_dependencies"
    JOBS_TABLE = "jobs"

    db: "DatabaseEngine"

    def __init__(self, uri: Optional[StorageURI] = None):
        uri = uri or StorageURI("")
        super().__init__(uri)

    def close(self) -> None:
        """Closes any active database connections."""
        self.db.close()

    def cleanup_tables(self, temp_table_names: list[str]) -> None:
        """Cleanup temp tables."""

    @classmethod
    def _namespaces_columns(cls) -> list["SchemaItem"]:
        """Namespace table columns."""
        return [
            Column("id", Integer, primary_key=True),
            Column("uuid", Text, nullable=False, default=uuid4()),
            Column("name", Text, nullable=False),
            Column("description", Text),
            Column("created_at", DateTime(timezone=True)),
        ]

    @cached_property
    def _namespaces_fields(self) -> list[str]:
        return [
            c.name  # type: ignore [attr-defined]
            for c in self._namespaces_columns()
            if c.name  # type: ignore [attr-defined]
        ]

    @classmethod
    def _projects_columns(cls) -> list["SchemaItem"]:
        """Project table columns."""
        return [
            Column("id", Integer, primary_key=True),
            Column("uuid", Text, nullable=False, default=uuid4()),
            Column("name", Text, nullable=False),
            Column("description", Text),
            Column("created_at", DateTime(timezone=True)),
            Column(
                "namespace_id",
                Integer,
                ForeignKey(f"{cls.NAMESPACE_TABLE}.id", ondelete="CASCADE"),
                nullable=False,
            ),
            UniqueConstraint("namespace_id", "name"),
        ]

    @cached_property
    def _projects_fields(self) -> list[str]:
        return [
            c.name  # type: ignore [attr-defined]
            for c in self._projects_columns()
            if c.name  # type: ignore [attr-defined]
        ]

    @classmethod
    def _datasets_columns(cls) -> list["SchemaItem"]:
        """Datasets table columns."""
        return [
            Column("id", Integer, primary_key=True),
            Column(
                "project_id",
                Integer,
                ForeignKey(f"{cls.PROJECT_TABLE}.id", ondelete="CASCADE"),
                nullable=False,
            ),
            Column("name", Text, nullable=False),
            Column("description", Text),
            Column("attrs", JSON, nullable=True),
            Column("status", Integer, nullable=False),
            Column("feature_schema", JSON, nullable=True),
            Column("created_at", DateTime(timezone=True)),
            Column("finished_at", DateTime(timezone=True)),
            Column("error_message", Text, nullable=False, default=""),
            Column("error_stack", Text, nullable=False, default=""),
            Column("script_output", Text, nullable=False, default=""),
            Column("sources", Text, nullable=False, default=""),
            Column("query_script", Text, nullable=False, default=""),
            Column("schema", JSON, nullable=True),
        ]

    @cached_property
    def _dataset_fields(self) -> list[str]:
        return [
            c.name  # type: ignore [attr-defined]
            for c in self._datasets_columns()
            if c.name  # type: ignore [attr-defined]
        ]

    @cached_property
    def _dataset_list_fields(self) -> list[str]:
        return [
            c.name  # type: ignore [attr-defined]
            for c in self._datasets_columns()
            if c.name in self.dataset_list_class.__dataclass_fields__  # type: ignore [attr-defined]
        ]

    @classmethod
    def _datasets_versions_columns(cls) -> list["SchemaItem"]:
        """Datasets versions table columns."""
        return [
            Column("id", Integer, primary_key=True),
            Column("uuid", Text, nullable=False, default=uuid4()),
            Column(
                "dataset_id",
                Integer,
                ForeignKey(f"{cls.DATASET_TABLE}.id", ondelete="CASCADE"),
                nullable=False,
            ),
            Column("version", Text, nullable=False, default="1.0.0"),
            Column(
                "status",
                Integer,
                nullable=False,
            ),
            Column("feature_schema", JSON, nullable=True),
            Column("created_at", DateTime(timezone=True)),
            Column("finished_at", DateTime(timezone=True)),
            Column("error_message", Text, nullable=False, default=""),
            Column("error_stack", Text, nullable=False, default=""),
            Column("script_output", Text, nullable=False, default=""),
            Column("num_objects", BigInteger, nullable=True),
            Column("size", BigInteger, nullable=True),
            Column("preview", JSON, nullable=True),
            Column("sources", Text, nullable=False, default=""),
            Column("query_script", Text, nullable=False, default=""),
            Column("schema", JSON, nullable=True),
            Column("job_id", Text, nullable=True),
            UniqueConstraint("dataset_id", "version"),
        ]

    @cached_property
    def _dataset_version_fields(self) -> list[str]:
        return [
            c.name  # type: ignore [attr-defined]
            for c in self._datasets_versions_columns()
            if c.name  # type: ignore [attr-defined]
        ]

    @cached_property
    def _dataset_list_version_fields(self) -> list[str]:
        return [
            c.name  # type: ignore [attr-defined]
            for c in self._datasets_versions_columns()
            if c.name  # type: ignore [attr-defined]
            in self.dataset_list_version_class.__dataclass_fields__
        ]

    @classmethod
    def _datasets_dependencies_columns(cls) -> list["SchemaItem"]:
        """Datasets dependencies table columns."""
        return [
            Column("id", Integer, primary_key=True),
            # TODO remove when https://github.com/iterative/dvcx/issues/959 is done
            Column(
                "source_dataset_id",
                Integer,
                ForeignKey(f"{cls.DATASET_TABLE}.id"),
                nullable=False,
            ),
            Column(
                "source_dataset_version_id",
                Integer,
                ForeignKey(f"{cls.DATASET_VERSION_TABLE}.id"),
                nullable=True,
            ),
            # TODO remove when https://github.com/iterative/dvcx/issues/959 is done
            Column(
                "dataset_id",
                Integer,
                ForeignKey(f"{cls.DATASET_TABLE}.id"),
                nullable=True,
            ),
            Column(
                "dataset_version_id",
                Integer,
                ForeignKey(f"{cls.DATASET_VERSION_TABLE}.id"),
                nullable=True,
            ),
        ]

    #
    # Query Tables
    #
    @cached_property
    def _namespaces(self) -> Table:
        return Table(
            self.NAMESPACE_TABLE, self.db.metadata, *self._namespaces_columns()
        )

    @cached_property
    def _projects(self) -> Table:
        return Table(self.PROJECT_TABLE, self.db.metadata, *self._projects_columns())

    @cached_property
    def _datasets(self) -> Table:
        return Table(self.DATASET_TABLE, self.db.metadata, *self._datasets_columns())

    @cached_property
    def _datasets_versions(self) -> Table:
        return Table(
            self.DATASET_VERSION_TABLE,
            self.db.metadata,
            *self._datasets_versions_columns(),
        )

    @cached_property
    def _datasets_dependencies(self) -> Table:
        return Table(
            self.DATASET_DEPENDENCY_TABLE,
            self.db.metadata,
            *self._datasets_dependencies_columns(),
        )

    #
    # Query Starters (These can be overridden by subclasses)
    #
    @abstractmethod
    def _namespaces_insert(self) -> "Insert": ...

    def _namespaces_select(self, *columns) -> "Select":
        if not columns:
            return self._namespaces.select()
        return select(*columns)

    def _namespaces_update(self) -> "Update":
        return self._namespaces.update()

    def _namespaces_delete(self) -> "Delete":
        return self._namespaces.delete()

    @abstractmethod
    def _projects_insert(self) -> "Insert": ...

    def _projects_select(self, *columns) -> "Select":
        if not columns:
            return self._projects.select()
        return select(*columns)

    def _projects_update(self) -> "Update":
        return self._projects.update()

    def _projects_delete(self) -> "Delete":
        return self._projects.delete()

    @abstractmethod
    def _datasets_insert(self) -> "Insert": ...

    def _datasets_select(self, *columns) -> "Select":
        if not columns:
            return self._datasets.select()
        return select(*columns)

    def _datasets_update(self) -> "Update":
        return self._datasets.update()

    def _datasets_delete(self) -> "Delete":
        return self._datasets.delete()

    @abstractmethod
    def _datasets_versions_insert(self) -> "Insert": ...

    def _datasets_versions_select(self, *columns) -> "Select":
        if not columns:
            return self._datasets_versions.select()
        return select(*columns)

    def _datasets_versions_update(self) -> "Update":
        return self._datasets_versions.update()

    def _datasets_versions_delete(self) -> "Delete":
        return self._datasets_versions.delete()

    @abstractmethod
    def _datasets_dependencies_insert(self) -> "Insert": ...

    def _datasets_dependencies_select(self, *columns) -> "Select":
        if not columns:
            return self._datasets_dependencies.select()
        return select(*columns)

    def _datasets_dependencies_update(self) -> "Update":
        return self._datasets_dependencies.update()

    def _datasets_dependencies_delete(self) -> "Delete":
        return self._datasets_dependencies.delete()

    #
    # Namespaces
    #

    def create_namespace(
        self,
        name: str,
        description: Optional[str] = None,
        ignore_if_exists: bool = True,
        **kwargs,
    ) -> Namespace:
        query = self._namespaces_insert().values(
            name=name,
            uuid=str(uuid4()),
            created_at=datetime.now(timezone.utc),
            description=description,
        )
        if ignore_if_exists and hasattr(query, "on_conflict_do_nothing"):
            # SQLite and PostgreSQL both support 'on_conflict_do_nothing',
            # but generic SQL does not
            query = query.on_conflict_do_nothing(index_elements=["name"])
        self.db.execute(query)

        return self.get_namespace(name)

    def remove_namespace(self, namespace: Namespace) -> None:
        n = self._namespaces
        self.db.execute(self._namespaces_delete().where(n.c.id == namespace.id))

    def update_namespace(self, namespace: Namespace, conn=None, **kwargs) -> Namespace:
        raise NotImplementedError("Updating namespaces not implemented")

    def get_namespace(self, name: str, conn=None) -> Namespace:
        """Gets a single namespace by name"""
        n = self._namespaces
        if not self.db.has_table(self._namespaces.name):
            raise TableMissingError

        query = self._namespaces_select(
            *(getattr(n.c, f) for f in self._namespaces_fields),
        ).where(n.c.name == name)
        rows = list(self.db.execute(query, conn=conn))
        if not rows:
            raise NamespaceNotFoundError(f"Namespace {name} not found.")
        return self.namespace_class.parse(*rows[0])

    #
    # Projects
    #

    def create_project(
        self,
        name: str,
        namespace: Namespace,
        description: Optional[str] = None,
        ignore_if_exists: bool = True,
        **kwargs,
    ) -> Project:
        query = self._projects_insert().values(
            namespace_id=namespace.id,
            uuid=str(uuid4()),
            name=name,
            created_at=datetime.now(timezone.utc),
            description=description,
        )
        if ignore_if_exists and hasattr(query, "on_conflict_do_nothing"):
            # SQLite and PostgreSQL both support 'on_conflict_do_nothing',
            # but generic SQL does not
            query = query.on_conflict_do_nothing(
                index_elements=["namespace_id", "name"]
            )
        self.db.execute(query)

        return self.get_project(name, namespace.name)

    def remove_project(self, project: Project) -> None:
        p = self._projects
        self.db.execute(self._projects_delete().where(p.c.id == project.id))

    def update_project(self, project: Project, conn=None, **kwargs) -> Project:
        raise NotImplementedError("Updating projects not implemented")

    def get_project(self, name: str, namespace_name: str, conn=None) -> Project:
        """Gets a single project inside some namespace by name"""
        n = self._namespaces
        p = self._projects
        if not self.db.has_table(self._projects.name):
            raise TableMissingError

        query = self._projects_select(
            *(getattr(n.c, f) for f in self._namespaces_fields),
            *(getattr(p.c, f) for f in self._projects_fields),
        )
        query = query.select_from(n.join(p, n.c.id == p.c.namespace_id)).where(
            p.c.name == name, n.c.name == namespace_name
        )

        rows = list(self.db.execute(query, conn=conn))
        if not rows:
            raise ProjectNotFoundError(
                f"Project {name} in namespace {namespace_name} not found."
            )
        return self.project_class.parse(*rows[0])

    def parse_dataset_name(
        self, name: str, set_defaults=True
    ) -> tuple[Optional[str], Optional[str], str]:
        """
        Parses dataset name and returns namespace, project and name.
        """
        if not name:
            raise ValueError("Name must be defined to parse it")
        namespace_name = project_name = None
        if set_defaults:
            namespace_name = self.default_namespace_name
            project_name = self.default_project_name
        split = name.split(".")
        if len(split) == 3:
            namespace_name, project_name, name = tuple(split)

        return (namespace_name, project_name, name)

    def is_local_dataset(self, dataset_namespace: str) -> bool:
        return self.is_studio or dataset_namespace == "local"

    #
    # Datasets
    #

    def create_dataset(
        self,
        name: str,
        project: Project,
        status: int = DatasetStatus.CREATED,
        sources: Optional[list[str]] = None,
        feature_schema: Optional[dict] = None,
        query_script: str = "",
        schema: Optional[dict[str, Any]] = None,
        ignore_if_exists: bool = False,
        description: Optional[str] = None,
        attrs: Optional[list[str]] = None,
        **kwargs,  # TODO registered = True / False
    ) -> DatasetRecord:
        """Creates new dataset."""
        # TODO abstract this method and add registered = True based on kwargs
        query = self._datasets_insert().values(
            name=name,
            project_id=project.id,
            status=status,
            feature_schema=json.dumps(feature_schema or {}),
            created_at=datetime.now(timezone.utc),
            error_message="",
            error_stack="",
            script_output="",
            sources="\n".join(sources) if sources else "",
            query_script=query_script,
            schema=json.dumps(schema or {}),
            description=description,
            attrs=json.dumps(attrs or []),
        )
        if ignore_if_exists and hasattr(query, "on_conflict_do_nothing"):
            # SQLite and PostgreSQL both support 'on_conflict_do_nothing',
            # but generic SQL does not
            query = query.on_conflict_do_nothing(index_elements=["project_id", "name"])
        self.db.execute(query)

        return self.get_dataset(name, project)

    def create_dataset_version(  # noqa: PLR0913
        self,
        dataset: DatasetRecord,
        version: str,
        status: int,
        sources: str = "",
        feature_schema: Optional[dict] = None,
        query_script: str = "",
        error_message: str = "",
        error_stack: str = "",
        script_output: str = "",
        created_at: Optional[datetime] = None,
        finished_at: Optional[datetime] = None,
        schema: Optional[dict[str, Any]] = None,
        ignore_if_exists: bool = False,
        num_objects: Optional[int] = None,
        size: Optional[int] = None,
        preview: Optional[list[dict]] = None,
        job_id: Optional[str] = None,
        uuid: Optional[str] = None,
        conn=None,
    ) -> DatasetRecord:
        """Creates new dataset version."""
        if status in [DatasetStatus.COMPLETE, DatasetStatus.FAILED]:
            finished_at = finished_at or datetime.now(timezone.utc)
        else:
            finished_at = None

        query = self._datasets_versions_insert().values(
            dataset_id=dataset.id,
            uuid=uuid or str(uuid4()),
            version=version,
            status=status,
            feature_schema=json.dumps(feature_schema or {}),
            created_at=created_at or datetime.now(timezone.utc),
            finished_at=finished_at,
            error_message=error_message,
            error_stack=error_stack,
            script_output=script_output,
            sources=sources,
            query_script=query_script,
            schema=json.dumps(schema or {}),
            num_objects=num_objects,
            size=size,
            preview=json.dumps(preview or []),
            job_id=job_id or os.getenv("DATACHAIN_JOB_ID"),
        )
        if ignore_if_exists and hasattr(query, "on_conflict_do_nothing"):
            # SQLite and PostgreSQL both support 'on_conflict_do_nothing',
            # but generic SQL does not
            query = query.on_conflict_do_nothing(
                index_elements=["dataset_id", "version"]
            )
        self.db.execute(query, conn=conn)

        return self.get_dataset(dataset.name, dataset.project, conn=conn)

    def remove_dataset(self, dataset: DatasetRecord) -> None:
        """Removes dataset."""
        d = self._datasets
        with self.db.transaction():
            self.remove_dataset_dependencies(dataset)
            self.remove_dataset_dependants(dataset)
            self.db.execute(self._datasets_delete().where(d.c.id == dataset.id))

    def update_dataset(
        self, dataset: DatasetRecord, conn=None, **kwargs
    ) -> DatasetRecord:
        """Updates dataset fields."""
        values: dict[str, Any] = {}
        dataset_values: dict[str, Any] = {}
        for field, value in kwargs.items():
            if field in ("id", "created_at") or field not in self._dataset_fields:
                continue  # these fields are read-only or not applicable

            if value is None and field in ("name", "status", "sources", "query_script"):
                raise ValueError(f"Field {field} cannot be None")
            if field == "name" and not value:
                raise ValueError("name cannot be empty")

            if field == "attrs":
                if value is None:
                    values[field] = None
                else:
                    values[field] = json.dumps(value)
                dataset_values[field] = value
            elif field == "schema":
                if value is None:
                    values[field] = None
                    dataset_values[field] = None
                else:
                    values[field] = json.dumps(value)
                    dataset_values[field] = DatasetRecord.parse_schema(value)
            else:
                values[field] = value
                dataset_values[field] = value

        if not values:
            return dataset  # nothing to update

        d = self._datasets
        self.db.execute(
            self._datasets_update().where(d.c.name == dataset.name).values(values),
            conn=conn,
        )  # type: ignore [attr-defined]

        result_ds = copy.deepcopy(dataset)
        result_ds.update(**dataset_values)
        return result_ds

    def update_dataset_version(
        self, dataset: DatasetRecord, version: str, conn=None, **kwargs
    ) -> DatasetVersion:
        """Updates dataset fields."""
        values: dict[str, Any] = {}
        version_values: dict[str, Any] = {}
        for field, value in kwargs.items():
            if (
                field in ("id", "created_at")
                or field not in self._dataset_version_fields
            ):
                continue  # these fields are read-only or not applicable

            if value is None and field in (
                "status",
                "sources",
                "query_script",
                "error_message",
                "error_stack",
                "script_output",
                "uuid",
            ):
                raise ValueError(f"Field {field} cannot be None")

            if field == "schema":
                values[field] = json.dumps(value) if value else None
                version_values[field] = (
                    DatasetRecord.parse_schema(value) if value else None
                )
            elif field == "feature_schema":
                if value is None:
                    values[field] = None
                else:
                    values[field] = json.dumps(value)
                version_values[field] = value
            elif field == "preview":
                if value is None:
                    values[field] = None
                elif not isinstance(value, list):
                    raise ValueError(
                        f"Field '{field}' must be a list, got {type(value).__name__}"
                    )
                else:
                    values[field] = json.dumps(value, cls=JSONSerialize)
                version_values["_preview_data"] = value
            else:
                values[field] = value
                version_values[field] = value

        if not values:
            return dataset.get_version(version)

        dv = self._datasets_versions
        self.db.execute(
            self._datasets_versions_update()
            .where(dv.c.dataset_id == dataset.id, dv.c.version == version)
            .values(values),
            conn=conn,
        )  # type: ignore [attr-defined]

        for v in dataset.versions:
            if v.version == version:
                v.update(**version_values)
                return v

        raise DatasetVersionNotFoundError(
            f"Dataset {dataset.name} does not have version {version}"
        )

    def _parse_dataset(self, rows) -> Optional[DatasetRecord]:
        versions = [self.dataset_class.parse(*r) for r in rows]
        if not versions:
            return None
        return reduce(lambda ds, version: ds.merge_versions(version), versions)

    def _parse_list_dataset(self, rows) -> Optional[DatasetListRecord]:
        versions = [self.dataset_list_class.parse(*r) for r in rows]
        if not versions:
            return None
        return reduce(lambda ds, version: ds.merge_versions(version), versions)

    def _parse_dataset_list(self, rows) -> Iterator["DatasetListRecord"]:
        # grouping rows by dataset id
        for _, g in groupby(rows, lambda r: r[11]):
            dataset = self._parse_list_dataset(list(g))
            if dataset:
                yield dataset

    def _get_dataset_query(
        self,
        namespace_fields: list[str],
        project_fields: list[str],
        dataset_fields: list[str],
        dataset_version_fields: list[str],
        isouter: bool = True,
    ) -> "Select":
        if not (
            self.db.has_table(self._datasets.name)
            and self.db.has_table(self._datasets_versions.name)
        ):
            raise TableMissingError

        n = self._namespaces
        p = self._projects
        d = self._datasets
        dv = self._datasets_versions

        query = self._datasets_select(
            *(getattr(n.c, f) for f in namespace_fields),
            *(getattr(p.c, f) for f in project_fields),
            *(getattr(d.c, f) for f in dataset_fields),
            *(getattr(dv.c, f) for f in dataset_version_fields),
        )
        j = (
            n.join(p, n.c.id == p.c.namespace_id)
            .join(d, p.c.id == d.c.project_id)
            .join(dv, d.c.id == dv.c.dataset_id, isouter=isouter)
        )
        return query.select_from(j)

    def _base_dataset_query(self) -> "Select":
        return self._get_dataset_query(
            self._namespaces_fields,
            self._projects_fields,
            self._dataset_fields,
            self._dataset_version_fields,
        )

    def _base_list_datasets_query(self) -> "Select":
        return self._get_dataset_query(
            self._namespaces_fields,
            self._projects_fields,
            self._dataset_list_fields,
            self._dataset_list_version_fields,
            isouter=False,
        )

    def list_datasets(self) -> Iterator["DatasetListRecord"]:
        """Lists all datasets."""
        # TODO add namespace and project input
        query = self._base_list_datasets_query().order_by(
            self._datasets.c.name, self._datasets_versions.c.version
        )
        yield from self._parse_dataset_list(self.db.execute(query))

    def list_datasets_by_prefix(
        self, prefix: str, conn=None
    ) -> Iterator["DatasetListRecord"]:
        # TODO add namespace and project input
        query = self._base_list_datasets_query()
        query = query.where(self._datasets.c.name.startswith(prefix))
        yield from self._parse_dataset_list(self.db.execute(query))

    def get_dataset(
        self,
        name: str,  # normal, not full dataset name
        project: Optional[Project] = None,
        conn=None,
    ) -> DatasetRecord:
        """
        Gets a single dataset in project by dataset name.
        """
        project = project or self.default_project
        d = self._datasets
        query = self._base_dataset_query()
        query = query.where(d.c.name == name, d.c.project_id == project.id)  # type: ignore [attr-defined]
        ds = self._parse_dataset(self.db.execute(query, conn=conn))
        if not ds:
            raise DatasetNotFoundError(
                f"Dataset {name} not found in namespace {project.namespace.name}"
                f" and project {project.name}."
            )
        return ds

    def remove_dataset_version(
        self, dataset: DatasetRecord, version: str
    ) -> DatasetRecord:
        """
        Deletes one single dataset version.
        If it was last version, it removes dataset completely
        """
        if not dataset.has_version(version):
            raise DatasetNotFoundError(
                f"Dataset {dataset.name} version {version} not found."
            )

        self.remove_dataset_dependencies(dataset, version)
        self.remove_dataset_dependants(dataset, version)

        d = self._datasets
        dv = self._datasets_versions
        self.db.execute(
            self._datasets_versions_delete().where(
                (dv.c.dataset_id == dataset.id) & (dv.c.version == version)
            )
        )

        if dataset.versions and len(dataset.versions) == 1:
            # had only one version, fully deleting dataset
            self.db.execute(self._datasets_delete().where(d.c.id == dataset.id))

        dataset.remove_version(version)
        return dataset

    def update_dataset_status(
        self,
        dataset: DatasetRecord,
        status: int,
        version: Optional[str] = None,
        error_message="",
        error_stack="",
        script_output="",
        conn=None,
    ) -> DatasetRecord:
        """
        Updates dataset status and appropriate fields related to status
        It also updates version if specified.
        """
        update_data: dict[str, Any] = {"status": status}
        if status in [DatasetStatus.COMPLETE, DatasetStatus.FAILED]:
            # if in final state, updating finished_at datetime
            update_data["finished_at"] = datetime.now(timezone.utc)
            if script_output:
                update_data["script_output"] = script_output

        if status == DatasetStatus.FAILED:
            update_data["error_message"] = error_message
            update_data["error_stack"] = error_stack

        dataset = self.update_dataset(dataset, conn=conn, **update_data)

        if version:
            self.update_dataset_version(dataset, version, conn=conn, **update_data)

        return dataset

    #
    # Dataset dependencies
    #
    def add_dataset_dependency(
        self,
        source_dataset: "DatasetRecord",
        source_dataset_version: str,
        dep_dataset: "DatasetRecord",
        dep_dataset_version: str,
    ) -> None:
        """Adds dataset dependency to dataset."""
        self.db.execute(
            self._datasets_dependencies_insert().values(
                source_dataset_id=source_dataset.id,
                source_dataset_version_id=(
                    source_dataset.get_version(source_dataset_version).id
                ),
                dataset_id=dep_dataset.id,
                dataset_version_id=dep_dataset.get_version(dep_dataset_version).id,
            )
        )

    def update_dataset_dependency_source(
        self,
        source_dataset: DatasetRecord,
        source_dataset_version: str,
        new_source_dataset: Optional[DatasetRecord] = None,
        new_source_dataset_version: Optional[str] = None,
    ) -> None:
        dd = self._datasets_dependencies

        if not new_source_dataset:
            new_source_dataset = source_dataset

        q = self._datasets_dependencies_update().where(
            dd.c.source_dataset_id == source_dataset.id
        )
        q = q.where(
            dd.c.source_dataset_version_id
            == source_dataset.get_version(source_dataset_version).id
        )

        data = {"source_dataset_id": new_source_dataset.id}
        if new_source_dataset_version:
            data["source_dataset_version_id"] = new_source_dataset.get_version(
                new_source_dataset_version
            ).id

        q = q.values(**data)
        self.db.execute(q)

    @abstractmethod
    def _dataset_dependencies_select_columns(self) -> list["SchemaItem"]:
        """
        Returns a list of columns to select in a query for fetching dataset dependencies
        """

    def get_direct_dataset_dependencies(
        self, dataset: DatasetRecord, version: str
    ) -> list[Optional[DatasetDependency]]:
        n = self._namespaces
        p = self._projects
        d = self._datasets
        dd = self._datasets_dependencies
        dv = self._datasets_versions

        dataset_version = dataset.get_version(version)

        select_cols = self._dataset_dependencies_select_columns()

        query = (
            self._datasets_dependencies_select(*select_cols)
            .select_from(
                dd.join(d, dd.c.dataset_id == d.c.id, isouter=True)
                .join(dv, dd.c.dataset_version_id == dv.c.id, isouter=True)
                .join(p, d.c.project_id == p.c.id, isouter=True)
                .join(n, p.c.namespace_id == n.c.id, isouter=True)
            )
            .where(
                (dd.c.source_dataset_id == dataset.id)
                & (dd.c.source_dataset_version_id == dataset_version.id)
            )
        )

        return [self.dependency_class.parse(*r) for r in self.db.execute(query)]

    def remove_dataset_dependencies(
        self, dataset: DatasetRecord, version: Optional[str] = None
    ) -> None:
        """
        When we remove dataset, we need to clean up it's dependencies as well
        """
        dd = self._datasets_dependencies

        q = self._datasets_dependencies_delete().where(
            dd.c.source_dataset_id == dataset.id
        )

        if version:
            q = q.where(
                dd.c.source_dataset_version_id == dataset.get_version(version).id
            )

        self.db.execute(q)

    def remove_dataset_dependants(
        self, dataset: DatasetRecord, version: Optional[str] = None
    ) -> None:
        """
        When we remove dataset, we need to clear its references in other dataset
        dependencies
        """
        dd = self._datasets_dependencies

        q = self._datasets_dependencies_update().where(dd.c.dataset_id == dataset.id)
        if version:
            q = q.where(dd.c.dataset_version_id == dataset.get_version(version).id)

        q = q.values(dataset_id=None, dataset_version_id=None)

        self.db.execute(q)

    #
    # Jobs
    #

    @staticmethod
    def _jobs_columns() -> "list[SchemaItem]":
        return [
            Column(
                "id",
                Text,
                default=uuid4,
                primary_key=True,
                nullable=False,
            ),
            Column("name", Text, nullable=False, default=""),
            Column("status", Integer, nullable=False, default=JobStatus.CREATED),
            # When this Job was created
            Column("created_at", DateTime(timezone=True), nullable=False),
            # When this Job finished (or failed)
            Column("finished_at", DateTime(timezone=True), nullable=True),
            # This is the workers value from query settings, and determines both
            # the default and maximum number of workers for distributed UDFs.
            Column("query", Text, nullable=False, default=""),
            Column(
                "query_type",
                Integer,
                nullable=False,
                default=JobQueryType.PYTHON,
            ),
            Column("workers", Integer, nullable=False, default=1),
            Column("python_version", Text, nullable=True),
            Column("error_message", Text, nullable=False, default=""),
            Column("error_stack", Text, nullable=False, default=""),
            Column("params", JSON, nullable=False),
            Column("metrics", JSON, nullable=False),
        ]

    @cached_property
    def _job_fields(self) -> list[str]:
        return [c.name for c in self._jobs_columns() if c.name]  # type: ignore[attr-defined]

    @cached_property
    def _jobs(self) -> "Table":
        return Table(self.JOBS_TABLE, self.db.metadata, *self._jobs_columns())

    @abstractmethod
    def _jobs_insert(self) -> "Insert": ...

    def _jobs_select(self, *columns) -> "Select":
        if not columns:
            return self._jobs.select()
        return select(*columns)

    def _jobs_update(self, *where) -> "Update":
        if not where:
            return self._jobs.update()
        return self._jobs.update().where(*where)

    def _parse_job(self, rows) -> Job:
        return self.job_class.parse(*rows)

    def _parse_jobs(self, rows) -> Iterator["Job"]:
        for _, g in groupby(rows, lambda r: r[0]):
            yield self._parse_job(*list(g))

    def _jobs_query(self):
        return self._jobs_select(*[getattr(self._jobs.c, f) for f in self._job_fields])

    def list_jobs_by_ids(self, ids: list[str], conn=None) -> Iterator["Job"]:
        """List jobs by ids."""
        query = self._jobs_query().where(self._jobs.c.id.in_(ids))
        yield from self._parse_jobs(self.db.execute(query, conn=conn))

    def create_job(
        self,
        name: str,
        query: str,
        query_type: JobQueryType = JobQueryType.PYTHON,
        status: JobStatus = JobStatus.CREATED,
        workers: int = 1,
        python_version: Optional[str] = None,
        params: Optional[dict[str, str]] = None,
        conn: Optional[Any] = None,
    ) -> str:
        """
        Creates a new job.
        Returns the job id.
        """
        job_id = str(uuid4())
        self.db.execute(
            self._jobs_insert().values(
                id=job_id,
                name=name,
                status=status,
                created_at=datetime.now(timezone.utc),
                query=query,
                query_type=query_type.value,
                workers=workers,
                python_version=python_version,
                error_message="",
                error_stack="",
                params=json.dumps(params or {}),
                metrics=json.dumps({}),
            ),
            conn=conn,
        )
        return job_id

    def get_job(self, job_id: str, conn=None) -> Optional[Job]:
        """Returns the job with the given ID."""
        query = self._jobs_select(self._jobs).where(self._jobs.c.id == job_id)
        results = list(self.db.execute(query, conn=conn))
        if not results:
            return None
        return self._parse_job(results[0])

    def update_job(
        self,
        job_id: str,
        status: Optional[JobStatus] = None,
        error_message: Optional[str] = None,
        error_stack: Optional[str] = None,
        finished_at: Optional[datetime] = None,
        metrics: Optional[dict[str, Any]] = None,
        conn: Optional[Any] = None,
    ) -> Optional["Job"]:
        """Updates job fields."""
        values: dict = {}
        if status is not None:
            values["status"] = status
        if error_message is not None:
            values["error_message"] = error_message
        if error_stack is not None:
            values["error_stack"] = error_stack
        if finished_at is not None:
            values["finished_at"] = finished_at
        if metrics:
            values["metrics"] = json.dumps(metrics)

        if values:
            j = self._jobs
            self.db.execute(
                self._jobs_update().where(j.c.id == job_id).values(**values),
                conn=conn,
            )  # type: ignore [attr-defined]

        return self.get_job(job_id, conn=conn)

    def set_job_status(
        self,
        job_id: str,
        status: JobStatus,
        error_message: Optional[str] = None,
        error_stack: Optional[str] = None,
        conn: Optional[Any] = None,
    ) -> None:
        """Set the status of the given job."""
        values: dict = {"status": status}
        if status in JobStatus.finished():
            values["finished_at"] = datetime.now(timezone.utc)
        if error_message:
            values["error_message"] = error_message
        if error_stack:
            values["error_stack"] = error_stack
        self.db.execute(
            self._jobs_update(self._jobs.c.id == job_id).values(**values),
            conn=conn,
        )

    def get_job_status(
        self,
        job_id: str,
        conn: Optional[Any] = None,
    ) -> Optional[JobStatus]:
        """Returns the status of the given job."""
        results = list(
            self.db.execute(
                self._jobs_select(self._jobs.c.status).where(self._jobs.c.id == job_id),
                conn=conn,
            ),
        )
        if not results:
            return None
        return results[0][0]<|MERGE_RESOLUTION|>--- conflicted
+++ resolved
@@ -36,12 +36,9 @@
 )
 from datachain.error import (
     DatasetNotFoundError,
-<<<<<<< HEAD
+    DatasetVersionNotFoundError,
     NamespaceNotFoundError,
     ProjectNotFoundError,
-=======
-    DatasetVersionNotFoundError,
->>>>>>> ed381800
     TableMissingError,
 )
 from datachain.job import Job
