import copy
import json
import logging
import os
from abc import ABC, abstractmethod
from collections.abc import Iterator
from datetime import datetime, timezone
from functools import cached_property, reduce
from itertools import groupby
from typing import TYPE_CHECKING, Any
from uuid import uuid4

from sqlalchemy import (
    JSON,
    BigInteger,
    Boolean,
    Column,
    DateTime,
    ForeignKey,
    Integer,
    Table,
    Text,
    UniqueConstraint,
    desc,
    select,
)
from sqlalchemy.sql import func as f

from datachain.checkpoint import Checkpoint
from datachain.data_storage import JobQueryType, JobStatus
from datachain.data_storage.serializer import Serializable
from datachain.dataset import (
    DatasetDependency,
    DatasetListRecord,
    DatasetListVersion,
    DatasetRecord,
    DatasetStatus,
    DatasetVersion,
    StorageURI,
)
from datachain.error import (
    CheckpointNotFoundError,
    DatasetNotFoundError,
    DatasetVersionNotFoundError,
    NamespaceDeleteNotAllowedError,
    NamespaceNotFoundError,
    ProjectDeleteNotAllowedError,
    ProjectNotFoundError,
    TableMissingError,
)
from datachain.job import Job
from datachain.namespace import Namespace
from datachain.project import Project
from datachain.utils import JSONSerialize

if TYPE_CHECKING:
    from sqlalchemy import Delete, Insert, Select, Update
    from sqlalchemy.schema import SchemaItem

    from datachain.data_storage import schema
    from datachain.data_storage.db_engine import DatabaseEngine

logger = logging.getLogger("datachain")


class AbstractMetastore(ABC, Serializable):
    """
    Abstract Metastore class.
    This manages the storing, searching, and retrieval of indexed metadata.
    """

    uri: StorageURI

    schema: "schema.Schema"
    namespace_class: type[Namespace] = Namespace
    project_class: type[Project] = Project
    dataset_class: type[DatasetRecord] = DatasetRecord
    dataset_list_class: type[DatasetListRecord] = DatasetListRecord
    dataset_list_version_class: type[DatasetListVersion] = DatasetListVersion
    dependency_class: type[DatasetDependency] = DatasetDependency
    job_class: type[Job] = Job
    checkpoint_class: type[Checkpoint] = Checkpoint

    def __init__(
        self,
        uri: StorageURI | None = None,
    ):
        self.uri = uri or StorageURI("")

    def __enter__(self) -> "AbstractMetastore":
        """Returns self upon entering context manager."""
        return self

    def __exit__(self, exc_type, exc_value, traceback) -> None:
        """Default behavior is to do nothing, as connections may be shared."""

    @abstractmethod
    def clone(
        self,
        uri: StorageURI | None = None,
        use_new_connection: bool = False,
    ) -> "AbstractMetastore":
        """Clones AbstractMetastore implementation for some Storage input.
        Setting use_new_connection will always use a new database connection.
        New connections should only be used if needed due to errors with
        closed connections."""

    def close(self) -> None:
        """Closes any active database or HTTP connections."""

    def close_on_exit(self) -> None:
        """Closes any active database or HTTP connections, called on Session exit or
        for test cleanup only, as some Metastore implementations may handle this
        differently."""
        self.close()

    def cleanup_tables(self, temp_table_names: list[str]) -> None:
        """Cleanup temp tables."""

    def cleanup_for_tests(self) -> None:
        """Cleanup for tests."""

    #
    # Namespaces
    #

    @property
    @abstractmethod
    def default_namespace_name(self):
        """Gets default namespace name"""

    @property
    def system_namespace_name(self):
        return Namespace.system()

    @abstractmethod
    def create_namespace(
        self,
        name: str,
        description: str | None = None,
        uuid: str | None = None,
        ignore_if_exists: bool = True,
        validate: bool = True,
        **kwargs,
    ) -> Namespace:
        """Creates new namespace"""

    @abstractmethod
    def get_namespace(self, name: str, conn=None) -> Namespace:
        """Gets a single namespace by name"""

    @abstractmethod
    def remove_namespace(self, namespace_id: int, conn=None) -> None:
        """Removes a single namespace by id"""

    @abstractmethod
    def list_namespaces(self, conn=None) -> list[Namespace]:
        """Gets a list of all namespaces"""

    #
    # Projects
    #

    @property
    @abstractmethod
    def default_project_name(self):
        """Gets default project name"""

    @property
    def listing_project_name(self):
        return Project.listing()

    @cached_property
    def default_project(self) -> Project:
        return self.get_project(
            self.default_project_name, self.default_namespace_name, create=True
        )

    @cached_property
    def listing_project(self) -> Project:
        return self.get_project(self.listing_project_name, self.system_namespace_name)

    @abstractmethod
    def create_project(
        self,
        namespace_name: str,
        name: str,
        description: str | None = None,
        uuid: str | None = None,
        ignore_if_exists: bool = True,
        validate: bool = True,
        **kwargs,
    ) -> Project:
        """Creates new project in specific namespace"""

    @abstractmethod
    def get_project(
        self, name: str, namespace_name: str, create: bool = False, conn=None
    ) -> Project:
        """
        Gets a single project inside some namespace by name.
        It also creates project if not found and create flag is set to True.
        """

    def is_default_project(self, project_name: str, namespace_name: str) -> bool:
        return (
            project_name == self.default_project_name
            and namespace_name == self.default_namespace_name
        )

    def is_listing_project(self, project_name: str, namespace_name: str) -> bool:
        return (
            project_name == self.listing_project_name
            and namespace_name == self.system_namespace_name
        )

    @abstractmethod
    def get_project_by_id(self, project_id: int, conn=None) -> Project:
        """Gets a single project by id"""

    @abstractmethod
    def count_projects(self, namespace_id: int | None = None) -> int:
        """Counts projects in some namespace or in general."""

    @abstractmethod
    def remove_project(self, project_id: int, conn=None) -> None:
        """Removes a single project by id"""

    @abstractmethod
    def list_projects(self, namespace_id: int | None, conn=None) -> list[Project]:
        """Gets list of projects in some namespace or in general (in all namespaces)"""

    #
    # Datasets
    #
    @abstractmethod
    def create_dataset(
        self,
        name: str,
        project_id: int | None = None,
        status: int = DatasetStatus.CREATED,
        sources: list[str] | None = None,
        feature_schema: dict | None = None,
        query_script: str = "",
        schema: dict[str, Any] | None = None,
        ignore_if_exists: bool = False,
        description: str | None = None,
        attrs: list[str] | None = None,
    ) -> DatasetRecord:
        """Creates new dataset."""

    @abstractmethod
    def create_dataset_version(  # noqa: PLR0913
        self,
        dataset: DatasetRecord,
        version: str,
        status: int,
        sources: str = "",
        feature_schema: dict | None = None,
        query_script: str = "",
        error_message: str = "",
        error_stack: str = "",
        script_output: str = "",
        created_at: datetime | None = None,
        finished_at: datetime | None = None,
        schema: dict[str, Any] | None = None,
        ignore_if_exists: bool = False,
        num_objects: int | None = None,
        size: int | None = None,
        preview: list[dict] | None = None,
        job_id: str | None = None,
        uuid: str | None = None,
    ) -> DatasetRecord:
        """Creates new dataset version."""

    @abstractmethod
    def remove_dataset(self, dataset: DatasetRecord) -> None:
        """Removes dataset."""

    @abstractmethod
    def update_dataset(self, dataset: DatasetRecord, **kwargs) -> DatasetRecord:
        """Updates dataset fields."""

    @abstractmethod
    def update_dataset_version(
        self, dataset: DatasetRecord, version: str, **kwargs
    ) -> DatasetVersion:
        """Updates dataset version fields."""

    @abstractmethod
    def remove_dataset_version(
        self, dataset: DatasetRecord, version: str
    ) -> DatasetRecord:
        """
        Deletes one single dataset version.
        If it was last version, it removes dataset completely.
        """

    @abstractmethod
    def list_datasets(
        self, project_id: int | None = None
    ) -> Iterator[DatasetListRecord]:
        """Lists all datasets in some project or in all projects."""

    @abstractmethod
    def count_datasets(self, project_id: int | None = None) -> int:
        """Counts datasets in some project or in all projects."""

    @abstractmethod
    def list_datasets_by_prefix(
        self, prefix: str, project_id: int | None = None
    ) -> Iterator["DatasetListRecord"]:
        """
        Lists all datasets which names start with prefix in some project or in all
        projects.
        """

    @abstractmethod
    def get_dataset(
        self,
        name: str,  # normal, not full dataset name
        namespace_name: str | None = None,
        project_name: str | None = None,
        conn=None,
    ) -> DatasetRecord:
        """Gets a single dataset by name."""

    @abstractmethod
    def update_dataset_status(
        self,
        dataset: DatasetRecord,
        status: int,
        version: str | None = None,
        error_message="",
        error_stack="",
        script_output="",
    ) -> DatasetRecord:
        """Updates dataset status and appropriate fields related to status."""

    #
    # Dataset dependencies
    #
    @abstractmethod
    def add_dataset_dependency(
        self,
        source_dataset: "DatasetRecord",
        source_dataset_version: str,
        dep_dataset: "DatasetRecord",
        dep_dataset_version: str,
    ) -> None:
        """Adds dataset dependency to dataset."""

    @abstractmethod
    def update_dataset_dependency_source(
        self,
        source_dataset: DatasetRecord,
        source_dataset_version: str,
        new_source_dataset: DatasetRecord | None = None,
        new_source_dataset_version: str | None = None,
    ) -> None:
        """Updates dataset dependency source."""

    @abstractmethod
    def get_direct_dataset_dependencies(
        self, dataset: DatasetRecord, version: str
    ) -> list[DatasetDependency | None]:
        """Gets direct dataset dependencies."""

    @abstractmethod
    def remove_dataset_dependencies(
        self, dataset: DatasetRecord, version: str | None = None
    ) -> None:
        """
        When we remove dataset, we need to clean up it's dependencies as well.
        """

    @abstractmethod
    def remove_dataset_dependants(
        self, dataset: DatasetRecord, version: str | None = None
    ) -> None:
        """
        When we remove dataset, we need to clear its references in other dataset
        dependencies.
        """

    #
    # Jobs
    #

    def list_jobs_by_ids(self, ids: list[str], conn=None) -> Iterator["Job"]:
        raise NotImplementedError

    @abstractmethod
    def create_job(
        self,
        name: str,
        query: str,
        query_type: JobQueryType = JobQueryType.PYTHON,
        status: JobStatus = JobStatus.CREATED,
        workers: int = 1,
        python_version: str | None = None,
        params: dict[str, str] | None = None,
        parent_job_id: str | None = None,
    ) -> str:
        """
        Creates a new job.
        Returns the job id.
        """

    @abstractmethod
<<<<<<< HEAD
    def get_last_job_by_name(self, name: str, conn=None) -> Optional["Job"]:
        """
        Returns the most recently created Job with the given name if exists.
        """

    @abstractmethod
    def get_job(self, job_id: str) -> Optional[Job]:
=======
    def get_job(self, job_id: str) -> Job | None:
>>>>>>> 9b4c90e3
        """Returns the job with the given ID."""

    @abstractmethod
    def update_job(
        self,
        job_id: str,
        status: JobStatus | None = None,
        error_message: str | None = None,
        error_stack: str | None = None,
        finished_at: datetime | None = None,
        metrics: dict[str, Any] | None = None,
    ) -> Job | None:
        """Updates job fields."""

    @abstractmethod
    def set_job_status(
        self,
        job_id: str,
        status: JobStatus,
        error_message: str | None = None,
        error_stack: str | None = None,
    ) -> None:
        """Set the status of the given job."""

    @abstractmethod
    def get_job_status(self, job_id: str) -> JobStatus | None:
        """Returns the status of the given job."""

    #
    # Checkpoints
    #

    @abstractmethod
    def list_checkpoints(self, job_id: str, conn=None) -> Iterator[Checkpoint]:
        """Returns all checkpoints related to some job"""

    @abstractmethod
    def get_last_checkpoint(self, job_id: str, conn=None) -> Checkpoint | None:
        """Get last created checkpoint for some job."""

    @abstractmethod
    def get_checkpoint_by_id(self, checkpoint_id: str, conn=None) -> Checkpoint:
        """Gets single checkpoint by id"""

    def find_checkpoint(
        self, job_id: str, _hash: str, partial: bool = False, conn=None
    ) -> Checkpoint | None:
        """
        Tries to find checkpoint for a job with specific hash and optionally partial
        """

    @abstractmethod
    def create_checkpoint(
        self,
        job_id: str,
        _hash: str,
        partial: bool = False,
        conn: Any | None = None,
    ) -> Checkpoint:
        """Creates new checkpoint"""


class AbstractDBMetastore(AbstractMetastore):
    """
    Abstract Database Metastore class, to be implemented
    by any Database Adapters for a specific database system.
    This manages the storing, searching, and retrieval of indexed metadata,
    and has shared logic for all database systems currently in use.
    """

    NAMESPACE_TABLE = "namespaces"
    PROJECT_TABLE = "projects"
    DATASET_TABLE = "datasets"
    DATASET_VERSION_TABLE = "datasets_versions"
    DATASET_DEPENDENCY_TABLE = "datasets_dependencies"
    JOBS_TABLE = "jobs"
    CHECKPOINTS_TABLE = "checkpoints"

    db: "DatabaseEngine"

    def __init__(self, uri: StorageURI | None = None):
        uri = uri or StorageURI("")
        super().__init__(uri)

    def close(self) -> None:
        """Closes any active database connections."""
        self.db.close()

    def cleanup_tables(self, temp_table_names: list[str]) -> None:
        """Cleanup temp tables."""

    @classmethod
    def _namespaces_columns(cls) -> list["SchemaItem"]:
        """Namespace table columns."""
        return [
            Column("id", Integer, primary_key=True),
            Column("uuid", Text, nullable=False, default=uuid4()),
            Column("name", Text, nullable=False),
            Column("description", Text),
            Column("created_at", DateTime(timezone=True)),
        ]

    @cached_property
    def _namespaces_fields(self) -> list[str]:
        return [
            c.name  # type: ignore [attr-defined]
            for c in self._namespaces_columns()
            if c.name  # type: ignore [attr-defined]
        ]

    @classmethod
    def _projects_columns(cls) -> list["SchemaItem"]:
        """Project table columns."""
        return [
            Column("id", Integer, primary_key=True),
            Column("uuid", Text, nullable=False, default=uuid4()),
            Column("name", Text, nullable=False),
            Column("description", Text),
            Column("created_at", DateTime(timezone=True)),
            Column(
                "namespace_id",
                Integer,
                ForeignKey(f"{cls.NAMESPACE_TABLE}.id", ondelete="CASCADE"),
                nullable=False,
            ),
            UniqueConstraint("namespace_id", "name"),
        ]

    @cached_property
    def _projects_fields(self) -> list[str]:
        return [
            c.name  # type: ignore [attr-defined]
            for c in self._projects_columns()
            if c.name  # type: ignore [attr-defined]
        ]

    @classmethod
    def _datasets_columns(cls) -> list["SchemaItem"]:
        """Datasets table columns."""
        return [
            Column("id", Integer, primary_key=True),
            Column(
                "project_id",
                Integer,
                ForeignKey(f"{cls.PROJECT_TABLE}.id", ondelete="CASCADE"),
                nullable=False,
            ),
            Column("name", Text, nullable=False),
            Column("description", Text),
            Column("attrs", JSON, nullable=True),
            Column("status", Integer, nullable=False),
            Column("feature_schema", JSON, nullable=True),
            Column("created_at", DateTime(timezone=True)),
            Column("finished_at", DateTime(timezone=True)),
            Column("error_message", Text, nullable=False, default=""),
            Column("error_stack", Text, nullable=False, default=""),
            Column("script_output", Text, nullable=False, default=""),
            Column("sources", Text, nullable=False, default=""),
            Column("query_script", Text, nullable=False, default=""),
            Column("schema", JSON, nullable=True),
        ]

    @cached_property
    def _dataset_fields(self) -> list[str]:
        return [
            c.name  # type: ignore [attr-defined]
            for c in self._datasets_columns()
            if c.name  # type: ignore [attr-defined]
        ]

    @cached_property
    def _dataset_list_fields(self) -> list[str]:
        return [
            c.name  # type: ignore [attr-defined]
            for c in self._datasets_columns()
            if c.name in self.dataset_list_class.__dataclass_fields__  # type: ignore [attr-defined]
        ]

    @classmethod
    def _datasets_versions_columns(cls) -> list["SchemaItem"]:
        """Datasets versions table columns."""
        return [
            Column("id", Integer, primary_key=True),
            Column("uuid", Text, nullable=False, default=uuid4()),
            Column(
                "dataset_id",
                Integer,
                ForeignKey(f"{cls.DATASET_TABLE}.id", ondelete="CASCADE"),
                nullable=False,
            ),
            Column("version", Text, nullable=False, default="1.0.0"),
            Column(
                "status",
                Integer,
                nullable=False,
            ),
            Column("feature_schema", JSON, nullable=True),
            Column("created_at", DateTime(timezone=True)),
            Column("finished_at", DateTime(timezone=True)),
            Column("error_message", Text, nullable=False, default=""),
            Column("error_stack", Text, nullable=False, default=""),
            Column("script_output", Text, nullable=False, default=""),
            Column("num_objects", BigInteger, nullable=True),
            Column("size", BigInteger, nullable=True),
            Column("preview", JSON, nullable=True),
            Column("sources", Text, nullable=False, default=""),
            Column("query_script", Text, nullable=False, default=""),
            Column("schema", JSON, nullable=True),
            Column("job_id", Text, nullable=True),
            UniqueConstraint("dataset_id", "version"),
        ]

    @cached_property
    def _dataset_version_fields(self) -> list[str]:
        return [
            c.name  # type: ignore [attr-defined]
            for c in self._datasets_versions_columns()
            if c.name  # type: ignore [attr-defined]
        ]

    @cached_property
    def _dataset_list_version_fields(self) -> list[str]:
        return [
            c.name  # type: ignore [attr-defined]
            for c in self._datasets_versions_columns()
            if c.name  # type: ignore [attr-defined]
            in self.dataset_list_version_class.__dataclass_fields__
        ]

    @classmethod
    def _datasets_dependencies_columns(cls) -> list["SchemaItem"]:
        """Datasets dependencies table columns."""
        return [
            Column("id", Integer, primary_key=True),
            # TODO remove when https://github.com/iterative/dvcx/issues/959 is done
            Column(
                "source_dataset_id",
                Integer,
                ForeignKey(f"{cls.DATASET_TABLE}.id"),
                nullable=False,
            ),
            Column(
                "source_dataset_version_id",
                Integer,
                ForeignKey(f"{cls.DATASET_VERSION_TABLE}.id"),
                nullable=True,
            ),
            # TODO remove when https://github.com/iterative/dvcx/issues/959 is done
            Column(
                "dataset_id",
                Integer,
                ForeignKey(f"{cls.DATASET_TABLE}.id"),
                nullable=True,
            ),
            Column(
                "dataset_version_id",
                Integer,
                ForeignKey(f"{cls.DATASET_VERSION_TABLE}.id"),
                nullable=True,
            ),
        ]

    #
    # Query Tables
    #
    @cached_property
    def _namespaces(self) -> Table:
        return Table(
            self.NAMESPACE_TABLE, self.db.metadata, *self._namespaces_columns()
        )

    @cached_property
    def _projects(self) -> Table:
        return Table(self.PROJECT_TABLE, self.db.metadata, *self._projects_columns())

    @cached_property
    def _datasets(self) -> Table:
        return Table(self.DATASET_TABLE, self.db.metadata, *self._datasets_columns())

    @cached_property
    def _datasets_versions(self) -> Table:
        return Table(
            self.DATASET_VERSION_TABLE,
            self.db.metadata,
            *self._datasets_versions_columns(),
        )

    @cached_property
    def _datasets_dependencies(self) -> Table:
        return Table(
            self.DATASET_DEPENDENCY_TABLE,
            self.db.metadata,
            *self._datasets_dependencies_columns(),
        )

    #
    # Query Starters (These can be overridden by subclasses)
    #
    @abstractmethod
    def _namespaces_insert(self) -> "Insert": ...

    def _namespaces_select(self, *columns) -> "Select":
        if not columns:
            return self._namespaces.select()
        return select(*columns)

    def _namespaces_update(self) -> "Update":
        return self._namespaces.update()

    def _namespaces_delete(self) -> "Delete":
        return self._namespaces.delete()

    @abstractmethod
    def _projects_insert(self) -> "Insert": ...

    def _projects_select(self, *columns) -> "Select":
        if not columns:
            return self._projects.select()
        return select(*columns)

    def _projects_delete(self) -> "Delete":
        return self._projects.delete()

    @abstractmethod
    def _datasets_insert(self) -> "Insert": ...

    def _datasets_select(self, *columns) -> "Select":
        if not columns:
            return self._datasets.select()
        return select(*columns)

    def _datasets_update(self) -> "Update":
        return self._datasets.update()

    def _datasets_delete(self) -> "Delete":
        return self._datasets.delete()

    @abstractmethod
    def _datasets_versions_insert(self) -> "Insert": ...

    def _datasets_versions_select(self, *columns) -> "Select":
        if not columns:
            return self._datasets_versions.select()
        return select(*columns)

    def _datasets_versions_update(self) -> "Update":
        return self._datasets_versions.update()

    def _datasets_versions_delete(self) -> "Delete":
        return self._datasets_versions.delete()

    @abstractmethod
    def _datasets_dependencies_insert(self) -> "Insert": ...

    def _datasets_dependencies_select(self, *columns) -> "Select":
        if not columns:
            return self._datasets_dependencies.select()
        return select(*columns)

    def _datasets_dependencies_update(self) -> "Update":
        return self._datasets_dependencies.update()

    def _datasets_dependencies_delete(self) -> "Delete":
        return self._datasets_dependencies.delete()

    #
    # Namespaces
    #

    def create_namespace(
        self,
        name: str,
        description: str | None = None,
        uuid: str | None = None,
        ignore_if_exists: bool = True,
        validate: bool = True,
        **kwargs,
    ) -> Namespace:
        if validate:
            Namespace.validate_name(name)
        query = self._namespaces_insert().values(
            name=name,
            uuid=uuid or str(uuid4()),
            created_at=datetime.now(timezone.utc),
            description=description,
        )
        if ignore_if_exists and hasattr(query, "on_conflict_do_nothing"):
            # SQLite and PostgreSQL both support 'on_conflict_do_nothing',
            # but generic SQL does not
            query = query.on_conflict_do_nothing(index_elements=["name"])
        self.db.execute(query)

        return self.get_namespace(name)

    def remove_namespace(self, namespace_id: int, conn=None) -> None:
        num_projects = self.count_projects(namespace_id)
        if num_projects > 0:
            raise NamespaceDeleteNotAllowedError(
                f"Namespace cannot be removed. It contains {num_projects} project(s). "
                "Please remove the project(s) first."
            )

        n = self._namespaces
        with self.db.transaction():
            self.db.execute(self._namespaces_delete().where(n.c.id == namespace_id))

    def get_namespace(self, name: str, conn=None) -> Namespace:
        """Gets a single namespace by name"""
        n = self._namespaces

        query = self._namespaces_select(
            *(getattr(n.c, f) for f in self._namespaces_fields),
        ).where(n.c.name == name)
        rows = list(self.db.execute(query, conn=conn))
        if not rows:
            raise NamespaceNotFoundError(f"Namespace {name} not found.")
        return self.namespace_class.parse(*rows[0])

    def list_namespaces(self, conn=None) -> list[Namespace]:
        """Gets a list of all namespaces"""
        n = self._namespaces

        query = self._namespaces_select(
            *(getattr(n.c, f) for f in self._namespaces_fields),
        )
        rows = list(self.db.execute(query, conn=conn))

        return [self.namespace_class.parse(*r) for r in rows]

    #
    # Projects
    #

    def create_project(
        self,
        namespace_name: str,
        name: str,
        description: str | None = None,
        uuid: str | None = None,
        ignore_if_exists: bool = True,
        validate: bool = True,
        **kwargs,
    ) -> Project:
        if validate:
            Project.validate_name(name)
        try:
            namespace = self.get_namespace(namespace_name)
        except NamespaceNotFoundError:
            namespace = self.create_namespace(namespace_name, validate=validate)

        query = self._projects_insert().values(
            namespace_id=namespace.id,
            uuid=uuid or str(uuid4()),
            name=name,
            created_at=datetime.now(timezone.utc),
            description=description,
        )
        if ignore_if_exists and hasattr(query, "on_conflict_do_nothing"):
            # SQLite and PostgreSQL both support 'on_conflict_do_nothing',
            # but generic SQL does not
            query = query.on_conflict_do_nothing(
                index_elements=["namespace_id", "name"]
            )
        self.db.execute(query)

        return self.get_project(name, namespace.name)

    def _projects_base_query(self) -> "Select":
        n = self._namespaces
        p = self._projects

        query = self._projects_select(
            *(getattr(n.c, f) for f in self._namespaces_fields),
            *(getattr(p.c, f) for f in self._projects_fields),
        )
        return query.select_from(n.join(p, n.c.id == p.c.namespace_id))

    def get_project(
        self, name: str, namespace_name: str, create: bool = False, conn=None
    ) -> Project:
        """Gets a single project inside some namespace by name"""
        n = self._namespaces
        p = self._projects
        validate = True

        if self.is_listing_project(name, namespace_name) or self.is_default_project(
            name, namespace_name
        ):
            # we are always creating default and listing projects if they don't exist
            create = True
            validate = False

        query = self._projects_base_query().where(
            p.c.name == name, n.c.name == namespace_name
        )

        rows = list(self.db.execute(query, conn=conn))
        if not rows:
            if create:
                return self.create_project(namespace_name, name, validate=validate)
            raise ProjectNotFoundError(
                f"Project {name} in namespace {namespace_name} not found."
            )
        return self.project_class.parse(*rows[0])

    def get_project_by_id(self, project_id: int, conn=None) -> Project:
        """Gets a single project by id"""
        p = self._projects

        query = self._projects_base_query().where(p.c.id == project_id)

        rows = list(self.db.execute(query, conn=conn))
        if not rows:
            raise ProjectNotFoundError(f"Project with id {project_id} not found.")
        return self.project_class.parse(*rows[0])

    def count_projects(self, namespace_id: int | None = None) -> int:
        p = self._projects

        query = self._projects_base_query()
        if namespace_id:
            query = query.where(p.c.namespace_id == namespace_id)

        query = select(f.count(1)).select_from(query.subquery())

        return next(self.db.execute(query))[0]

    def remove_project(self, project_id: int, conn=None) -> None:
        num_datasets = self.count_datasets(project_id)
        if num_datasets > 0:
            raise ProjectDeleteNotAllowedError(
                f"Project cannot be removed. It contains {num_datasets} dataset(s). "
                "Please remove the dataset(s) first."
            )

        p = self._projects
        with self.db.transaction():
            self.db.execute(self._projects_delete().where(p.c.id == project_id))

    def list_projects(
        self, namespace_id: int | None = None, conn=None
    ) -> list[Project]:
        """
        Gets a list of projects inside some namespace, or in all namespaces
        """
        p = self._projects

        query = self._projects_base_query()

        if namespace_id:
            query = query.where(p.c.namespace_id == namespace_id)

        rows = list(self.db.execute(query, conn=conn))

        return [self.project_class.parse(*r) for r in rows]

    #
    # Datasets
    #

    def create_dataset(
        self,
        name: str,
        project_id: int | None = None,
        status: int = DatasetStatus.CREATED,
        sources: list[str] | None = None,
        feature_schema: dict | None = None,
        query_script: str = "",
        schema: dict[str, Any] | None = None,
        ignore_if_exists: bool = False,
        description: str | None = None,
        attrs: list[str] | None = None,
        **kwargs,  # TODO registered = True / False
    ) -> DatasetRecord:
        """Creates new dataset."""
        if not project_id:
            project = self.default_project
        else:
            project = self.get_project_by_id(project_id)

        query = self._datasets_insert().values(
            name=name,
            project_id=project.id,
            status=status,
            feature_schema=json.dumps(feature_schema or {}),
            created_at=datetime.now(timezone.utc),
            error_message="",
            error_stack="",
            script_output="",
            sources="\n".join(sources) if sources else "",
            query_script=query_script,
            schema=json.dumps(schema or {}),
            description=description,
            attrs=json.dumps(attrs or []),
        )
        if ignore_if_exists and hasattr(query, "on_conflict_do_nothing"):
            # SQLite and PostgreSQL both support 'on_conflict_do_nothing',
            # but generic SQL does not
            query = query.on_conflict_do_nothing(index_elements=["project_id", "name"])
        self.db.execute(query)

        return self.get_dataset(
            name, namespace_name=project.namespace.name, project_name=project.name
        )

    def create_dataset_version(  # noqa: PLR0913
        self,
        dataset: DatasetRecord,
        version: str,
        status: int,
        sources: str = "",
        feature_schema: dict | None = None,
        query_script: str = "",
        error_message: str = "",
        error_stack: str = "",
        script_output: str = "",
        created_at: datetime | None = None,
        finished_at: datetime | None = None,
        schema: dict[str, Any] | None = None,
        ignore_if_exists: bool = False,
        num_objects: int | None = None,
        size: int | None = None,
        preview: list[dict] | None = None,
        job_id: str | None = None,
        uuid: str | None = None,
        conn=None,
    ) -> DatasetRecord:
        """Creates new dataset version."""
        if status in [DatasetStatus.COMPLETE, DatasetStatus.FAILED]:
            finished_at = finished_at or datetime.now(timezone.utc)
        else:
            finished_at = None

        query = self._datasets_versions_insert().values(
            dataset_id=dataset.id,
            uuid=uuid or str(uuid4()),
            version=version,
            status=status,
            feature_schema=json.dumps(feature_schema or {}),
            created_at=created_at or datetime.now(timezone.utc),
            finished_at=finished_at,
            error_message=error_message,
            error_stack=error_stack,
            script_output=script_output,
            sources=sources,
            query_script=query_script,
            schema=json.dumps(schema or {}),
            num_objects=num_objects,
            size=size,
            preview=json.dumps(preview or []),
            job_id=job_id or os.getenv("DATACHAIN_JOB_ID"),
        )
        if ignore_if_exists and hasattr(query, "on_conflict_do_nothing"):
            # SQLite and PostgreSQL both support 'on_conflict_do_nothing',
            # but generic SQL does not
            query = query.on_conflict_do_nothing(
                index_elements=["dataset_id", "version"]
            )
        self.db.execute(query, conn=conn)

        return self.get_dataset(
            dataset.name,
            namespace_name=dataset.project.namespace.name,
            project_name=dataset.project.name,
            conn=conn,
        )

    def remove_dataset(self, dataset: DatasetRecord) -> None:
        """Removes dataset."""
        d = self._datasets
        with self.db.transaction():
            self.remove_dataset_dependencies(dataset)
            self.remove_dataset_dependants(dataset)
            self.db.execute(self._datasets_delete().where(d.c.id == dataset.id))

    def update_dataset(
        self, dataset: DatasetRecord, conn=None, **kwargs
    ) -> DatasetRecord:
        """Updates dataset fields."""
        values: dict[str, Any] = {}
        dataset_values: dict[str, Any] = {}
        for field, value in kwargs.items():
            if field in ("id", "created_at") or field not in self._dataset_fields:
                continue  # these fields are read-only or not applicable

            if value is None and field in ("name", "status", "sources", "query_script"):
                raise ValueError(f"Field {field} cannot be None")
            if field == "name" and not value:
                raise ValueError("name cannot be empty")

            if field == "attrs":
                if value is None:
                    values[field] = None
                else:
                    values[field] = json.dumps(value)
                dataset_values[field] = value
            elif field == "schema":
                if value is None:
                    values[field] = None
                    dataset_values[field] = None
                else:
                    values[field] = json.dumps(value)
                    dataset_values[field] = DatasetRecord.parse_schema(value)
            elif field == "project_id":
                if not value:
                    raise ValueError("Cannot set empty project_id for dataset")
                dataset_values["project"] = self.get_project_by_id(value)
                values[field] = value
            else:
                values[field] = value
                dataset_values[field] = value

        if not values:
            return dataset  # nothing to update

        d = self._datasets
        self.db.execute(
            self._datasets_update()
            .where(d.c.name == dataset.name, d.c.project_id == dataset.project.id)
            .values(values),
            conn=conn,
        )  # type: ignore [attr-defined]

        result_ds = copy.deepcopy(dataset)
        result_ds.update(**dataset_values)
        return result_ds

    def update_dataset_version(
        self, dataset: DatasetRecord, version: str, conn=None, **kwargs
    ) -> DatasetVersion:
        """Updates dataset fields."""
        values: dict[str, Any] = {}
        version_values: dict[str, Any] = {}
        for field, value in kwargs.items():
            if (
                field in ("id", "created_at")
                or field not in self._dataset_version_fields
            ):
                continue  # these fields are read-only or not applicable

            if value is None and field in (
                "status",
                "sources",
                "query_script",
                "error_message",
                "error_stack",
                "script_output",
                "uuid",
            ):
                raise ValueError(f"Field {field} cannot be None")

            if field == "schema":
                values[field] = json.dumps(value) if value else None
                version_values[field] = (
                    DatasetRecord.parse_schema(value) if value else None
                )
            elif field == "feature_schema":
                if value is None:
                    values[field] = None
                else:
                    values[field] = json.dumps(value)
                version_values[field] = value
            elif field == "preview":
                if value is None:
                    values[field] = None
                elif not isinstance(value, list):
                    raise ValueError(
                        f"Field '{field}' must be a list, got {type(value).__name__}"
                    )
                else:
                    values[field] = json.dumps(value, cls=JSONSerialize)
                version_values["_preview_data"] = value
            else:
                values[field] = value
                version_values[field] = value

        if not values:
            return dataset.get_version(version)

        dv = self._datasets_versions
        self.db.execute(
            self._datasets_versions_update()
            .where(dv.c.dataset_id == dataset.id, dv.c.version == version)
            .values(values),
            conn=conn,
        )  # type: ignore [attr-defined]

        for v in dataset.versions:
            if v.version == version:
                v.update(**version_values)
                return v

        raise DatasetVersionNotFoundError(
            f"Dataset {dataset.name} does not have version {version}"
        )

    def _parse_dataset(self, rows) -> DatasetRecord | None:
        versions = [self.dataset_class.parse(*r) for r in rows]
        if not versions:
            return None
        return reduce(lambda ds, version: ds.merge_versions(version), versions)

    def _parse_list_dataset(self, rows) -> DatasetListRecord | None:
        versions = [self.dataset_list_class.parse(*r) for r in rows]
        if not versions:
            return None
        return reduce(lambda ds, version: ds.merge_versions(version), versions)

    def _parse_dataset_list(self, rows) -> Iterator["DatasetListRecord"]:
        # grouping rows by dataset id
        for _, g in groupby(rows, lambda r: r[11]):
            dataset = self._parse_list_dataset(list(g))
            if dataset:
                yield dataset

    def _get_dataset_query(
        self,
        namespace_fields: list[str],
        project_fields: list[str],
        dataset_fields: list[str],
        dataset_version_fields: list[str],
        isouter: bool = True,
    ) -> "Select":
        if not (
            self.db.has_table(self._datasets.name)
            and self.db.has_table(self._datasets_versions.name)
        ):
            raise TableMissingError

        n = self._namespaces
        p = self._projects
        d = self._datasets
        dv = self._datasets_versions

        query = self._datasets_select(
            *(getattr(n.c, f) for f in namespace_fields),
            *(getattr(p.c, f) for f in project_fields),
            *(getattr(d.c, f) for f in dataset_fields),
            *(getattr(dv.c, f) for f in dataset_version_fields),
        )
        j = (
            n.join(p, n.c.id == p.c.namespace_id)
            .join(d, p.c.id == d.c.project_id)
            .join(dv, d.c.id == dv.c.dataset_id, isouter=isouter)
        )
        return query.select_from(j)

    def _base_dataset_query(self) -> "Select":
        return self._get_dataset_query(
            self._namespaces_fields,
            self._projects_fields,
            self._dataset_fields,
            self._dataset_version_fields,
        )

    def _base_list_datasets_query(self) -> "Select":
        return self._get_dataset_query(
            self._namespaces_fields,
            self._projects_fields,
            self._dataset_list_fields,
            self._dataset_list_version_fields,
            isouter=False,
        )

    def list_datasets(
        self, project_id: int | None = None
    ) -> Iterator["DatasetListRecord"]:
        d = self._datasets
        query = self._base_list_datasets_query().order_by(
            self._datasets.c.name, self._datasets_versions.c.version
        )
        if project_id:
            query = query.where(d.c.project_id == project_id)
        yield from self._parse_dataset_list(self.db.execute(query))

    def count_datasets(self, project_id: int | None = None) -> int:
        d = self._datasets
        query = self._datasets_select()
        if project_id:
            query = query.where(d.c.project_id == project_id)

        query = select(f.count(1)).select_from(query.subquery())

        return next(self.db.execute(query))[0]

    def list_datasets_by_prefix(
        self, prefix: str, project_id: int | None = None, conn=None
    ) -> Iterator["DatasetListRecord"]:
        d = self._datasets
        query = self._base_list_datasets_query()
        if project_id:
            query = query.where(d.c.project_id == project_id)
        query = query.where(self._datasets.c.name.startswith(prefix))
        yield from self._parse_dataset_list(self.db.execute(query))

    def get_dataset(
        self,
        name: str,  # normal, not full dataset name
        namespace_name: str | None = None,
        project_name: str | None = None,
        conn=None,
    ) -> DatasetRecord:
        """
        Gets a single dataset in project by dataset name.
        """
        namespace_name = namespace_name or self.default_namespace_name
        project_name = project_name or self.default_project_name

        d = self._datasets
        n = self._namespaces
        p = self._projects
        query = self._base_dataset_query()
        query = query.where(
            d.c.name == name,
            n.c.name == namespace_name,
            p.c.name == project_name,
        )  # type: ignore [attr-defined]
        ds = self._parse_dataset(self.db.execute(query, conn=conn))
        if not ds:
            raise DatasetNotFoundError(
                f"Dataset {name} not found in namespace {namespace_name}"
                f" and project {project_name}"
            )

        return ds

    def remove_dataset_version(
        self, dataset: DatasetRecord, version: str
    ) -> DatasetRecord:
        """
        Deletes one single dataset version.
        If it was last version, it removes dataset completely
        """
        if not dataset.has_version(version):
            raise DatasetNotFoundError(
                f"Dataset {dataset.name} version {version} not found."
            )

        self.remove_dataset_dependencies(dataset, version)
        self.remove_dataset_dependants(dataset, version)

        d = self._datasets
        dv = self._datasets_versions
        self.db.execute(
            self._datasets_versions_delete().where(
                (dv.c.dataset_id == dataset.id) & (dv.c.version == version)
            )
        )

        if dataset.versions and len(dataset.versions) == 1:
            # had only one version, fully deleting dataset
            self.db.execute(self._datasets_delete().where(d.c.id == dataset.id))

        dataset.remove_version(version)
        return dataset

    def update_dataset_status(
        self,
        dataset: DatasetRecord,
        status: int,
        version: str | None = None,
        error_message="",
        error_stack="",
        script_output="",
        conn=None,
    ) -> DatasetRecord:
        """
        Updates dataset status and appropriate fields related to status
        It also updates version if specified.
        """
        update_data: dict[str, Any] = {"status": status}
        if status in [DatasetStatus.COMPLETE, DatasetStatus.FAILED]:
            # if in final state, updating finished_at datetime
            update_data["finished_at"] = datetime.now(timezone.utc)
            if script_output:
                update_data["script_output"] = script_output

        if status == DatasetStatus.FAILED:
            update_data["error_message"] = error_message
            update_data["error_stack"] = error_stack

        dataset = self.update_dataset(dataset, conn=conn, **update_data)

        if version:
            self.update_dataset_version(dataset, version, conn=conn, **update_data)

        return dataset

    #
    # Dataset dependencies
    #
    def add_dataset_dependency(
        self,
        source_dataset: "DatasetRecord",
        source_dataset_version: str,
        dep_dataset: "DatasetRecord",
        dep_dataset_version: str,
    ) -> None:
        """Adds dataset dependency to dataset."""
        self.db.execute(
            self._datasets_dependencies_insert().values(
                source_dataset_id=source_dataset.id,
                source_dataset_version_id=(
                    source_dataset.get_version(source_dataset_version).id
                ),
                dataset_id=dep_dataset.id,
                dataset_version_id=dep_dataset.get_version(dep_dataset_version).id,
            )
        )

    def update_dataset_dependency_source(
        self,
        source_dataset: DatasetRecord,
        source_dataset_version: str,
        new_source_dataset: DatasetRecord | None = None,
        new_source_dataset_version: str | None = None,
    ) -> None:
        dd = self._datasets_dependencies

        if not new_source_dataset:
            new_source_dataset = source_dataset

        q = self._datasets_dependencies_update().where(
            dd.c.source_dataset_id == source_dataset.id
        )
        q = q.where(
            dd.c.source_dataset_version_id
            == source_dataset.get_version(source_dataset_version).id
        )

        data = {"source_dataset_id": new_source_dataset.id}
        if new_source_dataset_version:
            data["source_dataset_version_id"] = new_source_dataset.get_version(
                new_source_dataset_version
            ).id

        q = q.values(**data)
        self.db.execute(q)

    @abstractmethod
    def _dataset_dependencies_select_columns(self) -> list["SchemaItem"]:
        """
        Returns a list of columns to select in a query for fetching dataset dependencies
        """

    def get_direct_dataset_dependencies(
        self, dataset: DatasetRecord, version: str
    ) -> list[DatasetDependency | None]:
        n = self._namespaces
        p = self._projects
        d = self._datasets
        dd = self._datasets_dependencies
        dv = self._datasets_versions

        dataset_version = dataset.get_version(version)

        select_cols = self._dataset_dependencies_select_columns()

        query = (
            self._datasets_dependencies_select(*select_cols)
            .select_from(
                dd.join(d, dd.c.dataset_id == d.c.id, isouter=True)
                .join(dv, dd.c.dataset_version_id == dv.c.id, isouter=True)
                .join(p, d.c.project_id == p.c.id, isouter=True)
                .join(n, p.c.namespace_id == n.c.id, isouter=True)
            )
            .where(
                (dd.c.source_dataset_id == dataset.id)
                & (dd.c.source_dataset_version_id == dataset_version.id)
            )
        )

        return [self.dependency_class.parse(*r) for r in self.db.execute(query)]

    def remove_dataset_dependencies(
        self, dataset: DatasetRecord, version: str | None = None
    ) -> None:
        """
        When we remove dataset, we need to clean up it's dependencies as well
        """
        dd = self._datasets_dependencies

        q = self._datasets_dependencies_delete().where(
            dd.c.source_dataset_id == dataset.id
        )

        if version:
            q = q.where(
                dd.c.source_dataset_version_id == dataset.get_version(version).id
            )

        self.db.execute(q)

    def remove_dataset_dependants(
        self, dataset: DatasetRecord, version: str | None = None
    ) -> None:
        """
        When we remove dataset, we need to clear its references in other dataset
        dependencies
        """
        dd = self._datasets_dependencies

        q = self._datasets_dependencies_update().where(dd.c.dataset_id == dataset.id)
        if version:
            q = q.where(dd.c.dataset_version_id == dataset.get_version(version).id)

        q = q.values(dataset_id=None, dataset_version_id=None)

        self.db.execute(q)

    #
    # Jobs
    #

    @staticmethod
    def _jobs_columns() -> "list[SchemaItem]":
        return [
            Column(
                "id",
                Text,
                default=uuid4,
                primary_key=True,
                nullable=False,
            ),
            Column("name", Text, nullable=False, default=""),
            Column("status", Integer, nullable=False, default=JobStatus.CREATED),
            # When this Job was created
            Column("created_at", DateTime(timezone=True), nullable=False),
            # When this Job finished (or failed)
            Column("finished_at", DateTime(timezone=True), nullable=True),
            # This is the workers value from query settings, and determines both
            # the default and maximum number of workers for distributed UDFs.
            Column("query", Text, nullable=False, default=""),
            Column(
                "query_type",
                Integer,
                nullable=False,
                default=JobQueryType.PYTHON,
            ),
            Column("workers", Integer, nullable=False, default=1),
            Column("python_version", Text, nullable=True),
            Column("error_message", Text, nullable=False, default=""),
            Column("error_stack", Text, nullable=False, default=""),
            Column("params", JSON, nullable=False),
            Column("metrics", JSON, nullable=False),
            Column("parent_job_id", Text, nullable=True),
        ]

    @cached_property
    def _job_fields(self) -> list[str]:
        return [c.name for c in self._jobs_columns() if c.name]  # type: ignore[attr-defined]

    @cached_property
    def _jobs(self) -> "Table":
        return Table(self.JOBS_TABLE, self.db.metadata, *self._jobs_columns())

    @abstractmethod
    def _jobs_insert(self) -> "Insert": ...

    def _jobs_select(self, *columns) -> "Select":
        if not columns:
            return self._jobs.select()
        return select(*columns)

    def _jobs_update(self, *where) -> "Update":
        if not where:
            return self._jobs.update()
        return self._jobs.update().where(*where)

    def _parse_job(self, rows) -> Job:
        return self.job_class.parse(*rows)

    def _parse_jobs(self, rows) -> Iterator["Job"]:
        for _, g in groupby(rows, lambda r: r[0]):
            yield self._parse_job(*list(g))

    def _jobs_query(self):
        return self._jobs_select(*[getattr(self._jobs.c, f) for f in self._job_fields])

    def list_jobs_by_ids(self, ids: list[str], conn=None) -> Iterator["Job"]:
        """List jobs by ids."""
        query = self._jobs_query().where(self._jobs.c.id.in_(ids))
        yield from self._parse_jobs(self.db.execute(query, conn=conn))

    def create_job(
        self,
        name: str,
        query: str,
        query_type: JobQueryType = JobQueryType.PYTHON,
        status: JobStatus = JobStatus.CREATED,
        workers: int = 1,
        python_version: str | None = None,
        params: dict[str, str] | None = None,
        parent_job_id: str | None = None,
        conn: Any = None,
    ) -> str:
        """
        Creates a new job.
        Returns the job id.
        """
        job_id = str(uuid4())
        self.db.execute(
            self._jobs_insert().values(
                id=job_id,
                name=name,
                status=status,
                created_at=datetime.now(timezone.utc),
                query=query,
                query_type=query_type.value,
                workers=workers,
                python_version=python_version,
                error_message="",
                error_stack="",
                params=json.dumps(params or {}),
                metrics=json.dumps({}),
                parent_job_id=parent_job_id,
            ),
            conn=conn,
        )
        return job_id

    def get_job(self, job_id: str, conn=None) -> Job | None:
        """Returns the job with the given ID."""
        query = self._jobs_select(self._jobs).where(self._jobs.c.id == job_id)
        results = list(self.db.execute(query, conn=conn))
        if not results:
            return None
        return self._parse_job(results[0])

    def update_job(
        self,
        job_id: str,
        status: JobStatus | None = None,
        error_message: str | None = None,
        error_stack: str | None = None,
        finished_at: datetime | None = None,
        metrics: dict[str, Any] | None = None,
        conn: Any | None = None,
    ) -> Job | None:
        """Updates job fields."""
        values: dict = {}
        if status is not None:
            values["status"] = status
        if error_message is not None:
            values["error_message"] = error_message
        if error_stack is not None:
            values["error_stack"] = error_stack
        if finished_at is not None:
            values["finished_at"] = finished_at
        if metrics:
            values["metrics"] = json.dumps(metrics)

        if values:
            j = self._jobs
            self.db.execute(
                self._jobs_update().where(j.c.id == job_id).values(**values),
                conn=conn,
            )  # type: ignore [attr-defined]

        return self.get_job(job_id, conn=conn)

    def set_job_status(
        self,
        job_id: str,
        status: JobStatus,
        error_message: str | None = None,
        error_stack: str | None = None,
        conn: Any | None = None,
    ) -> None:
        """Set the status of the given job."""
        values: dict = {"status": status}
        if status in JobStatus.finished():
            values["finished_at"] = datetime.now(timezone.utc)
        if error_message:
            values["error_message"] = error_message
        if error_stack:
            values["error_stack"] = error_stack
        self.db.execute(
            self._jobs_update(self._jobs.c.id == job_id).values(**values),
            conn=conn,
        )

    def get_job_status(
        self,
        job_id: str,
        conn: Any | None = None,
    ) -> JobStatus | None:
        """Returns the status of the given job."""
        results = list(
            self.db.execute(
                self._jobs_select(self._jobs.c.status).where(self._jobs.c.id == job_id),
                conn=conn,
            ),
        )
        if not results:
            return None
        return results[0][0]

    #
    # Checkpoints
    #

    @staticmethod
    def _checkpoints_columns() -> "list[SchemaItem]":
        return [
            Column(
                "id",
                Text,
                default=uuid4,
                primary_key=True,
                nullable=False,
            ),
            Column("job_id", Text, nullable=True),
            Column("hash", Text, nullable=False),
            Column("partial", Boolean, default=False),
            Column("created_at", DateTime(timezone=True), nullable=False),
            UniqueConstraint("job_id", "hash"),
        ]

    @cached_property
    def _checkpoints_fields(self) -> list[str]:
        return [c.name for c in self._checkpoints_columns() if c.name]  # type: ignore[attr-defined]

    @cached_property
    def _checkpoints(self) -> "Table":
        return Table(
            self.CHECKPOINTS_TABLE,
            self.db.metadata,
            *self._checkpoints_columns(),
        )

    @abstractmethod
    def _checkpoints_insert(self) -> "Insert": ...

    def _checkpoints_select(self, *columns) -> "Select":
        if not columns:
            return self._checkpoints.select()
        return select(*columns)

    def _checkpoints_delete(self) -> "Delete":
        return self._checkpoints.delete()

    def _checkpoints_query(self):
        return self._checkpoints_select(
            *[getattr(self._checkpoints.c, f) for f in self._checkpoints_fields]
        )

    def create_checkpoint(
        self,
        job_id: str,
        _hash: str,
        partial: bool = False,
        conn: Any | None = None,
    ) -> Checkpoint:
        """
        Creates a new job query step.
        """
        checkpoint_id = str(uuid4())
        self.db.execute(
            self._checkpoints_insert().values(
                id=checkpoint_id,
                job_id=job_id,
                hash=_hash,
                partial=partial,
                created_at=datetime.now(timezone.utc),
            ),
            conn=conn,
        )
        return self.get_checkpoint_by_id(checkpoint_id)

    def list_checkpoints(self, job_id: str, conn=None) -> Iterator[Checkpoint]:
        """List checkpoints by job id."""
        query = self._checkpoints_query().where(self._checkpoints.c.job_id == job_id)
        rows = list(self.db.execute(query, conn=conn))

        yield from [self.checkpoint_class.parse(*r) for r in rows]

    def get_checkpoint_by_id(self, checkpoint_id: str, conn=None) -> Checkpoint:
        """Returns the checkpoint with the given ID."""
        ch = self._checkpoints
        query = self._checkpoints_select(ch).where(ch.c.id == checkpoint_id)
        rows = list(self.db.execute(query, conn=conn))
        if not rows:
            raise CheckpointNotFoundError(f"Checkpoint {checkpoint_id} not found")
        return self.checkpoint_class.parse(*rows[0])

    def find_checkpoint(
        self, job_id: str, _hash: str, partial: bool = False, conn=None
    ) -> Checkpoint | None:
        """
        Tries to find checkpoint for a job with specific hash and optionally partial
        """
        ch = self._checkpoints
        query = self._checkpoints_select(ch).where(
            ch.c.job_id == job_id, ch.c.hash == _hash, ch.c.partial == partial
        )
        rows = list(self.db.execute(query, conn=conn))
        if not rows:
            return None
        return self.checkpoint_class.parse(*rows[0])

    def get_last_checkpoint(self, job_id: str, conn=None) -> Checkpoint | None:
        query = (
            self._checkpoints_query()
            .where(self._checkpoints.c.job_id == job_id)
            .order_by(desc(self._checkpoints.c.created_at))
            .limit(1)
        )
        rows = list(self.db.execute(query, conn=conn))
        if not rows:
            return None
        return self.checkpoint_class.parse(*rows[0])<|MERGE_RESOLUTION|>--- conflicted
+++ resolved
@@ -408,17 +408,13 @@
         """
 
     @abstractmethod
-<<<<<<< HEAD
-    def get_last_job_by_name(self, name: str, conn=None) -> Optional["Job"]:
+    def get_last_job_by_name(self, name: str, conn=None) -> Job | None:
         """
         Returns the most recently created Job with the given name if exists.
         """
 
     @abstractmethod
-    def get_job(self, job_id: str) -> Optional[Job]:
-=======
     def get_job(self, job_id: str) -> Job | None:
->>>>>>> 9b4c90e3
         """Returns the job with the given ID."""
 
     @abstractmethod
