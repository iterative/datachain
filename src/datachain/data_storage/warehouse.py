import glob
import json
import logging
import posixpath
from abc import ABC, abstractmethod
from collections.abc import Generator, Iterable, Iterator, Sequence
from typing import TYPE_CHECKING, Any, Optional, Union
from urllib.parse import urlparse

import attrs
import sqlalchemy as sa
from sqlalchemy import Table, case, select
from sqlalchemy.sql import func
from sqlalchemy.sql.expression import true

from datachain.client import Client
from datachain.data_storage.serializer import Serializable
from datachain.dataset import DatasetRecord, RowDict
from datachain.node import DirType, DirTypeGroup, Entry, Node, NodeWithPath, get_path
from datachain.sql.functions import path as pathfunc
from datachain.sql.types import Int, SQLType
from datachain.storage import StorageURI
from datachain.utils import sql_escape_like

if TYPE_CHECKING:
    from sqlalchemy.sql._typing import _ColumnsClauseArgument
    from sqlalchemy.sql.elements import ColumnElement
    from sqlalchemy.types import TypeEngine

    from datachain.data_storage import AbstractIDGenerator, schema
    from datachain.data_storage.db_engine import DatabaseEngine
    from datachain.data_storage.schema import DataTable

try:
    import numpy as np

    numpy_imported = True
except ImportError:
    numpy_imported = False


logger = logging.getLogger("datachain")

SELECT_BATCH_SIZE = 100_000  # number of rows to fetch at a time


class AbstractWarehouse(ABC, Serializable):
    """
    Abstract Warehouse class, to be implemented by any Database Adapters
    for a specific database system. This manages the storing, searching, and
    retrieval of datasets data, and has shared logic for all database
    systems currently in use.
    """

    #
    # Constants, Initialization, and Tables
    #

    DATASET_TABLE_PREFIX = "ds_"
    DATASET_SOURCE_TABLE_PREFIX = "src_"
    UDF_TABLE_NAME_PREFIX = "udf_"
    TMP_TABLE_NAME_PREFIX = "tmp_"

    id_generator: "AbstractIDGenerator"
    schema: "schema.Schema"
    db: "DatabaseEngine"

    def __init__(self, id_generator: "AbstractIDGenerator"):
        self.id_generator = id_generator

    def cleanup_for_tests(self):
        """Cleanup for tests."""

    def convert_type(  # noqa: PLR0911
        self,
        val: Any,
        col_type: SQLType,
        col_python_type: Any,
        col_type_name: str,
        col_name: str,
    ) -> Any:
        """
        Tries to convert value to specific type if needed and if compatible,
        otherwise throws an ValueError.
        If value is a list or some other iterable, it tries to convert sub elements
        as well
        """
        if numpy_imported and isinstance(val, (np.ndarray, np.generic)):
            val = val.tolist()

        # Optimization: Precompute all the column type variables.
        value_type = type(val)

        exc = None
        try:
            if col_python_type is list and value_type in (list, tuple, set):
                if len(val) == 0:
                    return []
                item_python_type = self.python_type(col_type.item_type)
                if item_python_type is not list:
                    if isinstance(val[0], item_python_type):
                        return val
                    if item_python_type is float and isinstance(val[0], int):
                        return [float(i) for i in val]
                # Optimization: Reuse these values for each function call within the
                # list comprehension.
                item_type_info = (
                    col_type.item_type,
                    item_python_type,
                    type(col_type.item_type).__name__,
                    col_name,
                )
                return [self.convert_type(i, *item_type_info) for i in val]
            # Special use case with JSON type as we save it as string
            if col_python_type is dict or col_type_name == "JSON":
                if value_type is str:
                    return val
                if value_type in (dict, list):
                    return json.dumps(val)
                raise ValueError(
                    f"Cannot convert value {val!r} with type {value_type} to JSON"
                )

            if isinstance(val, col_python_type):
                return val
            if col_python_type is float and isinstance(val, int):
                return float(val)
        except Exception as e:  # noqa: BLE001
            exc = e
        ve = ValueError(
            f"Value {val!r} with type {value_type} incompatible for "
            f"column type {col_type_name}"
        )
        # This is the same as "from exc" when not raising the exception.
        if exc:
            ve.__cause__ = exc
        # Optimization: Log here, so only one try/except is needed, since the ValueError
        # above is raised after logging.
        logger.exception(
            "Error while validating/converting type for column "
            "%s with value %s, original error %s",
            col_name,
            val,
            ve,
        )
        raise ve

    @abstractmethod
    def clone(self, use_new_connection: bool = False) -> "AbstractWarehouse":
        """Clones Warehouse implementation for some Storage input.
        Setting use_new_connection will always use a new database connection.
        New connections should only be used if needed due to errors with
        closed connections."""

    def close(self) -> None:
        """Closes any active database connections."""
        self.db.close()

    #
    # Query Tables
    #

    @abstractmethod
    def is_ready(self, timeout: Optional[int] = None) -> bool: ...

    def dataset_rows(self, dataset: DatasetRecord, version: Optional[int] = None):
        version = version or dataset.latest_version

        table_name = self.dataset_table_name(dataset.name, version)
        return self.schema.dataset_row_cls(
            table_name,
            self.db.engine,
            self.db.metadata,
            dataset.get_schema(version),
        )

    @property
    def dataset_row_cls(self) -> type["DataTable"]:
        return self.schema.dataset_row_cls

    #
    # Query Execution
    #

    def dataset_select_paginated(
        self,
        query,
        limit: Optional[int] = None,
        order_by: tuple["ColumnElement[Any]", ...] = (),
        page_size: int = SELECT_BATCH_SIZE,
    ) -> Generator[RowDict, None, None]:
        """
        This is equivalent to `db.execute`, but for selecting rows in batches
        """
        cols = query.selected_columns
        cols_names = [c.name for c in cols]

        if not order_by:
            ordering = [cols.sys__id]
        else:
            ordering = order_by  # type: ignore[assignment]

        # reset query order by and apply new order by id
        paginated_query = query.order_by(None).order_by(*ordering).limit(page_size)

        results = None
        offset = 0
        num_yielded = 0
        try:
            while True:
                if limit is not None:
                    limit -= num_yielded
                    if limit == 0:
                        break
                    if limit < page_size:
                        paginated_query = paginated_query.limit(None).limit(limit)

                results = self.db.execute(paginated_query.offset(offset))

                processed = False
                for row in results:
                    processed = True
                    yield RowDict(zip(cols_names, row))
                    num_yielded += 1

                if not processed:
                    break  # no more results
                offset += page_size
        finally:
            # https://www2.sqlite.org/cvstrac/wiki?p=DatabaseIsLocked (SELECT not
            # finalized or reset) to prevent database table is locked error when an
            # exception is raised in the middle of processing the results (e.g.
            # https://github.com/iterative/dvcx/issues/924). Connections close
            # apparently is not enough in some cases, at least on sqlite
            # https://www.sqlite.org/c3ref/close.html
            if results and hasattr(results, "close"):
                results.close()

    #
    # Table Name Internal Functions
    #

    @staticmethod
    def uri_to_storage_info(uri: str) -> tuple[str, str]:
        parsed = urlparse(uri)
        name = parsed.path if parsed.scheme == "file" else parsed.netloc
        return parsed.scheme, name

    def dataset_table_name(self, dataset_name: str, version: int) -> str:
        prefix = self.DATASET_TABLE_PREFIX
        if Client.is_data_source_uri(dataset_name):
            # for datasets that are created for bucket listing we use different prefix
            prefix = self.DATASET_SOURCE_TABLE_PREFIX
        return f"{prefix}{dataset_name}_{version}"

    #
    # Datasets
    #

    @abstractmethod
    def create_dataset_rows_table(
        self,
        name: str,
        columns: Sequence["sa.Column"] = (),
        if_not_exists: bool = True,
    ) -> Table:
        """Creates a dataset rows table for the given dataset name and columns"""

    def drop_dataset_rows_table(
        self,
        dataset: DatasetRecord,
        version: int,
        if_exists: bool = True,
    ) -> None:
        """Drops a dataset rows table for the given dataset name."""
        table_name = self.dataset_table_name(dataset.name, version)
        table = Table(table_name, self.db.metadata)
        self.db.drop_table(table, if_exists=if_exists)

    @abstractmethod
    def merge_dataset_rows(
        self,
        src: "DatasetRecord",
        dst: "DatasetRecord",
        src_version: int,
        dst_version: int,
    ) -> None:
        """
        Merges source dataset rows and current latest destination dataset rows
        into a new rows table created for new destination dataset version.
        Note that table for new destination version must be created upfront.
        Merge results should not contain duplicates.
        """

    @abstractmethod
    def dataset_rows_select(self, select_query: sa.sql.selectable.Select, **kwargs):
        """
        Method for fetching dataset rows from database. This is abstract since
        in some DBs we need to use special settings
        """

    @abstractmethod
    def get_dataset_sources(
        self, dataset: DatasetRecord, version: int
    ) -> list[StorageURI]: ...

    def nodes_dataset_query(
        self,
        dataset_rows: "DataTable",
        *,
        column_names: Iterable[str],
        path: Optional[str] = None,
        recursive: Optional[bool] = False,
    ) -> "sa.Select":
        """
        Creates query pointing to certain bucket listing represented by dataset_rows
        The given `column_names`
        will be selected in the order they're given. `path` is a glob which
        will select files in matching directories, or if `recursive=True` is
        set then the entire tree under matching directories will be selected.
        """
        dr = dataset_rows

        def _is_glob(path: str) -> bool:
            return any(c in path for c in ["*", "?", "[", "]"])

        column_objects = [dr.c[c] for c in column_names]
        # include all object types - file, tar archive, tar file (subobject)
        select_query = dr.select(*column_objects).where(
            dr.c.dir_type.in_(DirTypeGroup.FILE) & (dr.c.is_latest == true())
        )
        if path is None:
            return select_query
        if recursive:
            root = False
            where = self.path_expr(dr).op("GLOB")(path)
            if not path or path == "/":
                # root of the bucket, e.g s3://bucket/ -> getting all the nodes
                # in the bucket
                root = True

            if not root and not _is_glob(path):
                # not a root and not a explicit glob, so it's pointing to some directory
                # and we are adding a proper glob syntax for it
                # e.g s3://bucket/dir1 -> s3://bucket/dir1/*
                dir_path = path.rstrip("/") + "/*"
                where = where | self.path_expr(dr).op("GLOB")(dir_path)

            if not root:
                # not a root, so running glob query
                select_query = select_query.where(where)

        else:
            parent = self.get_node_by_path(dr, path.lstrip("/").rstrip("/*"))
            select_query = select_query.where(pathfunc.parent(dr.c.path) == parent.path)
        return select_query

    def rename_dataset_table(
        self,
        old_name: str,
        new_name: str,
        old_version: int,
        new_version: int,
    ) -> None:
        old_ds_table_name = self.dataset_table_name(old_name, old_version)
        new_ds_table_name = self.dataset_table_name(new_name, new_version)

        self.db.rename_table(old_ds_table_name, new_ds_table_name)

    def dataset_rows_count(self, dataset: DatasetRecord, version=None) -> int:
        """Returns total number of rows in a dataset"""
        dr = self.dataset_rows(dataset, version)
        table = dr.get_table()
        query = select(sa.func.count(table.c.sys__id))
        (res,) = self.db.execute(query)
        return res[0]

    def dataset_stats(
        self, dataset: DatasetRecord, version: int
    ) -> tuple[Optional[int], Optional[int]]:
        """
        Returns tuple with dataset stats: total number of rows and total dataset size.
        """
        if not (self.db.has_table(self.dataset_table_name(dataset.name, version))):
            return None, None

        dr = self.dataset_rows(dataset, version)
        table = dr.get_table()
        expressions: tuple[_ColumnsClauseArgument[Any], ...] = (
            sa.func.count(table.c.sys__id),
        )
        if "file__size" in table.columns:
            expressions = (*expressions, sa.func.sum(table.c.file__size))
        elif "size" in table.columns:
            expressions = (*expressions, sa.func.sum(table.c.size))
        query = select(*expressions)
        ((nrows, *rest),) = self.db.execute(query)
        return nrows, rest[0] if rest else None

    def prepare_entries(
        self, uri: str, entries: Iterable[Entry]
    ) -> list[dict[str, Any]]:
        """
        Prepares bucket listing entry (row) for inserting into database
        """

        def _prepare_entry(entry: Entry):
            assert entry.dir_type is not None
            return attrs.asdict(entry) | {"source": uri}

        return [_prepare_entry(e) for e in entries]

    @abstractmethod
    def insert_rows(self, table: Table, rows: Iterable[dict[str, Any]]) -> None:
        """Does batch inserts of any kind of rows into table"""

    def insert_rows_done(self, table: Table) -> None:
        """
        Only needed for certain implementations
        to signal when rows inserts are complete.
        """

    @abstractmethod
    def insert_dataset_rows(self, df, dataset: DatasetRecord, version: int) -> int:
        """Inserts dataset rows directly into dataset table"""

    @abstractmethod
    def instr(self, source, target) -> "ColumnElement":
        """
        Return SQLAlchemy Boolean determining if a target substring is present in
        source string column
        """

    @abstractmethod
    def get_table(self, name: str) -> sa.Table:
        """
        Returns a SQLAlchemy Table object by name. If table doesn't exist, it should
        create it
        """

    @abstractmethod
    def dataset_table_export_file_names(
        self, dataset: DatasetRecord, version: int
    ) -> list[str]:
        """
        Returns list of file names that will be created when user runs dataset export
        """

    @abstractmethod
    def export_dataset_table(
        self,
        bucket_uri: str,
        dataset: DatasetRecord,
        version: int,
        client_config=None,
    ) -> list[str]:
        """
        Exports dataset table to the cloud, e.g to some s3 bucket
        """

    def python_type(self, col_type: Union["TypeEngine", "SQLType"]) -> Any:
        """Returns python type representation of some Sqlalchemy column type"""
        return col_type.python_type

    def add_node_type_where(
        self,
        query: sa.Select,
        type: str,
        include_subobjects: bool = True,
    ) -> sa.Select:
        file_group: Sequence[int]
        if type in {"f", "file", "files"}:
            if include_subobjects:
                file_group = DirTypeGroup.SUBOBJ_FILE
            else:
                file_group = DirTypeGroup.FILE
        elif type in {"d", "dir", "directory", "directories"}:
            if include_subobjects:
                file_group = DirTypeGroup.SUBOBJ_DIR
            else:
                file_group = DirTypeGroup.DIR
        else:
            raise ValueError(f"invalid file type: {type!r}")

        c = query.selected_columns
        q = query.where(c.dir_type.in_(file_group))
        if not include_subobjects:
            q = q.where(c.vtype == "")
        return q

    def get_nodes(self, query) -> Iterator[Node]:
        """
        This gets nodes based on the provided query, and should be used sparingly,
        as it will be slow on any OLAP database systems.
        """
        columns = [c.name for c in query.selected_columns]
        for row in self.db.execute(query):
            d = dict(zip(columns, row))
            yield Node(**d)

    def get_dirs_by_parent_path(
        self,
        dataset_rows: "DataTable",
        parent_path: str,
    ) -> Iterator[Node]:
        """Gets nodes from database by parent path, with optional filtering"""
        dr = dataset_rows
        query = self._find_query(
            dr,
            parent_path,
            type="dir",
            conds=[pathfunc.parent(sa.Column("path")) == parent_path],
            order_by=["source", "path"],
        )
        return self.get_nodes(query)

    def _get_nodes_by_glob_path_pattern(
        self, dataset_rows: "DataTable", path_list: list[str], glob_name: str
    ) -> Iterator[Node]:
        """Finds all Nodes that correspond to GLOB like path pattern."""
        dr = dataset_rows
        de = dr.dataset_dir_expansion(
            dr.select().where(dr.c.is_latest == true()).subquery()
        ).subquery()
        path_glob = "/".join([*path_list, glob_name])
        dirpath = path_glob[: -len(glob_name)]
        relpath = func.substr(self.path_expr(de), len(dirpath) + 1)

        return self.get_nodes(
            self.expand_query(de, dr)
            .where(
                (self.path_expr(de).op("GLOB")(path_glob))
                & ~self.instr(relpath, "/")
                & (self.path_expr(de) != dirpath)
            )
            .order_by(de.c.source, de.c.path, de.c.version)
        )

    def _get_node_by_path_list(
        self, dataset_rows: "DataTable", path_list: list[str], name: str
    ) -> Node:
        """
        Gets node that correspond some path list, e.g ["data-lakes", "dogs-and-cats"]
        """
        parent = "/".join(path_list)
        dr = dataset_rows
        de = dr.dataset_dir_expansion(
            dr.select().where(dr.c.is_latest == true()).subquery()
        ).subquery()
        query = self.expand_query(de, dr)

        q = query.where(de.c.path == get_path(parent, name)).order_by(
            de.c.source, de.c.path, de.c.version
        )
        row = next(self.dataset_rows_select(q), None)
        if not row:
            path = f"{parent}/{name}"
            raise FileNotFoundError(f"Unable to resolve path {path!r}")
        return Node(*row)

    def _populate_nodes_by_path(
        self, dataset_rows: "DataTable", path_list: list[str]
    ) -> list[Node]:
        """
        Puts all nodes found by path_list into the res input variable.
        Note that path can have GLOB like pattern matching which means that
        res can have multiple nodes as result.
        If there is no GLOB pattern, res should have one node as result that
        match exact path by path_list
        """
        if not path_list:
            return [self._get_node_by_path_list(dataset_rows, [], "")]
        matched_paths: list[list[str]] = [[]]
        for curr_name in path_list[:-1]:
            if glob.has_magic(curr_name):
                new_paths: list[list[str]] = []
                for path in matched_paths:
                    nodes = self._get_nodes_by_glob_path_pattern(
                        dataset_rows, path, curr_name
                    )
                    new_paths.extend([*path, n.name] for n in nodes if n.is_container)
                matched_paths = new_paths
            else:
                for path in matched_paths:
                    path.append(curr_name)
        curr_name = path_list[-1]
        if glob.has_magic(curr_name):
            result: list[Node] = []
            for path in matched_paths:
                nodes = self._get_nodes_by_glob_path_pattern(
                    dataset_rows, path, curr_name
                )
                result.extend(nodes)
        else:
            result = [
                self._get_node_by_path_list(dataset_rows, path, curr_name)
                for path in matched_paths
            ]
        return result

    @staticmethod
    def expand_query(dir_expanded_query, dataset_rows: "DataTable"):
        dr = dataset_rows
        de = dir_expanded_query

        def with_default(column):
            default = getattr(attrs.fields(Node), column.name).default
            return func.coalesce(column, default).label(column.name)

        return sa.select(
            de.c.sys__id,
            with_default(dr.c.vtype),
            case((de.c.is_dir == true(), DirType.DIR), else_=dr.c.dir_type).label(
                "dir_type"
            ),
            de.c.path,
            with_default(dr.c.etag),
            de.c.version,
            with_default(dr.c.is_latest),
            dr.c.last_modified,
            with_default(dr.c.size),
            with_default(dr.c.owner_name),
            with_default(dr.c.owner_id),
            with_default(dr.c.sys__rand),
            dr.c.location,
            de.c.source,
        ).select_from(de.outerjoin(dr.table, de.c.sys__id == dr.c.sys__id))

    def get_node_by_path(self, dataset_rows: "DataTable", path: str) -> Node:
        """Gets node that corresponds to some path"""
        if path == "":
            return Node.root()
        dr = dataset_rows
        if not path.endswith("/"):
            query = dr.select().where(
                self.path_expr(dr) == path,
                dr.c.is_latest == true(),
                dr.c.dir_type != DirType.DIR,
            )
            row = next(self.db.execute(query), None)
            if row is not None:
                return Node(*row)
            path += "/"
        query = sa.select(1).where(
            dr.select()
            .where(
                dr.c.is_latest == true(),
                dr.c.dir_type != DirType.DIR,
                dr.c.path.startswith(path),
            )
            .exists()
        )
        row = next(self.db.execute(query), None)
        if not row:
            raise FileNotFoundError(f"Unable to resolve path {path}")
        path = path.removesuffix("/")
        return Node.from_dir(path)

    def expand_path(self, dataset_rows: "DataTable", path: str) -> list[Node]:
        """Simulates Unix-like shell expansion"""
        clean_path = path.strip("/")
        path_list = clean_path.split("/") if clean_path != "" else []
        res = self._populate_nodes_by_path(dataset_rows, path_list)
        if path.endswith("/"):
            res = [node for node in res if node.dir_type in DirTypeGroup.SUBOBJ_DIR]
        return res

    def select_node_fields_by_parent_path(
        self,
        dataset_rows: "DataTable",
        parent_path: str,
        fields: Iterable[str],
    ) -> Iterator[tuple[Any, ...]]:
        """
        Gets latest-version file nodes from the provided parent path
        """
        dr = dataset_rows
        de = dr.dataset_dir_expansion(
            dr.select().where(dr.c.is_latest == true()).subquery()
        ).subquery()
        where_cond = pathfunc.parent(de.c.path) == parent_path
        if parent_path == "":
            # Exclude the root dir
            where_cond = where_cond & (de.c.path != "")
        inner_query = self.expand_query(de, dr).where(where_cond).subquery()

        def field_to_expr(f):
            if f == "name":
                return pathfunc.name(inner_query.c.path)
            return getattr(inner_query.c, f)

        return self.db.execute(
            select(*(field_to_expr(f) for f in fields)).order_by(
                inner_query.c.source,
                inner_query.c.path,
                inner_query.c.version,
            )
        )

    def select_node_fields_by_parent_path_tar(
        self, dataset_rows: "DataTable", parent_path: str, fields: Iterable[str]
    ) -> Iterator[tuple[Any, ...]]:
        """
        Gets latest-version file nodes from the provided parent path
        """
        dr = dataset_rows
        dirpath = f"{parent_path}/"

        def field_to_expr(f):
            if f == "name":
                return pathfunc.name(dr.c.path)
            return getattr(dr.c, f)

        q = (
            select(*(field_to_expr(f) for f in fields))
            .where(
                self.path_expr(dr).like(f"{sql_escape_like(dirpath)}%"),
                ~self.instr(pathfunc.name(dr.c.path), "/"),
                dr.c.is_latest == true(),
            )
            .order_by(dr.c.source, dr.c.path, dr.c.version, dr.c.etag)
        )
        return self.db.execute(q)

    def size(
        self,
        dataset_rows: "DataTable",
        node: Union[Node, dict[str, Any]],
        count_files: bool = False,
    ) -> tuple[int, int]:
        """
        Calculates size of some node (and subtree below node).
        Returns size in bytes as int and total files as int
        """
        if isinstance(node, dict):
            is_dir = node.get("is_dir", node["dir_type"] in DirTypeGroup.SUBOBJ_DIR)
            node_size = node["size"]
            path = node["path"]
        else:
            is_dir = node.is_container
            node_size = node.size
            path = node.path
        if not is_dir:
            # Return node size if this is not a directory
            return node_size, 1

        sub_glob = posixpath.join(path, "*")
        dr = dataset_rows
        selections = [
            func.sum(dr.c.size),
        ]
        if count_files:
            selections.append(
                func.sum(dr.c.dir_type.in_(DirTypeGroup.FILE)),
            )
        results = next(
            self.db.execute(
                dr.select(*selections).where(
                    (self.path_expr(dr).op("GLOB")(sub_glob))
                    & (dr.c.is_latest == true())
                )
            ),
            (0, 0),
        )
        if count_files:
            return results[0] or 0, results[1] or 0
        return results[0] or 0, 0

    def path_expr(self, t):
        return t.c.path

    def _find_query(
        self,
        dataset_rows: "DataTable",
        parent_path: str,
        fields: Optional[Sequence[str]] = None,
        type: Optional[str] = None,
        conds=None,
        order_by: Optional[Union[str, list[str]]] = None,
        include_subobjects: bool = True,
    ) -> sa.Select:
        if not conds:
            conds = []

        dr = dataset_rows
        de = dr.dataset_dir_expansion(
            dr.select().where(dr.c.is_latest == true()).subquery()
        ).subquery()
        q = self.expand_query(de, dr).subquery()
        path = self.path_expr(q)

        if parent_path:
            sub_glob = posixpath.join(parent_path, "*")
            conds.append(path.op("GLOB")(sub_glob))
        else:
            conds.append(path != "")

        columns = q.c
        if fields:
            columns = [getattr(columns, f) for f in fields]

        query = sa.select(*columns)
        query = query.where(*conds)
        if type is not None:
            query = self.add_node_type_where(query, type, include_subobjects)
        if order_by is not None:
            if isinstance(order_by, str):
                order_by = [order_by]
            query = query.order_by(*order_by)
        return query

    def get_subtree_files(
        self,
        dataset_rows: "DataTable",
        node: Node,
        sort: Union[list[str], str, None] = None,
        include_subobjects: bool = True,
    ) -> Iterator[NodeWithPath]:
        """
        Returns all file nodes that are "below" some node.
        Nodes can be sorted as well.
        """
        dr = dataset_rows
        query = self._find_query(
            dr,
            node.path,
            type="f",
            include_subobjects=include_subobjects,
        )
        if sort is not None:
            if not isinstance(sort, list):
                sort = [sort]
            query = query.order_by(*(sa.text(s) for s in sort))  # type: ignore [attr-defined]

        prefix_len = len(node.path)

        def make_node_with_path(node: Node) -> NodeWithPath:
            return NodeWithPath(node, node.path[prefix_len:].lstrip("/").split("/"))

        return map(make_node_with_path, self.get_nodes(query))

    def find(
        self,
        dataset_rows: "DataTable",
        node: Node,
        fields: Sequence[str],
        type=None,
        conds=None,
        order_by=None,
    ) -> Iterator[tuple[Any, ...]]:
        """
        Finds nodes that match certain criteria and only looks for latest nodes
        under the passed node.
        """
        query = self._find_query(
            dataset_rows,
            node.path,
            fields=fields,
            type=type,
            conds=conds,
            order_by=order_by,
        )
        return self.db.execute(query)

    def update_node(self, node_id: int, values: dict[str, Any]) -> None:
        # TODO used only in formats which will be deleted
        """Update entry of a specific node in the database."""

    def create_udf_table(
        self,
        name: str,
        columns: Sequence["sa.Column"] = (),
    ) -> "sa.Table":
        """
        Create a temporary table for storing custom signals generated by a UDF.
        SQLite TEMPORARY tables cannot be directly used as they are process-specific,
        and UDFs are run in other processes when run in parallel.
        """
        tbl = sa.Table(
            name,
            sa.MetaData(),
            sa.Column("sys__id", Int, primary_key=True),
            *columns,
        )
        self.db.create_table(tbl, if_not_exists=True)
        return tbl

    def is_temp_table_name(self, name: str) -> bool:
        """Returns if the given table name refers to a temporary
        or no longer needed table."""
        return name.startswith(
            (self.TMP_TABLE_NAME_PREFIX, self.UDF_TABLE_NAME_PREFIX, "ds_shadow_")
        ) or name.endswith("_shadow")

    def get_temp_table_names(self) -> list[str]:
        return [
            t
            for t in sa.inspect(self.db.engine).get_table_names()
            if self.is_temp_table_name(t)
        ]

    def cleanup_temp_tables(self, names: Iterable[str]) -> None:
        """
        Drop tables created temporarily when processing datasets.

        This should be implemented even if temporary tables are used to
        ensure that they are cleaned up as soon as they are no longer
        needed. When running the same `DatasetQuery` multiple times we
        may use the same temporary table names.
        """
        for name in names:
            self.db.drop_table(Table(name, self.db.metadata), if_exists=True)

<<<<<<< HEAD
    def subtract_query(
        self,
        source_query: sa.sql.selectable.Select,
        target_query: sa.sql.selectable.Select,
    ) -> sa.sql.selectable.Select:
        sq = source_query.alias("source_query")
        tq = target_query.alias("target_query")

        source_target_join = sa.join(
            sq,
            tq,
            (sq.c.source == tq.c.source) & (sq.c.path == tq.c.path),
            isouter=True,
        )

        return (
            select(*sq.c)
            .select_from(source_target_join)
            .where((tq.c.path == None) | (tq.c.path == ""))  # noqa: E711
        )

=======
>>>>>>> 690a71cb
    def changed_query(
        self,
        source_query: sa.sql.selectable.Select,
        target_query: sa.sql.selectable.Select,
    ) -> sa.sql.selectable.Select:
        sq = source_query.alias("source_query")
        tq = target_query.alias("target_query")

        source_target_join = sa.join(
            sq, tq, (sq.c.source == tq.c.source) & (sq.c.path == tq.c.path)
        )

        return (
            select(*sq.c)
            .select_from(source_target_join)
            .where(
                (sq.c.last_modified > tq.c.last_modified)
                & (sq.c.is_latest == true())
                & (tq.c.is_latest == true())
            )
        )<|MERGE_RESOLUTION|>--- conflicted
+++ resolved
@@ -911,30 +911,6 @@
         for name in names:
             self.db.drop_table(Table(name, self.db.metadata), if_exists=True)
 
-<<<<<<< HEAD
-    def subtract_query(
-        self,
-        source_query: sa.sql.selectable.Select,
-        target_query: sa.sql.selectable.Select,
-    ) -> sa.sql.selectable.Select:
-        sq = source_query.alias("source_query")
-        tq = target_query.alias("target_query")
-
-        source_target_join = sa.join(
-            sq,
-            tq,
-            (sq.c.source == tq.c.source) & (sq.c.path == tq.c.path),
-            isouter=True,
-        )
-
-        return (
-            select(*sq.c)
-            .select_from(source_target_join)
-            .where((tq.c.path == None) | (tq.c.path == ""))  # noqa: E711
-        )
-
-=======
->>>>>>> 690a71cb
     def changed_query(
         self,
         source_query: sa.sql.selectable.Select,
