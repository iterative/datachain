import glob
import json
import logging
import posixpath
import random
import string
from abc import ABC, abstractmethod
from collections.abc import Generator, Iterable, Iterator, Sequence
from typing import TYPE_CHECKING, Any, Callable, Optional, Union
from urllib.parse import urlparse

import attrs
import sqlalchemy as sa
from sqlalchemy import Table, case, select
from sqlalchemy.sql import func
from sqlalchemy.sql.expression import true
from tqdm import tqdm

from datachain.client import Client
from datachain.data_storage.schema import col_name, convert_rows_custom_column_types
from datachain.data_storage.serializer import Serializable
from datachain.dataset import DatasetRecord
from datachain.node import DirType, DirTypeGroup, Node, NodeWithPath, get_path
from datachain.sql.functions import path as pathfunc
from datachain.sql.types import Int, SQLType
from datachain.storage import StorageURI
from datachain.utils import sql_escape_like

if TYPE_CHECKING:
    from sqlalchemy.sql._typing import (
        _ColumnsClauseArgument,
        _FromClauseArgument,
        _OnClauseArgument,
    )
    from sqlalchemy.sql.selectable import Join, Select
    from sqlalchemy.types import TypeEngine

    from datachain.data_storage import AbstractIDGenerator, schema
    from datachain.data_storage.db_engine import DatabaseEngine
    from datachain.data_storage.schema import DataTable
    from datachain.lib.file import File

try:
    import numpy as np

    numpy_imported = True
except ImportError:
    numpy_imported = False


logger = logging.getLogger("datachain")

SELECT_BATCH_SIZE = 100_000  # number of rows to fetch at a time
DEFAULT_DELIMITER = "__"  # TODO import from original source to not duplicate


def col(query, name: str, object_name: str = "file") -> str:
    # TODO use object_name in callers of this function
    return getattr(query.c, col_name(name, object_name))


class AbstractWarehouse(ABC, Serializable):
    """
    Abstract Warehouse class, to be implemented by any Database Adapters
    for a specific database system. This manages the storing, searching, and
    retrieval of datasets data, and has shared logic for all database
    systems currently in use.
    """

    #
    # Constants, Initialization, and Tables
    #

    DATASET_TABLE_PREFIX = "ds_"
    DATASET_SOURCE_TABLE_PREFIX = "src_"
    UDF_TABLE_NAME_PREFIX = "udf_"
    TMP_TABLE_NAME_PREFIX = "tmp_"

    id_generator: "AbstractIDGenerator"
    schema: "schema.Schema"
    db: "DatabaseEngine"

    def __init__(self, id_generator: "AbstractIDGenerator"):
        self.id_generator = id_generator

    def __enter__(self) -> "AbstractWarehouse":
        return self

    def __exit__(self, exc_type, exc_value, traceback) -> None:
        # Default behavior is to do nothing, as connections may be shared.
        pass

    def cleanup_for_tests(self):
        """Cleanup for tests."""

    def convert_type(  # noqa: PLR0911
        self,
        val: Any,
        col_type: SQLType,
        col_python_type: Any,
        col_type_name: str,
        col_name: str,
    ) -> Any:
        """
        Tries to convert value to specific type if needed and if compatible,
        otherwise throws an ValueError.
        If value is a list or some other iterable, it tries to convert sub elements
        as well
        """
        if numpy_imported and isinstance(val, (np.ndarray, np.generic)):
            val = val.tolist()

        # Optimization: Precompute all the column type variables.
        value_type = type(val)

        exc = None
        try:
            if col_python_type is list and value_type in (list, tuple, set):
                if len(val) == 0:
                    return []
                item_python_type = self.python_type(col_type.item_type)
                if item_python_type is not list:
                    if isinstance(val[0], item_python_type):
                        return val
                    if item_python_type is float and isinstance(val[0], int):
                        return [float(i) for i in val]
                # Optimization: Reuse these values for each function call within the
                # list comprehension.
                item_type_info = (
                    col_type.item_type,
                    item_python_type,
                    type(col_type.item_type).__name__,
                    col_name,
                )
                return [self.convert_type(i, *item_type_info) for i in val]
            # Special use case with JSON type as we save it as string
            if col_python_type is dict or col_type_name == "JSON":
                if value_type is str:
                    return val
                if value_type in (dict, list):
                    return json.dumps(val)
                raise ValueError(
                    f"Cannot convert value {val!r} with type {value_type} to JSON"
                )

            if isinstance(val, col_python_type):
                return val
            if col_python_type is float and isinstance(val, int):
                return float(val)
        except Exception as e:  # noqa: BLE001
            exc = e
        ve = ValueError(
            f"Value {val!r} with type {value_type} incompatible for "
            f"column type {col_type_name}"
        )
        # This is the same as "from exc" when not raising the exception.
        if exc:
            ve.__cause__ = exc
        # Optimization: Log here, so only one try/except is needed, since the ValueError
        # above is raised after logging.
        logger.exception(
            "Error while validating/converting type for column "
            "%s with value %s, original error %s",
            col_name,
            val,
            ve,
        )
        raise ve

    @abstractmethod
    def clone(self, use_new_connection: bool = False) -> "AbstractWarehouse":
        """Clones Warehouse implementation for some Storage input.
        Setting use_new_connection will always use a new database connection.
        New connections should only be used if needed due to errors with
        closed connections."""

    def close(self) -> None:
        """Closes any active database connections."""
        self.db.close()

    def close_on_exit(self) -> None:
        """Closes any active database or HTTP connections, called on Session exit or
        for test cleanup only, as some Warehouse implementations may handle this
        differently."""
        self.close()

    #
    # Query Tables
    #

    @abstractmethod
    def is_ready(self, timeout: Optional[int] = None) -> bool: ...

    def dataset_rows(
        self,
        dataset: DatasetRecord,
        version: Optional[int] = None,
        object_name: str = "file",
    ):
        version = version or dataset.latest_version

        table_name = self.dataset_table_name(dataset.name, version)
        return self.schema.dataset_row_cls(
            table_name,
            self.db.engine,
            self.db.metadata,
            dataset.get_schema(version),
            object_name=object_name,
        )

    @property
    def dataset_row_cls(self) -> type["DataTable"]:
        return self.schema.dataset_row_cls

    #
    # Query Execution
    #

    def dataset_select_paginated(
        self,
        query,
        page_size: int = SELECT_BATCH_SIZE,
    ) -> Generator[Sequence, None, None]:
        """
        This is equivalent to `db.execute`, but for selecting rows in batches
        """
        limit = query._limit
        paginated_query = query.limit(page_size)

        if not paginated_query._order_by_clauses:
            # default order by is order by `sys__id`
            paginated_query = paginated_query.order_by(query.selected_columns.sys__id)

        results = None
        offset = 0
        num_yielded = 0

        while True:
            if limit is not None:
                limit -= num_yielded
                if limit == 0:
                    break
                if limit < page_size:
                    paginated_query = paginated_query.limit(None).limit(limit)

            results = self.dataset_rows_select(paginated_query.offset(offset))

            processed = False
            for row in results:
                processed = True
                yield row
                num_yielded += 1

            if not processed:
                break  # no more results
            offset += page_size

    #
    # Table Name Internal Functions
    #

    @staticmethod
    def uri_to_storage_info(uri: str) -> tuple[str, str]:
        parsed = urlparse(uri)
        name = parsed.path if parsed.scheme == "file" else parsed.netloc
        return parsed.scheme, name

    def dataset_table_name(self, dataset_name: str, version: int) -> str:
        prefix = self.DATASET_TABLE_PREFIX
        if Client.is_data_source_uri(dataset_name):
            # for datasets that are created for bucket listing we use different prefix
            prefix = self.DATASET_SOURCE_TABLE_PREFIX
        return f"{prefix}{dataset_name}_{version}"

    def temp_table_name(self) -> str:
        return self.TMP_TABLE_NAME_PREFIX + _random_string(6)

    def udf_table_name(self) -> str:
        return self.UDF_TABLE_NAME_PREFIX + _random_string(6)

    #
    # Datasets
    #

    @abstractmethod
    def create_dataset_rows_table(
        self,
        name: str,
        columns: Sequence["sa.Column"] = (),
        if_not_exists: bool = True,
    ) -> Table:
        """Creates a dataset rows table for the given dataset name and columns"""

    def drop_dataset_rows_table(
        self,
        dataset: DatasetRecord,
        version: int,
        if_exists: bool = True,
    ) -> None:
        """Drops a dataset rows table for the given dataset name."""
        table_name = self.dataset_table_name(dataset.name, version)
        table = Table(table_name, self.db.metadata)
        self.db.drop_table(table, if_exists=if_exists)

    @abstractmethod
    def merge_dataset_rows(
        self,
        src: "DatasetRecord",
        dst: "DatasetRecord",
        src_version: int,
        dst_version: int,
    ) -> None:
        """
        Merges source dataset rows and current latest destination dataset rows
        into a new rows table created for new destination dataset version.
        Note that table for new destination version must be created upfront.
        Merge results should not contain duplicates.
        """

    def dataset_rows_select(
        self,
        query: sa.sql.selectable.Select,
        **kwargs,
    ) -> Iterator[tuple[Any, ...]]:
        """
        Fetch dataset rows from database.
        """
        rows = self.db.execute(query, **kwargs)
        yield from convert_rows_custom_column_types(
            query.selected_columns, rows, self.db.dialect
        )

    @abstractmethod
    def get_dataset_sources(
        self, dataset: DatasetRecord, version: int
    ) -> list[StorageURI]: ...

    def nodes_dataset_query(
        self,
        dataset_rows: "DataTable",
        *,
        column_names: Iterable[str],
        path: Optional[str] = None,
        recursive: Optional[bool] = False,
    ) -> "sa.Select":
        """
        Creates query pointing to certain bucket listing represented by dataset_rows
        The given `column_names`
        will be selected in the order they're given. `path` is a glob which
        will select files in matching directories, or if `recursive=True` is
        set then the entire tree under matching directories will be selected.
        """
        dr = dataset_rows

        def _is_glob(path: str) -> bool:
            return any(c in path for c in ["*", "?", "[", "]"])

        column_objects = [dr.c[c] for c in column_names]
        # include all object types - file, tar archive, tar file (subobject)
        select_query = dr.select(*column_objects).where(dr.c.is_latest == true())
        if path is None:
            return select_query
        if recursive:
            root = False
            where = dr.col("path").op("GLOB")(path)
            if not path or path == "/":
                # root of the bucket, e.g s3://bucket/ -> getting all the nodes
                # in the bucket
                root = True

            if not root and not _is_glob(path):
                # not a root and not a explicit glob, so it's pointing to some directory
                # and we are adding a proper glob syntax for it
                # e.g s3://bucket/dir1 -> s3://bucket/dir1/*
                dir_path = path.rstrip("/") + "/*"
                where = where | dr.col("path").op("GLOB")(dir_path)

            if not root:
                # not a root, so running glob query
                select_query = select_query.where(where)

        else:
            parent = self.get_node_by_path(dr, path.lstrip("/").rstrip("/*"))
            select_query = select_query.where(pathfunc.parent(dr.c.path) == parent.path)
        return select_query

    def rename_dataset_table(
        self,
        old_name: str,
        new_name: str,
        old_version: int,
        new_version: int,
    ) -> None:
        old_ds_table_name = self.dataset_table_name(old_name, old_version)
        new_ds_table_name = self.dataset_table_name(new_name, new_version)

        self.db.rename_table(old_ds_table_name, new_ds_table_name)

    def dataset_rows_count(self, dataset: DatasetRecord, version=None) -> int:
        """Returns total number of rows in a dataset"""
        dr = self.dataset_rows(dataset, version)
        table = dr.get_table()
        query = select(sa.func.count(table.c.sys__id))
        (res,) = self.db.execute(query)
        return res[0]

    def dataset_stats(
        self, dataset: DatasetRecord, version: int
    ) -> tuple[Optional[int], Optional[int]]:
        """
        Returns tuple with dataset stats: total number of rows and total dataset size.
        """
        if not (self.db.has_table(self.dataset_table_name(dataset.name, version))):
            return None, None

        dr = self.dataset_rows(dataset, version)
        table = dr.get_table()
        expressions: tuple[_ColumnsClauseArgument[Any], ...] = (
            sa.func.count(table.c.sys__id),
        )
        size_columns = [
            c for c in table.columns if c.name == "size" or c.name.endswith("__size")
        ]
        if size_columns:
            expressions = (*expressions, sa.func.sum(sum(size_columns)))
        query = select(*expressions)
        ((nrows, *rest),) = self.db.execute(query)
        return nrows, rest[0] if rest else 0

    @abstractmethod
    def prepare_entries(self, entries: "Iterable[File]") -> Iterable[dict[str, Any]]:
        """Convert File entries so they can be passed on to `insert_rows()`"""

    @abstractmethod
    def insert_rows(self, table: Table, rows: Iterable[dict[str, Any]]) -> None:
        """Does batch inserts of any kind of rows into table"""

    def insert_rows_done(self, table: Table) -> None:
        """
        Only needed for certain implementations
        to signal when rows inserts are complete.
        """

    @abstractmethod
    def insert_dataset_rows(self, df, dataset: DatasetRecord, version: int) -> int:
        """Inserts dataset rows directly into dataset table"""

    @abstractmethod
    def instr(self, source, target) -> sa.ColumnElement:
        """
        Return SQLAlchemy Boolean determining if a target substring is present in
        source string column
        """

    @abstractmethod
    def get_table(self, name: str) -> sa.Table:
        """
        Returns a SQLAlchemy Table object by name. If table doesn't exist, it should
        create it
        """

    @abstractmethod
    def dataset_table_export_file_names(
        self, dataset: DatasetRecord, version: int
    ) -> list[str]:
        """
        Returns list of file names that will be created when user runs dataset export
        """

    @abstractmethod
    def export_dataset_table(
        self,
        bucket_uri: str,
        dataset: DatasetRecord,
        version: int,
        client_config=None,
    ) -> list[str]:
        """
        Exports dataset table to the cloud, e.g to some s3 bucket
        """

    def python_type(self, col_type: Union["TypeEngine", "SQLType"]) -> Any:
        """Returns python type representation of some Sqlalchemy column type"""
        return col_type.python_type

    def add_node_type_where(
        self,
        query: sa.Select,
        type: str,
        include_subobjects: bool = True,
        object_name: str = "file",
    ) -> sa.Select:
        def col(name: str):
            return getattr(query.selected_columns, col_name(name, object_name))

        file_group: Sequence[int]
        if type in {"f", "file", "files"}:
            if include_subobjects:
                file_group = DirTypeGroup.SUBOBJ_FILE
            else:
                file_group = DirTypeGroup.FILE
        elif type in {"d", "dir", "directory", "directories"}:
            if include_subobjects:
                file_group = DirTypeGroup.SUBOBJ_DIR
            else:
                file_group = DirTypeGroup.DIR
        else:
            raise ValueError(f"invalid file type: {type!r}")

        q = query.where(col("dir_type").in_(file_group))
        if not include_subobjects:
            q = q.where((col("location") == "") | (col("location").is_(None)))
        return q

    def get_nodes(self, query, object_name: str = "file") -> Iterator[Node]:
        """
        This gets nodes based on the provided query, and should be used sparingly,
        as it will be slow on any OLAP database systems.
        """
        columns = [c.name for c in query.selected_columns]
        for row in self.db.execute(query):
            d = dict(zip(columns, row))
            d = {
                k.removeprefix(f"{object_name}{DEFAULT_DELIMITER}"): v
                for k, v in d.items()
            }
            yield Node(**d)

    def get_dirs_by_parent_path(
        self,
        dataset_rows: "DataTable",
        parent_path: str,
    ) -> Iterator[Node]:
        """Gets nodes from database by parent path, with optional filtering"""
        dr = dataset_rows
        query = self._find_query(
            dr,
            parent_path,
            type="dir",
            conds=[
                pathfunc.parent(sa.Column(col_name("path", dr.object_name)))
                == parent_path
            ],
            order_by=[col_name("source"), col_name("path")],
        )
        return self.get_nodes(query, dr.object_name)

    def _get_nodes_by_glob_path_pattern(
        self,
        dataset_rows: "DataTable",
        path_list: list[str],
        glob_name: str,
        object_name="file",
    ) -> Iterator[Node]:
        """Finds all Nodes that correspond to GLOB like path pattern."""
        dr = dataset_rows
        de = dr.dir_expansion()
        q = de.query(
            dr.select().where(dr.col("is_latest") == true()).subquery()
        ).subquery()
        path_glob = "/".join([*path_list, glob_name])
        dirpath = path_glob[: -len(glob_name)]
        relpath = func.substr(de.col(q, "path"), len(dirpath) + 1)

        return self.get_nodes(
            self.expand_query(de, q, dr)
            .where(
                (de.col(q, "path").op("GLOB")(path_glob))
                & ~self.instr(relpath, "/")
                & (de.col(q, "path") != dirpath)
            )
            .order_by(de.col(q, "source"), de.col(q, "path"), de.col(q, "version")),
            dr.object_name,
        )

    def _get_node_by_path_list(
        self, dataset_rows: "DataTable", path_list: list[str], name: str
    ) -> "Node":
        """
        Gets node that correspond some path list, e.g ["data-lakes", "dogs-and-cats"]
        """
        parent = "/".join(path_list)
        dr = dataset_rows
        de = dr.dir_expansion()
        q = de.query(
            dr.select().where(dr.col("is_latest") == true()).subquery(),
            object_name=dr.object_name,
        ).subquery()
        q = self.expand_query(de, q, dr)

        q = q.where(de.col(q, "path") == get_path(parent, name)).order_by(
            de.col(q, "source"), de.col(q, "path"), de.col(q, "version")
        )
        row = next(self.dataset_rows_select(q), None)
        if not row:
            path = f"{parent}/{name}"
            raise FileNotFoundError(f"Unable to resolve path {path!r}")
        return Node(*row)

    def _populate_nodes_by_path(
        self, dataset_rows: "DataTable", path_list: list[str]
    ) -> list[Node]:
        """
        Puts all nodes found by path_list into the res input variable.
        Note that path can have GLOB like pattern matching which means that
        res can have multiple nodes as result.
        If there is no GLOB pattern, res should have one node as result that
        match exact path by path_list
        """
        if not path_list:
            return [self._get_node_by_path_list(dataset_rows, [], "")]
        matched_paths: list[list[str]] = [[]]
        for curr_name in path_list[:-1]:
            if glob.has_magic(curr_name):
                new_paths: list[list[str]] = []
                for path in matched_paths:
                    nodes = self._get_nodes_by_glob_path_pattern(
                        dataset_rows, path, curr_name
                    )
                    new_paths.extend([*path, n.name] for n in nodes if n.is_container)
                matched_paths = new_paths
            else:
                for path in matched_paths:
                    path.append(curr_name)
        curr_name = path_list[-1]
        if glob.has_magic(curr_name):
            result: list[Node] = []
            for path in matched_paths:
                nodes = self._get_nodes_by_glob_path_pattern(
                    dataset_rows, path, curr_name
                )
                result.extend(nodes)
        else:
            result = [
                self._get_node_by_path_list(dataset_rows, path, curr_name)
                for path in matched_paths
            ]
        return result

    @staticmethod
    def expand_query(dir_expansion, dir_expanded_query, dataset_rows: "DataTable"):
        dr = dataset_rows
        de = dir_expansion
        q = dir_expanded_query

        def with_default(column):
            column_name = column.name.removeprefix(
                f"{dr.object_name}{DEFAULT_DELIMITER}"
            )
            default = getattr(attrs.fields(Node), column_name).default
            return func.coalesce(column, default).label(column.name)

        return sa.select(
<<<<<<< HEAD
            de.c.sys__id,
            case((col(de, "is_dir") == true(), DirType.DIR), else_=DirType.FILE).label(
                col_name("dir_type")
            ),
            col(de, "path"),
=======
            q.c.sys__id,
            case(
                (de.col(q, "is_dir") == true(), DirType.DIR), else_=DirType.FILE
            ).label(dr.col_name("dir_type")),
            de.col(q, "path"),
>>>>>>> 5beec1db
            with_default(dr.col("etag")),
            de.col(q, "version"),
            with_default(dr.col("is_latest")),
            dr.col("last_modified"),
            with_default(dr.col("size")),
            with_default(dr.c.sys__rand),
            dr.col("location"),
            de.col(q, "source"),
        ).select_from(q.outerjoin(dr.table, q.c.sys__id == dr.c.sys__id))

    def get_node_by_path(self, dataset_rows: "DataTable", path: str) -> Node:
        """Gets node that corresponds to some path"""
        if path == "":
            return Node.root()
        dr = dataset_rows
        if not path.endswith("/"):
            query = dr.select().where(
                dr.col("path") == path,
                dr.col("is_latest") == true(),
            )
            node = next(self.get_nodes(query), None)
            if node:
                return node
            path += "/"
        query = sa.select(1).where(
            dr.select()
            .where(
                dr.col("is_latest") == true(),
                dr.col("path").startswith(path),
            )
            .exists()
        )
        row = next(self.db.execute(query), None)
        if not row:
            raise FileNotFoundError(f"Unable to resolve path {path}")
        path = path.removesuffix("/")
        return Node.from_dir(path)

    def expand_path(self, dataset_rows: "DataTable", path: str) -> list["Node"]:
        """Simulates Unix-like shell expansion"""
        clean_path = path.strip("/")
        path_list = clean_path.split("/") if clean_path != "" else []
        res = self._populate_nodes_by_path(dataset_rows, path_list)
        if path.endswith("/"):
            res = [node for node in res if node.dir_type in DirTypeGroup.SUBOBJ_DIR]
        return res

    def select_node_fields_by_parent_path(
        self,
        dataset_rows: "DataTable",
        parent_path: str,
        fields: Iterable[str],
    ) -> Iterator[tuple[Any, ...]]:
        """
        Gets latest-version file nodes from the provided parent path
        """
        dr = dataset_rows
        de = dr.dir_expansion()
        q = de.query(
            dr.select().where(dr.col("is_latest") == true()).subquery()
        ).subquery()
        where_cond = pathfunc.parent(de.col(q, "path")) == parent_path
        if parent_path == "":
            # Exclude the root dir
            where_cond = where_cond & (de.col(q, "path") != "")
        inner_query = self.expand_query(de, q, dr).where(where_cond).subquery()

        def field_to_expr(f):
            if f == "name":
                return pathfunc.name(de.col(inner_query, "path"))
            return de.col(inner_query, f)

        return self.db.execute(
            select(*(field_to_expr(f) for f in fields)).order_by(
                de.col(inner_query, "source"),
                de.col(inner_query, "path"),
                de.col(inner_query, "version"),
            )
        )

    def select_node_fields_by_parent_path_tar(
        self,
        dataset_rows: "DataTable",
        parent_path: str,
        fields: Iterable[str],
        object_name,
    ) -> Iterator[tuple[Any, ...]]:
        """
        Gets latest-version file nodes from the provided parent path
        """
        dr = dataset_rows
        dirpath = f"{parent_path}/"

        def field_to_expr(f):
            if f == "name":
                return pathfunc.name(dr.col("path"))
            return dr.col(f)

        q = (
            select(*(field_to_expr(f) for f in fields))
            .where(
                dr.col("path").like(f"{sql_escape_like(dirpath)}%"),
                ~self.instr(pathfunc.name(dr.col("path")), "/"),
                dr.col("is_latest") == true(),
            )
            .order_by(
                dr.col("source"), dr.col("path"), dr.col("version"), dr.col("etag")
            )
        )
        return self.db.execute(q)

    def size(
        self,
        dataset_rows: "DataTable",
        node: Union[Node, dict[str, Any]],
        count_files: bool = False,
    ) -> tuple[int, int]:
        """
        Calculates size of some node (and subtree below node).
        Returns size in bytes as int and total files as int
        """
        if isinstance(node, dict):
            is_dir = node.get("is_dir", node["dir_type"] in DirTypeGroup.SUBOBJ_DIR)
            node_size = node["size"]
            path = node["path"]
        else:
            is_dir = node.is_container
            node_size = node.size
            path = node.path
        if not is_dir:
            # Return node size if this is not a directory
            return node_size, 1

        sub_glob = posixpath.join(path, "*")
        dr = dataset_rows
        selections: list[sa.ColumnElement] = [
            func.sum(dr.col("size")),
        ]
        if count_files:
            selections.append(func.count())
        results = next(
            self.db.execute(
                dr.select(*selections).where(
                    (dr.col("path").op("GLOB")(sub_glob))
                    & (dr.col("is_latest") == true())
                )
            ),
            (0, 0),
        )
        if count_files:
            return results[0] or 0, results[1] or 0
        return results[0] or 0, 0

    def _find_query(
        self,
        dataset_rows: "DataTable",
        parent_path: str,
        fields: Optional[Sequence[str]] = None,
        type: Optional[str] = None,
        conds=None,
        order_by: Optional[Union[str, list[str]]] = None,
        include_subobjects: bool = True,
    ) -> sa.Select:
        if not conds:
            conds = []

        dr = dataset_rows
        de = dr.dir_expansion()
        q = de.query(
            dr.select().where(dr.col("is_latest") == true()).subquery()
        ).subquery()
        q = self.expand_query(de, q, dr).subquery()
        path = de.col(q, "path")

        if parent_path:
            sub_glob = posixpath.join(parent_path, "*")
            conds.append(path.op("GLOB")(sub_glob))
        else:
            conds.append(path != "")

        columns = q.c
        if fields:
            columns = [getattr(columns, f) for f in fields]

        query = sa.select(*columns)
        query = query.where(*conds)
        if type is not None:
            query = self.add_node_type_where(
                query, type, include_subobjects, dr.object_name
            )
        if order_by is not None:
            if isinstance(order_by, str):
                order_by = [order_by]
            query = query.order_by(*order_by)
        return query

    def get_subtree_files(
        self,
        dataset_rows: "DataTable",
        node: Node,
        sort: Union[list[str], str, None] = None,
        include_subobjects: bool = True,
    ) -> Iterator[NodeWithPath]:
        """
        Returns all file nodes that are "below" some node.
        Nodes can be sorted as well.
        """
        dr = dataset_rows
        query = self._find_query(
            dr,
            node.path,
            type="f",
            include_subobjects=include_subobjects,
        )
        if sort is not None:
            if not isinstance(sort, list):
                sort = [sort]
            query = query.order_by(*(sa.text(col_name(s)) for s in sort))  # type: ignore [attr-defined]

        prefix_len = len(node.path)

        def make_node_with_path(node: Node) -> NodeWithPath:
            return NodeWithPath(node, node.path[prefix_len:].lstrip("/").split("/"))

        return map(make_node_with_path, self.get_nodes(query))

    def find(
        self,
        dataset_rows: "DataTable",
        node: Node,
        fields: Sequence[str],
        type=None,
        conds=None,
        order_by=None,
    ) -> Iterator[tuple[Any, ...]]:
        """
        Finds nodes that match certain criteria and only looks for latest nodes
        under the passed node.
        """
        fields = [col_name(f, dataset_rows.object_name) for f in fields]
        query = self._find_query(
            dataset_rows,
            node.path,
            fields=fields,
            type=type,
            conds=conds,
            order_by=order_by,
        )
        return self.db.execute(query)

    def update_node(self, node_id: int, values: dict[str, Any]) -> None:
        # TODO used only in formats which will be deleted
        """Update entry of a specific node in the database."""

    def create_udf_table(
        self,
        columns: Sequence["sa.Column"] = (),
        name: Optional[str] = None,
    ) -> "sa.Table":
        """
        Create a temporary table for storing custom signals generated by a UDF.
        SQLite TEMPORARY tables cannot be directly used as they are process-specific,
        and UDFs are run in other processes when run in parallel.
        """
        tbl = sa.Table(
            name or self.udf_table_name(),
            sa.MetaData(),
            sa.Column("sys__id", Int, primary_key=True),
            *columns,
        )
        self.db.create_table(tbl, if_not_exists=True)
        return tbl

    @abstractmethod
    def copy_table(
        self,
        table: Table,
        query: "Select",
        progress_cb: Optional[Callable[[int], None]] = None,
    ) -> None:
        """
        Copy the results of a query into a table.
        """

    @abstractmethod
    def join(
        self,
        left: "_FromClauseArgument",
        right: "_FromClauseArgument",
        onclause: "_OnClauseArgument",
        inner: bool = True,
    ) -> "Join":
        """
        Join two tables together.
        """

    @abstractmethod
    def create_pre_udf_table(self, query: "Select") -> "Table":
        """
        Create a temporary table from a query for use in a UDF.
        """

    def is_temp_table_name(self, name: str) -> bool:
        """Returns if the given table name refers to a temporary
        or no longer needed table."""
        return name.startswith((self.TMP_TABLE_NAME_PREFIX, self.UDF_TABLE_NAME_PREFIX))

    def get_temp_table_names(self) -> list[str]:
        return [
            t
            for t in sa.inspect(self.db.engine).get_table_names()
            if self.is_temp_table_name(t)
        ]

    def cleanup_tables(self, names: Iterable[str]) -> None:
        """
        Drop tables passed.

        This should be implemented to ensure that the provided tables
        are cleaned up as soon as they are no longer needed.
        """
        with tqdm(desc="Cleanup", unit=" tables") as pbar:
            for name in set(names):
                self.db.drop_table(Table(name, self.db.metadata), if_exists=True)
                pbar.update(1)


def _random_string(length: int) -> str:
    return "".join(
        random.choice(string.ascii_letters + string.digits)  # noqa: S311
        for i in range(length)
    )<|MERGE_RESOLUTION|>--- conflicted
+++ resolved
@@ -651,19 +651,11 @@
             return func.coalesce(column, default).label(column.name)
 
         return sa.select(
-<<<<<<< HEAD
-            de.c.sys__id,
-            case((col(de, "is_dir") == true(), DirType.DIR), else_=DirType.FILE).label(
-                col_name("dir_type")
-            ),
-            col(de, "path"),
-=======
             q.c.sys__id,
             case(
                 (de.col(q, "is_dir") == true(), DirType.DIR), else_=DirType.FILE
             ).label(dr.col_name("dir_type")),
             de.col(q, "path"),
->>>>>>> 5beec1db
             with_default(dr.col("etag")),
             de.col(q, "version"),
             with_default(dr.col("is_latest")),
