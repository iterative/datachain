--- conflicted
+++ resolved
@@ -98,14 +98,9 @@
 
     Args:
         args (tuple((ColumnElement, Func), (str | int | float | complex | bool, Func))):
-<<<<<<< HEAD
-            - Tuple of condition and values pair
-        else_ (str | int | float | complex | bool, Func): else value in case expression
-=======
             Tuple of condition and values pair.
         else_ (str | int | float | complex | bool, Func): else value in case
             expression.
->>>>>>> e793d0d3
 
     Returns:
         Func: A Func object that represents the case function.
@@ -134,11 +129,7 @@
         arg_type = _get_type(arg[1])
         if type_ and arg_type != type_:
             raise DataChainParamsError(
-<<<<<<< HEAD
-                f"Statement values must be of the same type, got {type_} amd {arg_type}"
-=======
                 f"Statement values must be of the same type, got {type_} and {arg_type}"
->>>>>>> e793d0d3
             )
         type_ = arg_type
 
@@ -162,19 +153,11 @@
     Result type is inferred from the values.
 
     Args:
-<<<<<<< HEAD
-        condition: (ColumnElement, Func) - condition which is evaluated
-        if_val: (str | int | float | complex | bool, Func): value for true
-            condition outcome
-        else_val: (str | int | float | complex | bool, Func): value for false condition
-            outcome
-=======
         condition (ColumnElement, Func):  Condition which is evaluated.
         if_val (str | int | float | complex | bool, Func): Value for true
             condition outcome.
         else_val (str | int | float | complex | bool, Func): Value for false condition
             outcome.
->>>>>>> e793d0d3
 
     Returns:
         Func: A Func object that represents the ifelse function.
@@ -192,10 +175,7 @@
 def isnone(col: Union[str, Column]) -> Func:
     """
     Returns True if column value is None, otherwise False
-<<<<<<< HEAD
-=======
 
->>>>>>> e793d0d3
     Args:
         col (str | Column): Column to check if it's None or not.
             If a string is provided, it is assumed to be the name of the column.
@@ -205,11 +185,7 @@
 
     Example:
         ```py
-<<<<<<< HEAD
-        dc.mutate(test=ifelse(isnone("col"), "NONE", "NOT_NONE"))
-=======
         dc.mutate(test=ifelse(isnone("col"), "EMPTY", "NOT_EMPTY"))
->>>>>>> e793d0d3
         ```
     """
     from datachain import C
@@ -218,8 +194,4 @@
         # if string, it is assumed to be the name of the column
         col = C(col)
 
-<<<<<<< HEAD
-    return case((col == None, True), else_=False)  # type: ignore [arg-type]  # noqa: E711
-=======
-    return case((col == None, True), else_=False)  # noqa: E711
->>>>>>> e793d0d3
+    return case((col == None, True), else_=False)  # noqa: E711