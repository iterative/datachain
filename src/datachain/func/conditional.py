--- conflicted
+++ resolved
@@ -131,31 +131,6 @@
     return Func("case", inner=sql_case, args=args, kwargs=kwargs, result_type=type_)
 
 
-<<<<<<< HEAD
-def isnone(col: Union[str, Column]) -> Func:
-    """
-    Returns True if column value or literal is None, otherwise False
-    Args:
-        col (str | Column | literal): Column or literal to check if None.
-            If a string is provided, it is assumed to be the name of the column.
-            If a literal is provided, it is assumed to be a string literal.
-
-    Returns:
-        Func: A Func object that represents the conditional to check if column is None.
-
-    Example:
-        ```py
-        dc.mutate(test=isnone("value"))
-        ```
-    """
-    from datachain import C
-
-    if isinstance(col, str):
-        # if string, it is assumed to be the name of the column
-        col = C(col)
-
-    return case((col == None, True), else_=False)  # type: ignore [arg-type]  # noqa: E711
-=======
 def ifelse(condition: BinaryExpression, if_val: CaseT, else_val: CaseT) -> Func:
     """
     Returns the ifelse function that produces if expression which has a condition
@@ -179,4 +154,28 @@
         ```
     """
     return case((condition, if_val), else_=else_val)
->>>>>>> ad448842
+
+
+def isnone(col: Union[str, Column]) -> Func:
+    """
+    Returns True if column value or literal is None, otherwise False
+    Args:
+        col (str | Column | literal): Column or literal to check if None.
+            If a string is provided, it is assumed to be the name of the column.
+            If a literal is provided, it is assumed to be a string literal.
+
+    Returns:
+        Func: A Func object that represents the conditional to check if column is None.
+
+    Example:
+        ```py
+        dc.mutate(test=isnone("value"))
+        ```
+    """
+    from datachain import C
+
+    if isinstance(col, str):
+        # if string, it is assumed to be the name of the column
+        col = C(col)
+
+    return case((col == None, True), else_=False)  # type: ignore [arg-type]  # noqa: E711