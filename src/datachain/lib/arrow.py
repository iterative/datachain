--- conflicted
+++ resolved
@@ -122,11 +122,7 @@
     if pa.types.is_string(col_type) or pa.types.is_large_string(col_type):
         return str
     if pa.types.is_list(col_type):
-<<<<<<< HEAD
-        return list[arrow_type_mapper(col_type.value_type)]  # type: ignore[misc]
-=======
-        return list[_arrow_type_mapper(col_type.value_type)]  # type: ignore[return-value, misc]
->>>>>>> 61aeed4f
+        return list[arrow_type_mapper(col_type.value_type)]  # type: ignore[return-value, misc]
     if pa.types.is_struct(col_type) or pa.types.is_map(col_type):
         return dict
     if isinstance(col_type, pa.lib.DictionaryType):
