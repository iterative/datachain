--- conflicted
+++ resolved
@@ -160,13 +160,8 @@
         kwargs["format"] = fix_pyarrow_format(format, parse_options)
 
     schemas = []
-<<<<<<< HEAD
     for (file,) in chain.to_iter("file"):
-        ds = dataset(file.get_path(), filesystem=file.get_fs(), **kwargs)  # type: ignore[union-attr]
-=======
-    for file in chain.collect("file"):
         ds = dataset(file.get_fs_path(), filesystem=file.get_fs(), **kwargs)  # type: ignore[union-attr]
->>>>>>> c69d5331
         schemas.append(ds.schema)
     if not schemas:
         raise ValueError(
