--- conflicted
+++ resolved
@@ -129,15 +129,11 @@
         else:
             # Generator expression is required, otherwise the value will be materialized
             res = (
-<<<<<<< HEAD
-                flatten(obj) if isinstance(obj, BaseModel) else (obj,)
-=======
-                ModelUtil.flatten(obj)
+                flatten(obj)
                 if isinstance(obj, BaseModel)
                 else obj
                 if isinstance(obj, tuple)
                 else (obj,)
->>>>>>> 9f621967
                 for obj in result_objs
             )
 
