--- conflicted
+++ resolved
@@ -1,30 +1,10 @@
 import json
 
-<<<<<<< HEAD
-try:
-    from PIL import (
-        ExifTags,
-        IptcImagePlugin,
-        TiffImagePlugin,
-    )
-except ImportError as exc:
-    raise ImportError(
-        "Missing dependency Pillow for computer vision:\n"
-        "To install run:\n\n"
-        "  pip install 'datachain[cv]'\n"
-    ) from exc
-=======
 from PIL import (
     ExifTags,
-    Image,
     IptcImagePlugin,
     TiffImagePlugin,
-    UnidentifiedImageError,
 )
-
-from datachain.query import Object, udf
-from datachain.sql.types import JSON, String
->>>>>>> 5cf20d35
 
 
 def cast(v):  # to JSON serializable types
