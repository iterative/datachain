--- conflicted
+++ resolved
@@ -46,28 +46,6 @@
             ModelStore.add(val)
 
 
-<<<<<<< HEAD
-=======
-class FileBasic(DataModel):
-    """Base class for all file-like `DataModel` classes."""
-
-    def _set_stream(self, catalog: "Catalog", caching_enabled: bool = False) -> None:
-        pass
-
-    def open(self):
-        raise NotImplementedError
-
-    def read(self):
-        """Read raw file contents."""
-        with self.open() as stream:
-            return stream.read()
-
-    def get_value(self):
-        """Return object with file contents formatted by file type."""
-        return self.read()
-
-
->>>>>>> ed98e4be
 def is_chain_type(t: type) -> bool:
     """Return true if type is supported by `DataChain`."""
     if ModelStore.is_pydantic(t):
