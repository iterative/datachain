--- conflicted
+++ resolved
@@ -27,13 +27,8 @@
 
     @classmethod
     def __pydantic_init_subclass__(cls):
-<<<<<<< HEAD
         """It automatically registers every declared DataModel child class."""
         ModelStore.register(cls)
-=======
-        # automatically registers every declared DataModel child class.
-        ModelStore.add(cls)
->>>>>>> 0b3cf724
 
     @staticmethod
     def register(models: Union[DataType, Sequence[DataType]]):
