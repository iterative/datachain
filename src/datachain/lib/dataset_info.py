--- conflicted
+++ resolved
@@ -23,13 +23,8 @@
     finished_at: Optional[datetime] = Field(default=None)
     num_objects: Optional[int] = Field(default=None)
     size: Optional[int] = Field(default=None)
-<<<<<<< HEAD
-    params: dict[str, str] = Field(default_factory=dict)
-    metrics: dict[str, Any] = Field(default_factory=dict)
-=======
     params: dict[str, str] = Field(default={})
     metrics: dict[str, Any] = Field(default={})
->>>>>>> 36710393
     error_message: str = Field(default="")
     error_stack: str = Field(default="")
 
