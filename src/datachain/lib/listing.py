<<<<<<< HEAD
import asyncio
import posixpath
from collections.abc import AsyncIterator, Iterator, Sequence
from datetime import datetime, timedelta, timezone
from typing import TYPE_CHECKING, Callable, Optional
=======
from collections.abc import Iterator
from typing import Callable
>>>>>>> 315816ed

from fsspec.asyn import get_loop
from sqlalchemy.sql.expression import true

from datachain.asyn import iter_over_async
from datachain.client import Client
from datachain.lib.file import File
from datachain.query.schema import Column
from datachain.sql.functions import path as pathfunc
from datachain.utils import uses_glob

if TYPE_CHECKING:
    from datachain.lib.dc import DataChain



<<<<<<< HEAD
DELIMITER = "/"  # Path delimiter
FETCH_WORKERS = 100
LISTING_TTL = 4 * 60 * 60  # cached listing lasts 4 hours
LISTING_PREFIX = "lst__"  # listing datasets start with this name


async def _fetch_dir(client, prefix, result_queue) -> set[str]:
    path = f"{client.name}/{prefix}"
    infos = await client.ls_dir(path)
    files = []
    subdirs = set()
    for info in infos:
        full_path = info["name"]
        subprefix = client.rel_path(full_path)
        if prefix.strip(DELIMITER) == subprefix.strip(DELIMITER):
            continue
        if info["type"] == "directory":
            subdirs.add(subprefix)
        else:
            files.append(client.info_to_file(info, subprefix))
    if files:
        await result_queue.put(files)
    return subdirs


async def _fetch(
    client, start_prefix: str, result_queue: ResultQueue, fetch_workers
) -> None:
    loop = get_loop()

    queue: asyncio.Queue[str] = asyncio.Queue()
    queue.put_nowait(start_prefix)

    async def process(queue) -> None:
        while True:
            prefix = await queue.get()
            try:
                subdirs = await _fetch_dir(client, prefix, result_queue)
                for subdir in subdirs:
                    queue.put_nowait(subdir)
            except Exception:
                while not queue.empty():
                    queue.get_nowait()
                    queue.task_done()
                raise

            finally:
                queue.task_done()

    try:
        workers: list[asyncio.Task] = [
            loop.create_task(process(queue)) for _ in range(fetch_workers)
        ]

        # Wait for all fetch tasks to complete
        await queue.join()
        # Stop the workers
        excs = []
        for worker in workers:
            if worker.done() and (exc := worker.exception()):
                excs.append(exc)
            else:
                worker.cancel()
        if excs:
            raise excs[0]
    except ClientError as exc:
        raise DataChainClientError(
            exc.response.get("Error", {}).get("Message") or exc,
            exc.response.get("Error", {}).get("Code"),
        ) from exc
    finally:
        # This ensures the progress bar is closed before any exceptions are raised
        result_queue.put_nowait(None)


async def _scandir(client, prefix, fetch_workers) -> AsyncIterator:
    """Recursively goes through dir tree and yields files"""
    result_queue: ResultQueue = asyncio.Queue()
    loop = get_loop()
    main_task = loop.create_task(_fetch(client, prefix, result_queue, fetch_workers))
    while (files := await result_queue.get()) is not None:
        for f in files:
            yield f

    await main_task


def list_bucket(uri: str, fetch_workers=FETCH_WORKERS, **kwargs) -> Callable:
=======
def list_bucket(uri: str, client_config=None) -> Callable:
>>>>>>> 315816ed
    """
    Function that returns another generator function that yields File objects
    from bucket where each File represents one bucket entry.
    """

    def list_func() -> Iterator[File]:
<<<<<<< HEAD
        client, path = Client.parse_url(uri, None, **kwargs)  # type: ignore[arg-type]
        yield from iter_over_async(_scandir(client, path, fetch_workers), get_loop())
=======
        config = client_config or {}
        client, path = Client.parse_url(uri, None, **config)  # type: ignore[arg-type]
        for entries in iter_over_async(client.scandir(path), get_loop()):
            for entry in entries:
                yield entry.to_file(client.uri)
>>>>>>> 315816ed

    return list_func


def ls(
    dc: "DataChain",
    path: str,
    recursive: Optional[bool] = True,
    object_name="file",
):
    """
    Return files by some path from DataChain instance which contains bucket listing.
    Path can have globs.
    If recursive is set to False, only first level children will be returned by
    specified path
    """

    def _file_c(name: str) -> Column:
        return Column(f"{object_name}.{name}")

    dc = dc.filter(_file_c("is_latest") == true())

    if recursive:
        if not path or path == "/":
            # root of a bucket, returning all latest files from it
            return dc

        if not uses_glob(path):
            # path is not glob, so it's pointing to some directory or a specific
            # file and we are adding proper filter for it
            return dc.filter(
                (_file_c("path") == path)
                | (_file_c("path").glob(path.rstrip("/") + "/*"))
            )

        # path has glob syntax so we are returning glob filter
        return dc.filter(_file_c("path").glob(path))
    # returning only first level children by path
    return dc.filter(pathfunc.parent(_file_c("path")) == path.lstrip("/").rstrip("/*"))


def parse_listing_uri(uri: str, cache, client_config) -> tuple[str, str, str]:
    """
    Parsing uri and returns listing dataset name, listing uri and listing path
    """
    client, path = Client.parse_url(uri, cache, **client_config)

    # clean path without globs
    lst_uri_path = (
        posixpath.dirname(path) if uses_glob(path) or client.fs.isfile(uri) else path
    )

    lst_uri = f"{client.uri}/{lst_uri_path.lstrip('/')}"
    ds_name = (
        f"{LISTING_PREFIX}{client.uri}/{posixpath.join(lst_uri_path, '').lstrip('/')}"
    )

    return ds_name, lst_uri, path


def is_listing_dataset(name: str) -> bool:
    """Returns True if it's special listing dataset"""
    return name.startswith(LISTING_PREFIX)


def is_listing_expired(created_at: datetime) -> bool:
    """Checks if listing has expired based on it's creation date"""
    return datetime.now(timezone.utc) > created_at + timedelta(seconds=LISTING_TTL)


def is_listing_subset(ds1_name: str, ds2_name: str) -> bool:
    """
    Checks if one listing contains another one by comparing corresponding dataset names
    """
    assert ds1_name.endswith("/")
    assert ds2_name.endswith("/")

    return ds2_name.startswith(ds1_name)<|MERGE_RESOLUTION|>--- conflicted
+++ resolved
@@ -1,13 +1,7 @@
-<<<<<<< HEAD
-import asyncio
 import posixpath
-from collections.abc import AsyncIterator, Iterator, Sequence
+from collections.abc import Iterator
 from datetime import datetime, timedelta, timezone
 from typing import TYPE_CHECKING, Callable, Optional
-=======
-from collections.abc import Iterator
-from typing import Callable
->>>>>>> 315816ed
 
 from fsspec.asyn import get_loop
 from sqlalchemy.sql.expression import true
@@ -22,116 +16,22 @@
 if TYPE_CHECKING:
     from datachain.lib.dc import DataChain
 
-
-
-<<<<<<< HEAD
-DELIMITER = "/"  # Path delimiter
-FETCH_WORKERS = 100
 LISTING_TTL = 4 * 60 * 60  # cached listing lasts 4 hours
 LISTING_PREFIX = "lst__"  # listing datasets start with this name
 
 
-async def _fetch_dir(client, prefix, result_queue) -> set[str]:
-    path = f"{client.name}/{prefix}"
-    infos = await client.ls_dir(path)
-    files = []
-    subdirs = set()
-    for info in infos:
-        full_path = info["name"]
-        subprefix = client.rel_path(full_path)
-        if prefix.strip(DELIMITER) == subprefix.strip(DELIMITER):
-            continue
-        if info["type"] == "directory":
-            subdirs.add(subprefix)
-        else:
-            files.append(client.info_to_file(info, subprefix))
-    if files:
-        await result_queue.put(files)
-    return subdirs
-
-
-async def _fetch(
-    client, start_prefix: str, result_queue: ResultQueue, fetch_workers
-) -> None:
-    loop = get_loop()
-
-    queue: asyncio.Queue[str] = asyncio.Queue()
-    queue.put_nowait(start_prefix)
-
-    async def process(queue) -> None:
-        while True:
-            prefix = await queue.get()
-            try:
-                subdirs = await _fetch_dir(client, prefix, result_queue)
-                for subdir in subdirs:
-                    queue.put_nowait(subdir)
-            except Exception:
-                while not queue.empty():
-                    queue.get_nowait()
-                    queue.task_done()
-                raise
-
-            finally:
-                queue.task_done()
-
-    try:
-        workers: list[asyncio.Task] = [
-            loop.create_task(process(queue)) for _ in range(fetch_workers)
-        ]
-
-        # Wait for all fetch tasks to complete
-        await queue.join()
-        # Stop the workers
-        excs = []
-        for worker in workers:
-            if worker.done() and (exc := worker.exception()):
-                excs.append(exc)
-            else:
-                worker.cancel()
-        if excs:
-            raise excs[0]
-    except ClientError as exc:
-        raise DataChainClientError(
-            exc.response.get("Error", {}).get("Message") or exc,
-            exc.response.get("Error", {}).get("Code"),
-        ) from exc
-    finally:
-        # This ensures the progress bar is closed before any exceptions are raised
-        result_queue.put_nowait(None)
-
-
-async def _scandir(client, prefix, fetch_workers) -> AsyncIterator:
-    """Recursively goes through dir tree and yields files"""
-    result_queue: ResultQueue = asyncio.Queue()
-    loop = get_loop()
-    main_task = loop.create_task(_fetch(client, prefix, result_queue, fetch_workers))
-    while (files := await result_queue.get()) is not None:
-        for f in files:
-            yield f
-
-    await main_task
-
-
-def list_bucket(uri: str, fetch_workers=FETCH_WORKERS, **kwargs) -> Callable:
-=======
 def list_bucket(uri: str, client_config=None) -> Callable:
->>>>>>> 315816ed
     """
     Function that returns another generator function that yields File objects
     from bucket where each File represents one bucket entry.
     """
 
     def list_func() -> Iterator[File]:
-<<<<<<< HEAD
-        client, path = Client.parse_url(uri, None, **kwargs)  # type: ignore[arg-type]
-        yield from iter_over_async(_scandir(client, path, fetch_workers), get_loop())
-=======
         config = client_config or {}
         client, path = Client.parse_url(uri, None, **config)  # type: ignore[arg-type]
         for entries in iter_over_async(client.scandir(path), get_loop()):
             for entry in entries:
                 yield entry.to_file(client.uri)
->>>>>>> 315816ed
 
     return list_func
 
