<<<<<<< HEAD
=======
import logging
>>>>>>> ef23a205
import os
import posixpath
from collections.abc import Iterator
from typing import TYPE_CHECKING, Callable, Optional, TypeVar

from fsspec.asyn import get_loop
from sqlalchemy.sql.expression import true

from datachain.asyn import iter_over_async
from datachain.client import Client
from datachain.error import REMOTE_ERRORS, ClientError
from datachain.lib.file import File
from datachain.query.schema import Column
from datachain.sql.functions import path as pathfunc
from datachain.telemetry import telemetry
from datachain.utils import uses_glob

if TYPE_CHECKING:
    from datachain.lib.dc import DataChain
    from datachain.query.session import Session

LISTING_TTL = 4 * 60 * 60  # cached listing lasts 4 hours
LISTING_PREFIX = "lst__"  # listing datasets start with this name

D = TypeVar("D", bound="DataChain")

# Disable warnings for remote errors in clients
logging.getLogger("aiobotocore.credentials").setLevel(logging.CRITICAL)
logging.getLogger("gcsfs").setLevel(logging.CRITICAL)


def list_bucket(uri: str, cache, client_config=None) -> Callable:
    """
    Function that returns another generator function that yields File objects
    from bucket where each File represents one bucket entry.
    """

    def list_func() -> Iterator[File]:
        config = client_config or {}
        client = Client.get_client(uri, cache, **config)  # type: ignore[arg-type]
        _, path = Client.parse_url(uri)
        for entries in iter_over_async(client.scandir(path.rstrip("/")), get_loop()):
            yield from entries

    return list_func


def get_file_info(uri: str, cache, client_config=None) -> File:
    """
    Wrapper to return File object by its URI
    """
    client = Client.get_client(uri, cache, **(client_config or {}))  # type: ignore[arg-type]
    _, path = Client.parse_url(uri)
    return client.get_file_info(path)


def ls(
    dc: D,
    path: str,
    recursive: Optional[bool] = True,
    object_name="file",
) -> D:
    """
    Return files by some path from DataChain instance which contains bucket listing.
    Path can have globs.
    If recursive is set to False, only first level children will be returned by
    specified path
    """

    def _file_c(name: str) -> Column:
        return Column(f"{object_name}.{name}")

    dc = dc.filter(_file_c("is_latest") == true())

    if recursive:
        if not path or path == "/":
            # root of a bucket, returning all latest files from it
            return dc

        if not uses_glob(path):
            # path is not glob, so it's pointing to some directory or a specific
            # file and we are adding proper filter for it
            return dc.filter(
                (_file_c("path") == path)
                | (_file_c("path").glob(path.rstrip("/") + "/*"))
            )

        # path has glob syntax so we are returning glob filter
        return dc.filter(_file_c("path").glob(path))
    # returning only first level children by path
    return dc.filter(pathfunc.parent(_file_c("path")) == path.lstrip("/").rstrip("/*"))


def _isfile(client: "Client", path: str) -> bool:
    """
    Returns True if uri points to a file
    """
    try:
        if "://" in path:
            # This makes sure that the uppercase scheme is converted to lowercase
            scheme, path = path.split("://", 1)
            path = f"{scheme.lower()}://{path}"

        if os.name == "nt" and "*" in path:
            # On Windows, the glob pattern "*" is not supported
            return False

        info = client.fs.info(path)
        name = info.get("name")
        # case for special simulated directories on some clouds
        # e.g. Google creates a zero byte file with the same name as the
        # directory with a trailing slash at the end
        if not name or name.endswith("/"):
            return False

        return info["type"] == "file"
    except FileNotFoundError:
        return False
    except REMOTE_ERRORS as e:
        raise ClientError(
            message=str(e),
            error_code=getattr(e, "code", None),
        ) from e


def parse_listing_uri(uri: str, client_config) -> tuple[str, str, str]:
    """
    Parsing uri and returns listing dataset name, listing uri and listing path
    """
    client_config = client_config or {}
    storage_uri, path = Client.parse_url(uri)
    if uses_glob(path):
        lst_uri_path = posixpath.dirname(path)
    else:
        storage_uri, path = Client.parse_url(f"{uri.rstrip('/')}/")
        lst_uri_path = path

    lst_uri = f"{storage_uri}/{lst_uri_path.lstrip('/')}"
    ds_name = (
        f"{LISTING_PREFIX}{storage_uri}/{posixpath.join(lst_uri_path, '').lstrip('/')}"
    )

    return ds_name, lst_uri, path


def is_listing_dataset(name: str) -> bool:
    """Returns True if it's special listing dataset"""
    return name.startswith(LISTING_PREFIX)


def listing_uri_from_name(dataset_name: str) -> str:
    """Returns clean storage URI from listing dataset name"""
    if not is_listing_dataset(dataset_name):
        raise ValueError(f"Dataset {dataset_name} is not a listing")
    return dataset_name.removeprefix(LISTING_PREFIX)


def get_listing(
    uri: str, session: "Session", update: bool = False
) -> tuple[Optional[str], str, str, bool]:
    """Returns correct listing dataset name that must be used for saving listing
    operation. It takes into account existing listings and reusability of those.
    It also returns boolean saying if returned dataset name is reused / already
    exists or not (on update it always returns False - just because there was no
    reason to complicate it so far). And it returns correct listing path that should
    be used to find rows based on uri.
    """
    from datachain.client.local import FileClient

    catalog = session.catalog
    cache = catalog.cache
    client_config = catalog.client_config

    client = Client.get_client(uri, cache, **client_config)
    telemetry.log_param("client", client.PREFIX)

    # we don't want to use cached dataset (e.g. for a single file listing)
    if not uri.endswith("/") and _isfile(client, uri):
        storage_uri, path = Client.parse_url(uri)
        return None, f"{storage_uri}/{path.lstrip('/')}", path, False

    ds_name, list_uri, list_path = parse_listing_uri(uri, client_config)
    listing = None
    listings = [
        ls for ls in catalog.listings() if not ls.is_expired and ls.contains(ds_name)
    ]

    # if no need to update - choosing the most recent one;
    # otherwise, we'll using the exact original `ds_name`` in this case:
    # - if a "bigger" listing exists, we don't want to update it, it's better
    #   to create a new "smaller" one on "update=True"
    # - if an exact listing exists it will have the same name as `ds_name`
    #   anyway below
    if listings and not update:
        listing = sorted(listings, key=lambda ls: ls.created_at)[-1]

    # for local file system we need to fix listing path / prefix
    # if we are reusing existing listing
    if isinstance(client, FileClient) and listing and listing.name != ds_name:
        list_path = f"{ds_name.strip('/').removeprefix(listing.name)}/{list_path}"

    ds_name = listing.name if listing else ds_name

    return ds_name, list_uri, list_path, bool(listing)<|MERGE_RESOLUTION|>--- conflicted
+++ resolved
@@ -1,7 +1,4 @@
-<<<<<<< HEAD
-=======
 import logging
->>>>>>> ef23a205
 import os
 import posixpath
 from collections.abc import Iterator
