import json
import tarfile
import warnings
from collections.abc import Iterator, Sequence
from pathlib import Path
from typing import (
    Any,
    Callable,
    ClassVar,
    Optional,
    Union,
    get_args,
    get_origin,
)

from pydantic import Field

from datachain.lib.data_model import DataModel
from datachain.lib.file import File
from datachain.lib.tar import build_tar_member
from datachain.lib.utils import DataChainError

# The `json` method of the Pydantic `BaseModel` class has been deprecated
# and will be removed in Pydantic v3. For more details, see:
# https://github.com/pydantic/pydantic/issues/10033
# Until then, we can ignore the warning.
warnings.filterwarnings(
    "ignore",
    category=UserWarning,
    message=(
        'Field name "json" in "WDSAllFile" shadows an attribute in parent "WDSBasic"'
    ),
)


class WDSError(DataChainError):
    def __init__(self, tar_stream, message: str):
        super().__init__(f"WebDataset error '{tar_stream.get_full_name()}': {message}")


class CoreFileDuplicationError(WDSError):
    def __init__(self, tar_stream, file1: str, file2: str):
        super().__init__(
            tar_stream, f"duplication of files with core extensions: {file1}, {file2}"
        )


class CoreFileNotFoundError(WDSError):
    def __init__(self, tar_stream, extensions, stem):
        super().__init__(
            tar_stream,
            f"no files with the extensions '{','.join(extensions)}'"
            f" were found for file stem {stem}",
        )


class UnknownFileExtensionError(WDSError):
    def __init__(self, tar_stream, name, ext):
        super().__init__(tar_stream, f"unknown extension '{ext}' for file '{name}'")


class WDSBasic(DataModel):
    file: TarVFile


class WDSAllFile(WDSBasic):
    txt: Optional[str] = Field(default=None)
    text: Optional[str] = Field(default=None)
    cap: Optional[str] = Field(default=None)
    transcript: Optional[str] = Field(default=None)
    cls: Optional[int] = Field(default=None)
    cls2: Optional[int] = Field(default=None)
    index: Optional[int] = Field(default=None)
    inx: Optional[int] = Field(default=None)
    id: Optional[int] = Field(default=None)
    json: Optional[dict] = Field(default=None)  # type: ignore[assignment]
    jsn: Optional[dict] = Field(default=None)

    pyd: Optional[bytes] = Field(default=None)
    pickle: Optional[bytes] = Field(default=None)
    pth: Optional[bytes] = Field(default=None)
    ten: Optional[bytes] = Field(default=None)
    tb: Optional[bytes] = Field(default=None)
    mp: Optional[bytes] = Field(default=None)
    msg: Optional[bytes] = Field(default=None)
    npy: Optional[bytes] = Field(default=None)
    npz: Optional[bytes] = Field(default=None)
    cbor: Optional[bytes] = Field(default=None)


class WDSReadableSubclass(DataModel):
    @staticmethod
    def _reader(builder, item: tarfile.TarInfo) -> "WDSReadableSubclass":
        raise NotImplementedError


class BuilderState:
    def __init__(self):
        self.stem = None
        self.core_file = None
        self.data = {}


class Builder:
    DEFAULT_TYPES_READERS: ClassVar[dict[type, Any]] = {
        str: lambda bld, item: bld.read_text(item),
        int: lambda bld, item: int(bld.read_text(item)),
        float: lambda bld, item: float(bld.read_text(item)),
        bytes: lambda bld, item: bld.read(item),
        dict: lambda bld, item: json.loads(bld.read_text(item)),
    }

    def __init__(
        self,
        tar_stream: File,
        core_extensions: list[str],
        wds_class: type[WDSBasic],
        tar,
        encoding="utf-8",
    ):
        self._core_extensions = core_extensions
        self._tar_stream = tar_stream
        self._wds_class = wds_class
        self._tar = tar
        self._encoding = encoding
        self.state = BuilderState()

    def read(self, item):
        return self._tar.extractfile(item).read()

    def read_text(self, item):
        return self._tar.extractfile(item).read().decode(self._encoding)

    def add(self, file: tarfile.TarInfo):
        fstream = File(path=file.name)
        ext = fstream.get_file_ext()
        stem = fstream.get_file_stem()

        if self.state.stem is not None and self.state.stem != stem:
            raise StopIteration

        if self.state.stem is None:
            self.state.stem = stem

        if ext in self._core_extensions:
            if self.state.core_file is not None:
                raise CoreFileDuplicationError(
                    self._tar_stream, file.name, self.state.core_file.name
                )
            self.state.core_file = file
        elif ext in self.state.data:
            raise WDSError(
                self._tar_stream,
                f"file with extension '.{ext}' already exists in the archive",
            )
        else:
            type_ = self._get_type(ext)
            if type_ is None:
                raise UnknownFileExtensionError(self._tar_stream, fstream.name, ext)

            if issubclass(type_, WDSReadableSubclass):
                reader = type_._reader
            else:
                reader = self.DEFAULT_TYPES_READERS.get(type_, None)

            if reader is None:
                raise WDSError(
                    self._tar_stream,
                    f"unable to find a reader for type {type_}, extension .{ext}",
                )
            self.state.data[ext] = reader(self, file)

    def produce(self):
        if self.state.core_file is None:
            raise CoreFileNotFoundError(
                self._tar_stream, self._core_extensions, self.state.stem
            )

        file = build_tar_member(self._tar_stream, self.state.core_file)
        wds = self._wds_class(**self.state.data | {"file": file})
        self.state = BuilderState()
        return wds

<<<<<<< HEAD
    def build_file_record(self):
        new_parent = self._tar_stream.get_full_name()
        core_file = self.state.core_file
        etag_string = "-".join(
            [self._tar_stream.etag, core_file.name, str(core_file.mtime)]
        )
        etag = hashlib.md5(etag_string.encode(), usedforsecurity=False).hexdigest()
        file_cls = self._wds_class.model_fields["file"].annotation
        return file_cls(
            source=self._tar_stream.source,
            path=f"{new_parent}/{core_file.name}",
            version=self._tar_stream.version,
            size=core_file.size,
            etag=etag,
            file=self._tar_stream,
        )

=======
>>>>>>> 7a7f2fc3
    def _get_type(self, ext):
        field = self._wds_class.model_fields.get(ext, None)
        if field is None:
            return

        anno = field.annotation
        if get_origin(anno) == Union:
            args = get_args(anno)
            anno = args[0]

        return anno


def get_tar_groups(stream, tar, core_extensions, spec, encoding="utf-8"):
    builder = Builder(stream, core_extensions, spec, tar, encoding)

    for item in sorted(tar.getmembers(), key=lambda m: Path(m.name).stem):
        if not item.isfile():
            continue
        try:
            builder.add(item)
        except StopIteration:
            yield builder.produce()
            builder.add(item)
    if builder.state.stem is not None:
        yield builder.produce()


def process_webdataset(
    core_extensions: Sequence[str] = ("jpg", "png"), spec=WDSAllFile, encoding="utf-8"
) -> Callable:
    def wds_func(file: File) -> Iterator[spec]:
        with file.open() as fd:
            with tarfile.open(fileobj=fd) as tar:
                yield from get_tar_groups(file, tar, core_extensions, spec, encoding)

    return wds_func<|MERGE_RESOLUTION|>--- conflicted
+++ resolved
@@ -16,7 +16,7 @@
 from pydantic import Field
 
 from datachain.lib.data_model import DataModel
-from datachain.lib.file import File
+from datachain.lib.file import File, TarVFile
 from datachain.lib.tar import build_tar_member
 from datachain.lib.utils import DataChainError
 
@@ -176,31 +176,12 @@
                 self._tar_stream, self._core_extensions, self.state.stem
             )
 
-        file = build_tar_member(self._tar_stream, self.state.core_file)
+        file_cls = self._wds_class.model_fields["file"].annotation
+        file = build_tar_member(self._tar_stream, self.state.core_file, file_cls)
         wds = self._wds_class(**self.state.data | {"file": file})
         self.state = BuilderState()
         return wds
 
-<<<<<<< HEAD
-    def build_file_record(self):
-        new_parent = self._tar_stream.get_full_name()
-        core_file = self.state.core_file
-        etag_string = "-".join(
-            [self._tar_stream.etag, core_file.name, str(core_file.mtime)]
-        )
-        etag = hashlib.md5(etag_string.encode(), usedforsecurity=False).hexdigest()
-        file_cls = self._wds_class.model_fields["file"].annotation
-        return file_cls(
-            source=self._tar_stream.source,
-            path=f"{new_parent}/{core_file.name}",
-            version=self._tar_stream.version,
-            size=core_file.size,
-            etag=etag,
-            file=self._tar_stream,
-        )
-
-=======
->>>>>>> 7a7f2fc3
     def _get_type(self, ext):
         field = self._wds_class.model_fields.get(ext, None)
         if field is None:
