--- conflicted
+++ resolved
@@ -24,13 +24,8 @@
 from tqdm import tqdm
 
 from datachain import semver
-<<<<<<< HEAD
 from datachain.dataset import DatasetRecord, parse_dataset_name
-from datachain.delta import delta_disabled, delta_update
-=======
-from datachain.dataset import DatasetRecord
 from datachain.delta import delta_disabled
->>>>>>> 820d40b0
 from datachain.func import literal
 from datachain.func.base import Function
 from datachain.func.func import Func
