--- conflicted
+++ resolved
@@ -460,12 +460,8 @@
         name: str,
         version: Optional[int] = None,
         description: Optional[str] = None,
-<<<<<<< HEAD
-        labels: Optional[list[str]] = None,
+        attrs: Optional[list[str]] = None,
         delta: Optional[bool] = False,
-=======
-        attrs: Optional[list[str]] = None,
->>>>>>> 01ab0e3a
         **kwargs,
     ) -> "Self":
         """Save to a Dataset. It returns the chain itself.
@@ -474,8 +470,8 @@
             name : dataset name.
             version : version of a dataset. Default - the last version that exist.
             description : description of a dataset.
-<<<<<<< HEAD
-            labels : labels of a dataset.
+            attrs : attributes of a dataset. They can be without value, e.g "NLP",
+                or with a value, e.g "location=US".
             delta : If True, we optimize on creation of the new dataset versions
                 by calculating diff between source and the last version of dataset
                 and applying all needed modifications (mappers, filters etc.) only
@@ -490,10 +486,6 @@
                 for checking if the record is changed.
                 Note that this takes in account only added and changed records in
                 source while deleted records are not removed in the new dataset version.
-=======
-            attrs : attributes of a dataset. They can be without value, e.g "NLP",
-                or with a value, e.g "location=US".
->>>>>>> 01ab0e3a
         """
         schema = self.signals_schema.clone_without_sys_signals().serialize()
         if delta and name:
