--- conflicted
+++ resolved
@@ -4,12 +4,8 @@
 import logging
 import os
 import posixpath
-<<<<<<< HEAD
 import tarfile
-=======
-from abc import ABC, abstractmethod
 from collections.abc import Iterator
->>>>>>> a925653a
 from contextlib import contextmanager
 from datetime import datetime
 from functools import partial
@@ -27,11 +23,6 @@
 if TYPE_CHECKING:
     from typing_extensions import Self
 
-<<<<<<< HEAD
-from datachain.cache import UniqueId
-=======
-from datachain.client.fileslice import FileSlice
->>>>>>> a925653a
 from datachain.lib.data_model import DataModel
 from datachain.lib.utils import DataChainError
 from datachain.sql.types import JSON, Boolean, DateTime, Int, String
@@ -52,89 +43,11 @@
 ExportPlacement = Literal["filename", "etag", "fullpath", "checksum"]
 
 
-<<<<<<< HEAD
-=======
-class VFileError(DataChainError):
-    def __init__(self, file: "File", message: str, vtype: str = ""):
-        type_ = f" of vtype '{vtype}'" if vtype else ""
-        super().__init__(f"Error in v-file '{file.path}'{type_}: {message}")
-
-
->>>>>>> a925653a
 class FileError(DataChainError):
     def __init__(self, file: "File", message: str):
         super().__init__(f"Error in file {file.get_uri()}: {message}")
 
 
-<<<<<<< HEAD
-=======
-class VFile(ABC):
-    @classmethod
-    @abstractmethod
-    def get_vtype(cls) -> str:
-        pass
-
-    @classmethod
-    @abstractmethod
-    def open(cls, file: "File", location: list[dict]):
-        pass
-
-
-class TarVFile(VFile):
-    """Virtual file model for files extracted from tar archives."""
-
-    @classmethod
-    def get_vtype(cls) -> str:
-        return "tar"
-
-    @classmethod
-    def open(cls, file: "File", location: list[dict]):
-        """Stream file from tar archive based on location in archive."""
-        if len(location) > 1:
-            VFileError(file, "multiple 'location's are not supported yet")
-
-        loc = location[0]
-
-        if (offset := loc.get("offset", None)) is None:
-            VFileError(file, "'offset' is not specified")
-
-        if (size := loc.get("size", None)) is None:
-            VFileError(file, "'size' is not specified")
-
-        if (parent := loc.get("parent", None)) is None:
-            VFileError(file, "'parent' is not specified")
-
-        tar_file = File(**parent)
-        tar_file._set_stream(file._catalog)
-
-        client = file._catalog.get_client(tar_file.source)
-        fd = client.open_object(tar_file, use_cache=file._caching_enabled)
-        return FileSlice(fd, offset, size, file.name)
-
-
-class VFileRegistry:
-    _vtype_readers: ClassVar[dict[str, type["VFile"]]] = {"tar": TarVFile}
-
-    @classmethod
-    def register(cls, reader: type["VFile"]):
-        cls._vtype_readers[reader.get_vtype()] = reader
-
-    @classmethod
-    def resolve(cls, file: "File", location: list[dict]):
-        if len(location) == 0:
-            raise VFileError(file, "'location' must not be list of JSONs")
-
-        if not (vtype := location[0].get("vtype", "")):
-            raise VFileError(file, "vtype is not specified")
-
-        reader = cls._vtype_readers.get(vtype, None)
-        if not reader:
-            raise VFileError(file, "reader not registered", vtype)
-
-        return reader.open(file, location)
-
-
->>>>>>> a925653a
 class File(DataModel):
     """`DataModel` for reading binary files."""
 
@@ -220,29 +133,13 @@
     @contextmanager
     def open(self, mode: Literal["rb", "r"] = "rb") -> Iterator[Any]:
         """Open the file and return a file object."""
-<<<<<<< HEAD
-        uid = self.get_uid()
-        client = self._catalog.get_client(self.source)
         if self._caching_enabled:
-            client.download(uid, callback=self._download_cb)
+            self.ensure_cached()
+        client: Client = self._catalog.get_client(self.source)
         with client.open_object(
-            uid, use_cache=self._caching_enabled, cb=self._download_cb
+            self, use_cache=self._caching_enabled, cb=self._download_cb
         ) as f:
             yield io.TextIOWrapper(f) if mode == "r" else f
-=======
-        if self.location:
-            with VFileRegistry.resolve(self, self.location) as f:  # type: ignore[arg-type]
-                yield f
-
-        else:
-            if self._caching_enabled:
-                self.ensure_cached()
-            client: Client = self._catalog.get_client(self.source)
-            with client.open_object(
-                self, use_cache=self._caching_enabled, cb=self._download_cb
-            ) as f:
-                yield io.TextIOWrapper(f) if mode == "r" else f
->>>>>>> a925653a
 
     def read(self, length: int = -1):
         """Returns file contents."""
@@ -465,7 +362,6 @@
         self.read().save(destination)
 
 
-<<<<<<< HEAD
 class TarVFile(File):
     """`DataModel` for files extracted from tar archives."""
 
@@ -484,15 +380,8 @@
                         break
 
 
-class IndexedFile(DataModel):
-    """Metadata indexed from tabular files.
-
-    Includes `file` and `index` signals.
-    """
-=======
 class ArrowRow(DataModel):
     """`DataModel` for reading row from Arrow-supported file."""
->>>>>>> a925653a
 
     file: File
     index: int
