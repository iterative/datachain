--- conflicted
+++ resolved
@@ -108,13 +108,9 @@
         return reader.open(file, location)
 
 
-<<<<<<< HEAD
 class File(DataModel):
-=======
-class File(FileBasic):
-    """Binary file model."""
-
->>>>>>> ed98e4be
+    """`DataModel` for reading binary files."""
+
     source: str = Field(default="")
     parent: str = Field(default="")
     name: str
@@ -205,6 +201,7 @@
             yield f
 
     def read(self):
+        """Returns file contents."""
         with self.open() as stream:
             return stream.read()
 
@@ -307,7 +304,7 @@
 
 
 class TextFile(File):
-    """Text file model."""
+    """`DataModel` for reading text files."""
 
     @contextmanager
     def open(self):
@@ -317,18 +314,12 @@
 
 
 class ImageFile(File):
-<<<<<<< HEAD
+    """`DataModel` for reading image files."""
+
     def read(self):
+        """Returns `PIL.Image.Image` object."""
         fobj = super().read()
         return Image.open(BytesIO(fobj))
-=======
-    """Image file model."""
-
-    def get_value(self):
-        """Return `PIL.Image.Image."""
-        value = super().get_value()
-        return Image.open(BytesIO(value))
->>>>>>> ed98e4be
 
 
 def get_file(type_: Literal["binary", "text", "image"] = "binary"):
