import errno
import hashlib
import io
import json
import logging
import os
import posixpath
from abc import ABC, abstractmethod
from collections.abc import Iterator
from contextlib import contextmanager
from datetime import datetime
from functools import partial
from io import BytesIO
from pathlib import Path, PurePosixPath
from typing import TYPE_CHECKING, Any, ClassVar, Literal, Optional, Union
from urllib.parse import unquote, urlparse
from urllib.request import url2pathname

from fsspec.callbacks import DEFAULT_CALLBACK, Callback
from PIL import Image as PilImage
from pydantic import Field, field_validator

from datachain.client.fileslice import FileSlice
from datachain.lib.data_model import DataModel
from datachain.lib.utils import DataChainError
from datachain.sql.types import JSON, Boolean, DateTime, Int, String
from datachain.utils import TIME_ZERO

if TYPE_CHECKING:
    from numpy import ndarray
    from typing_extensions import Self

    from datachain.catalog import Catalog
    from datachain.client.fsspec import Client
    from datachain.dataset import RowDict

sha256 = partial(hashlib.sha256, usedforsecurity=False)

logger = logging.getLogger("datachain")

# how to create file path when exporting
ExportPlacement = Literal["filename", "etag", "fullpath", "checksum"]

FileType = Literal["binary", "text", "image", "video"]


class VFileError(DataChainError):
    def __init__(self, file: "File", message: str, vtype: str = ""):
        type_ = f" of vtype '{vtype}'" if vtype else ""
        super().__init__(f"Error in v-file '{file.path}'{type_}: {message}")


class FileError(DataChainError):
    def __init__(self, file: "File", message: str):
        super().__init__(f"Error in file {file.get_uri()}: {message}")


class VFile(ABC):
    @classmethod
    @abstractmethod
    def get_vtype(cls) -> str:
        pass

    @classmethod
    @abstractmethod
    def open(cls, file: "File", location: list[dict]):
        pass


class TarVFile(VFile):
    """Virtual file model for files extracted from tar archives."""

    @classmethod
    def get_vtype(cls) -> str:
        return "tar"

    @classmethod
    def open(cls, file: "File", location: list[dict]):
        """Stream file from tar archive based on location in archive."""
        if len(location) > 1:
            raise VFileError(file, "multiple 'location's are not supported yet")

        loc = location[0]

        if (offset := loc.get("offset", None)) is None:
            raise VFileError(file, "'offset' is not specified")

        if (size := loc.get("size", None)) is None:
            raise VFileError(file, "'size' is not specified")

        if (parent := loc.get("parent", None)) is None:
            raise VFileError(file, "'parent' is not specified")

        tar_file = File(**parent)
        tar_file._set_stream(file._catalog)

        client = file._catalog.get_client(tar_file.source)
        fd = client.open_object(tar_file, use_cache=file._caching_enabled)
        return FileSlice(fd, offset, size, file.name)


class VFileRegistry:
    _vtype_readers: ClassVar[dict[str, type["VFile"]]] = {"tar": TarVFile}

    @classmethod
    def register(cls, reader: type["VFile"]):
        cls._vtype_readers[reader.get_vtype()] = reader

    @classmethod
    def resolve(cls, file: "File", location: list[dict]):
        if len(location) == 0:
            raise VFileError(file, "'location' must not be list of JSONs")

        if not (vtype := location[0].get("vtype", "")):
            raise VFileError(file, "vtype is not specified")

        reader = cls._vtype_readers.get(vtype, None)
        if not reader:
            raise VFileError(file, "reader not registered", vtype)

        return reader.open(file, location)


class File(DataModel):
    """`DataModel` for reading binary files."""

    source: str = Field(default="")
    path: str
    size: int = Field(default=0)
    version: str = Field(default="")
    etag: str = Field(default="")
    is_latest: bool = Field(default=True)
    last_modified: datetime = Field(default=TIME_ZERO)
    location: Optional[Union[dict, list[dict]]] = Field(default=None)

    _datachain_column_types: ClassVar[dict[str, Any]] = {
        "source": String,
        "path": String,
        "size": Int,
        "version": String,
        "etag": String,
        "is_latest": Boolean,
        "last_modified": DateTime,
        "location": JSON,
    }

    _unique_id_keys: ClassVar[list[str]] = [
        "source",
        "path",
        "size",
        "etag",
        "version",
        "is_latest",
        "location",
        "last_modified",
    ]

    @staticmethod
    def _validate_dict(
        v: Optional[Union[str, dict, list[dict]]],
    ) -> Optional[Union[str, dict, list[dict]]]:
        if v is None or v == "":
            return None
        if isinstance(v, str):
            try:
                return json.loads(v)
            except Exception as e:  # noqa: BLE001
                raise ValueError(
                    f"Unable to convert string '{v}' to dict for File feature: {e}"
                ) from None
        return v

    # Workaround for empty JSONs converted to empty strings in some DBs.
    @field_validator("location", mode="before")
    @classmethod
    def validate_location(cls, v):
        return File._validate_dict(v)

    @field_validator("path", mode="before")
    @classmethod
    def validate_path(cls, path):
        return Path(path).as_posix()

    def model_dump_custom(self):
        res = self.model_dump()
        res["last_modified"] = str(res["last_modified"])
        return res

    def __init__(self, **kwargs):
        super().__init__(**kwargs)
        self._catalog = None
        self._caching_enabled: bool = False

    @classmethod
    def upload(
        cls, data: bytes, path: str, catalog: Optional["Catalog"] = None
    ) -> "File":
        parent, name = posixpath.split(path)
<<<<<<< HEAD
        catalog, client = get_client_from_path(parent, catalog=catalog)
        file = client.upload(name, data)
=======

        client = catalog.get_client(parent)
        file = client.upload(data, name)
>>>>>>> 73323229
        file._set_stream(catalog)
        return file

    @classmethod
    def from_local_path(cls, path: str, catalog: Optional["Catalog"] = None) -> "File":
        parent, name = posixpath.split(path)
        catalog, client = get_client_from_path(parent, catalog=catalog)
        file_info = client.fs.info(path)
        file = client.info_to_file(file_info, name)
        file._set_stream(catalog)
        return file

    @classmethod
    def _from_row(cls, row: "RowDict") -> "Self":
        return cls(**{key: row[key] for key in cls._datachain_column_types})

    @property
    def name(self):
        return PurePosixPath(self.path).name

    @property
    def parent(self):
        return str(PurePosixPath(self.path).parent)

    @contextmanager
    def open(self, mode: Literal["rb", "r"] = "rb") -> Iterator[Any]:
        """Open the file and return a file object."""
        if self.location:
            with VFileRegistry.resolve(self, self.location) as f:  # type: ignore[arg-type]
                yield f

        else:
            if self._caching_enabled:
                self.ensure_cached()
            client: Client = self._catalog.get_client(self.source)
            with client.open_object(
                self, use_cache=self._caching_enabled, cb=self._download_cb
            ) as f:
                yield io.TextIOWrapper(f) if mode == "r" else f

    def read(self, length: int = -1):
        """Returns file contents."""
        with self.open() as stream:
            return stream.read(length)

    def read_bytes(self):
        """Returns file contents as bytes."""
        return self.read()

    def read_text(self):
        """Returns file contents as text."""
        with self.open(mode="r") as stream:
            return stream.read()

    def save(self, destination: str):
        """Writes it's content to destination"""
        with open(destination, mode="wb") as f:
            f.write(self.read())

    def _symlink_to(self, destination: str):
        if self.location:
            raise OSError(errno.ENOTSUP, "Symlinking virtual file is not supported")

        if self._caching_enabled:
            self.ensure_cached()
            source = self.get_local_path()
            assert source, "File was not cached"
        elif self.source.startswith("file://"):
            source = self.get_path()
        else:
            raise OSError(errno.EXDEV, "can't link across filesystems")
        return os.symlink(source, destination)

    def export(
        self,
        output: str,
        placement: ExportPlacement = "fullpath",
        use_cache: bool = True,
        link_type: Literal["copy", "symlink"] = "copy",
    ) -> None:
        """Export file to new location."""
        if use_cache:
            self._caching_enabled = use_cache
        dst = self.get_destination_path(output, placement)
        dst_dir = os.path.dirname(dst)
        os.makedirs(dst_dir, exist_ok=True)

        if link_type == "symlink":
            try:
                return self._symlink_to(dst)
            except OSError as exc:
                if exc.errno not in (errno.ENOTSUP, errno.EXDEV, errno.ENOSYS):
                    raise

        self.save(dst)

    def _set_stream(
        self,
        catalog: "Catalog",
        caching_enabled: bool = False,
        download_cb: Callback = DEFAULT_CALLBACK,
    ) -> None:
        self._catalog = catalog
        self._caching_enabled = caching_enabled
        self._download_cb = download_cb

    def ensure_cached(self) -> None:
        if self._catalog is None:
            raise RuntimeError(
                "cannot download file to cache because catalog is not setup"
            )
        client = self._catalog.get_client(self.source)
        client.download(self, callback=self._download_cb)

    async def _prefetch(self, download_cb: Optional["Callback"] = None) -> bool:
        from datachain.client.hf import HfClient

        if self._catalog is None:
            raise RuntimeError("cannot prefetch file because catalog is not setup")

        client = self._catalog.get_client(self.source)
        if client.protocol == HfClient.protocol:
            return False

        await client._download(self, callback=download_cb or self._download_cb)
        self._set_stream(
            self._catalog, caching_enabled=True, download_cb=DEFAULT_CALLBACK
        )
        return True

    def get_local_path(self) -> Optional[str]:
        """Return path to a file in a local cache.

        Returns None if file is not cached.
        Raises an exception if cache is not setup.
        """
        if self._catalog is None:
            raise RuntimeError(
                "cannot resolve local file path because catalog is not setup"
            )
        return self._catalog.cache.get_path(self)

    def get_file_suffix(self):
        """Returns last part of file name with `.`."""
        return PurePosixPath(self.path).suffix

    def get_file_ext(self):
        """Returns last part of file name without `.`."""
        return PurePosixPath(self.path).suffix.strip(".")

    def get_file_stem(self):
        """Returns file name without extension."""
        return PurePosixPath(self.path).stem

    def get_full_name(self):
        """Returns name with parent directories."""
        return self.path

    def get_uri(self):
        """Returns file URI."""
        return f"{self.source}/{self.get_full_name()}"

    def get_path(self) -> str:
        """Returns file path."""
        path = unquote(self.get_uri())
        source = urlparse(self.source)
        if source.scheme == "file":
            path = urlparse(path).path
            path = url2pathname(path)
        return path

    def get_destination_path(self, output: str, placement: ExportPlacement) -> str:
        """
        Returns full destination path of a file for exporting to some output
        based on export placement
        """
        if placement == "filename":
            path = unquote(self.name)
        elif placement == "etag":
            path = f"{self.etag}{self.get_file_suffix()}"
        elif placement == "fullpath":
            path = unquote(self.get_full_name())
            source = urlparse(self.source)
            if source.scheme and source.scheme != "file":
                path = posixpath.join(source.netloc, path)
        elif placement == "checksum":
            raise NotImplementedError("Checksum placement not implemented yet")
        else:
            raise ValueError(f"Unsupported file export placement: {placement}")
        return posixpath.join(output, path)  # type: ignore[union-attr]

    def get_fs(self):
        """Returns `fsspec` filesystem for the file."""
        return self._catalog.get_client(self.source).fs

    def get_hash(self) -> str:
        fingerprint = f"{self.source}/{self.path}/{self.version}/{self.etag}"
        if self.location:
            fingerprint += f"/{self.location}"
        return sha256(fingerprint.encode()).hexdigest()

    def resolve(self) -> "Self":
        """
        Resolve a File object by checking its existence and updating its metadata.

        Returns:
            File: The resolved File object with updated metadata.
        """
        if self._catalog is None:
            raise RuntimeError("Cannot resolve file: catalog is not set")

        try:
            client = self._catalog.get_client(self.source)
        except NotImplementedError as e:
            raise RuntimeError(
                f"Unsupported protocol for file source: {self.source}"
            ) from e

        try:
            info = client.fs.info(client.get_full_path(self.path))
            converted_info = client.info_to_file(info, self.path)
            return type(self)(
                path=self.path,
                source=self.source,
                size=converted_info.size,
                etag=converted_info.etag,
                version=converted_info.version,
                is_latest=converted_info.is_latest,
                last_modified=converted_info.last_modified,
                location=self.location,
            )
        except (FileNotFoundError, PermissionError, OSError) as e:
            logger.warning("File system error when resolving %s: %s", self.path, str(e))

        return type(self)(
            path=self.path,
            source=self.source,
            size=0,
            etag="",
            version="",
            is_latest=True,
            last_modified=TIME_ZERO,
            location=self.location,
        )


def resolve(file: File) -> File:
    """
    Resolve a File object by checking its existence and updating its metadata.

    This function is a wrapper around the File.resolve() method, designed to be
    used as a mapper in DataChain operations.

    Args:
        file (File): The File object to resolve.

    Returns:
        File: The resolved File object with updated metadata.

    Raises:
        RuntimeError: If the file's catalog is not set or if
        the file source protocol is unsupported.
    """
    return file.resolve()


class TextFile(File):
    """`DataModel` for reading text files."""

    @contextmanager
    def open(self, mode: Literal["rb", "r"] = "r"):
        """Open the file and return a file object (default to text mode)."""
        with super().open(mode=mode) as stream:
            yield stream

    def read_text(self):
        """Returns file contents as text."""
        with self.open() as stream:
            return stream.read()

    def save(self, destination: str):
        """Writes it's content to destination"""
        with open(destination, mode="w") as f:
            f.write(self.read_text())


class ImageFile(File):
    """`DataModel` for reading image files."""

    def read(self):
        """Returns `PIL.Image.Image` object."""
        fobj = super().read()
        return PilImage.open(BytesIO(fobj))

    def save(self, destination: str):
        """Writes it's content to destination"""
        self.read().save(destination)


class Image(DataModel):
    """`DataModel` for image file meta information."""

    width: int = Field(default=-1)
    height: int = Field(default=-1)
    format: str = Field(default="")


class VideoFile(File):
    """`DataModel` for reading video files."""

    def get_info(self) -> "Video":
        """Returns video file information."""
        from .video import video_info

        return video_info(self)

    def get_frame_np(self, frame: int) -> "ndarray":
        """
        Reads video frame from a file.

        Args:
            frame (int): Frame number to read.

        Returns:
            ndarray: Video frame.
        """
        from .video import video_frame_np

        return video_frame_np(self, frame)

    def get_frame(self, frame: int, format: str = "jpg") -> bytes:
        """
        Reads video frame from a file and returns as image bytes.

        Args:
            frame (int): Frame number to read.
            format (str): Image format (default: 'jpg').

        Returns:
            bytes: Video frame image as bytes.
        """
        from .video import video_frame

        return video_frame(self, frame, format)

    def save_frame(self, frame: int, output_file: str) -> "VideoFrame":
        """
        Saves video frame as an image file.

        Args:
            frame (int): Frame number to read.
            output_file (str): Output file path.

        Returns:
            VideoFrame: Video frame model.
        """
        from .video import save_video_frame

        return save_video_frame(self, frame, output_file)

    def get_frames_np(
        self,
        start_frame: int = 0,
        end_frame: Optional[int] = None,
        step: int = 1,
    ) -> "Iterator[ndarray]":
        """
        Reads video frames from a file.

        Args:
            start_frame (int): Frame number to start reading from (default: 0).
            end_frame (int): Frame number to stop reading at (default: None).
            step (int): Step size for reading frames (default: 1).

        Returns:
            Iterator[ndarray]: Iterator of video frames.
        """
        from .video import video_frames_np

        return video_frames_np(self, start_frame, end_frame, step)

    def get_frames(
        self,
        start_frame: int = 0,
        end_frame: Optional[int] = None,
        step: int = 1,
        format: str = "jpg",
    ) -> "Iterator[bytes]":
        """
        Reads video frames from a file and returns as bytes.

        Args:
            start_frame (int): Frame number to start reading from (default: 0).
            end_frame (int): Frame number to stop reading at (default: None).
            step (int): Step size for reading frames (default: 1).
            format (str): Image format (default: 'jpg').

        Returns:
            Iterator[bytes]: Iterator of video frames.
        """
        from .video import video_frames

        return video_frames(self, start_frame, end_frame, step, format)

    def save_frames(
        self,
        output_dir: str,
        start_frame: int = 0,
        end_frame: Optional[int] = None,
        step: int = 1,
        format: str = "jpg",
    ) -> "Iterator[VideoFrame]":
        """
        Saves video frames as image files.

        Args:
            output_dir (str): Output directory path.
            start_frame (int): Frame number to start reading from (default: 0).
            end_frame (int): Frame number to stop reading at (default: None).
            step (int): Step size for reading frames (default: 1).
            format (str): Image format (default: 'jpg').

        Returns:
            Iterator[VideoFrame]: List of video frame models.
        """
        from .video import save_video_frames

        return save_video_frames(self, output_dir, start_frame, end_frame, step, format)

    def save_fragment(
        self,
        start_time: float,
        end_time: float,
        output_file: str,
    ) -> "VideoFragment":
        """
        Saves video interval as a new video file.

        Args:
            start_time (float): Start time in seconds.
            end_time (float): End time in seconds.
            output_file (str): Output file path.

        Returns:
            VideoFragment: Video fragment model.
        """
        from .video import save_video_fragment

        return save_video_fragment(self, start_time, end_time, output_file)

    def save_fragments(
        self,
        intervals: list[tuple[float, float]],
        output_dir: str,
    ) -> "Iterator[VideoFragment]":
        """
        Saves video intervals as new video files.

        Args:
            intervals (list[tuple[float, float]]): List of start and end times
                                                   in seconds.
            output_dir (str): Output directory path.

        Returns:
            Iterator[VideoFragment]: List of video fragment models.
        """
        from .video import save_video_fragments

        return save_video_fragments(self, intervals, output_dir)


class VideoFragment(VideoFile):
    """`DataModel` for reading video fragments."""

    start: float = Field(default=-1.0)
    end: float = Field(default=-1.0)
    orig: File


class VideoFrame(VideoFile):
    """`DataModel` for reading video frames."""

    frame: int = Field(default=-1)
    timestamp: float = Field(default=-1.0)
    orig: File


class Video(DataModel):
    """`DataModel` for video file meta information."""

    width: int = Field(default=-1)
    height: int = Field(default=-1)
    fps: float = Field(default=-1.0)
    duration: float = Field(default=-1.0)
    frames: int = Field(default=-1)
    format: str = Field(default="")
    codec: str = Field(default="")


class Frame(DataModel):
    """`DataModel` for video frame image meta information."""

    frame: int = Field(default=-1)
    timestamp: float = Field(default=-1.0)
    width: int = Field(default=-1)
    height: int = Field(default=-1)
    format: str = Field(default="")


class ArrowRow(DataModel):
    """`DataModel` for reading row from Arrow-supported file."""

    file: File
    index: int
    kwargs: dict

    @contextmanager
    def open(self):
        """Stream row contents from indexed file."""
        from pyarrow.dataset import dataset

        if self.file._caching_enabled:
            self.file.ensure_cached()
            path = self.file.get_local_path()
            ds = dataset(path, **self.kwargs)

        else:
            path = self.file.get_path()
            ds = dataset(path, filesystem=self.file.get_fs(), **self.kwargs)

        return ds.take([self.index]).to_reader()

    def read(self):
        """Returns row contents as dict."""
        with self.open() as record_batch:
            return record_batch.to_pylist()[0]


def get_file_type(type_: FileType = "binary") -> type[File]:
    file: type[File] = File
    if type_ == "text":
        file = TextFile
    elif type_ == "image":
        file = ImageFile  # type: ignore[assignment]
    elif type_ == "video":
        file = VideoFile

    return file


def get_client_from_path(
    path: str, catalog: Optional["Catalog"] = None
) -> tuple["Catalog", "Client"]:
    if catalog is None:
        from datachain.catalog.loader import get_catalog

        catalog = get_catalog()

    return catalog, catalog.get_client(path)<|MERGE_RESOLUTION|>--- conflicted
+++ resolved
@@ -196,14 +196,8 @@
         cls, data: bytes, path: str, catalog: Optional["Catalog"] = None
     ) -> "File":
         parent, name = posixpath.split(path)
-<<<<<<< HEAD
         catalog, client = get_client_from_path(parent, catalog=catalog)
-        file = client.upload(name, data)
-=======
-
-        client = catalog.get_client(parent)
         file = client.upload(data, name)
->>>>>>> 73323229
         file._set_stream(catalog)
         return file
 
