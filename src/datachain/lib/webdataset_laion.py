import warnings
from collections.abc import Iterator
from typing import Optional

import numpy as np
from pydantic import BaseModel, Field

from datachain.lib.file import File
from datachain.lib.webdataset import WDSBasic, WDSReadableSubclass

# The `json` method of the Pydantic `BaseModel` class has been deprecated
# and will be removed in Pydantic v3. For more details, see:
# https://github.com/pydantic/pydantic/issues/10033
# Until then, we can ignore the warning.
warnings.filterwarnings(
    "ignore",
    category=UserWarning,
    message=(
        'Field name "json" in "WDSLaion" shadows an attribute in parent "WDSBasic"'
    ),
)


class Laion(WDSReadableSubclass):
    uid: str = Field(default="")
    face_bboxes: Optional[list[list[float]]] = Field(default=None)
    caption: Optional[str] = Field(default=None)
    url: Optional[str] = Field(default=None)
    key: Optional[str] = Field(default=None)
    status: Optional[str] = Field(default=None)
    error_message: Optional[str] = Field(default=None)
    width: Optional[int] = Field(default=None)
    height: Optional[int] = Field(default=None)
    original_width: Optional[int] = Field(default=None)
    original_height: Optional[int] = Field(default=None)
    exif: Optional[str] = Field(default=None)
    sha256: Optional[str] = Field(default=None)

    @staticmethod
    def _reader(builder, item):
        return Laion.model_validate_json(builder.read_text(item))


class WDSLaion(WDSBasic):
    txt: Optional[str] = Field(default=None)
    json: Laion  # type: ignore[assignment]


class LaionMeta(BaseModel):
    file: File
    index: Optional[int] = Field(default=None)
<<<<<<< HEAD
    b32_img: list[float] = Field(default_factory=list)
    b32_txt: list[float] = Field(default_factory=list)
    l14_img: list[float] = Field(default_factory=list)
    l14_txt: list[float] = Field(default_factory=list)
    dedup: list[float] = Field(default_factory=list)
=======
    b32_img: list[float] = Field(default=[])
    b32_txt: list[float] = Field(default=[])
    l14_img: list[float] = Field(default=[])
    l14_txt: list[float] = Field(default=[])
    dedup: list[float] = Field(default=[])
>>>>>>> 36710393


def process_laion_meta(file: File) -> Iterator[LaionMeta]:
    with file.open() as fd_npz:
        npz_file = np.load(fd_npz)
        b32_img = npz_file["b32_img"]
        b32_txt = npz_file["b32_txt"]
        l14_img = npz_file["l14_img"]
        l14_txt = npz_file["l14_txt"]
        dedup = npz_file["dedup"]

        for index in range(len(b32_img)):
            yield LaionMeta(
                file=file,
                index=index,
                b32_img=b32_img[index],
                b32_txt=b32_txt[index],
                l14_img=l14_img[index],
                l14_txt=l14_txt[index],
                dedup=dedup[index],
            )<|MERGE_RESOLUTION|>--- conflicted
+++ resolved
@@ -49,19 +49,11 @@
 class LaionMeta(BaseModel):
     file: File
     index: Optional[int] = Field(default=None)
-<<<<<<< HEAD
-    b32_img: list[float] = Field(default_factory=list)
-    b32_txt: list[float] = Field(default_factory=list)
-    l14_img: list[float] = Field(default_factory=list)
-    l14_txt: list[float] = Field(default_factory=list)
-    dedup: list[float] = Field(default_factory=list)
-=======
     b32_img: list[float] = Field(default=[])
     b32_txt: list[float] = Field(default=[])
     l14_img: list[float] = Field(default=[])
     l14_txt: list[float] = Field(default=[])
     dedup: list[float] = Field(default=[])
->>>>>>> 36710393
 
 
 def process_laion_meta(file: File) -> Iterator[LaionMeta]:
