import copy
import os
import re
from collections.abc import Iterator, Sequence
from functools import wraps
from typing import (
    TYPE_CHECKING,
    Any,
    BinaryIO,
    Callable,
    ClassVar,
    Literal,
    Optional,
    TypeVar,
    Union,
    overload,
)

import pandas as pd
import sqlalchemy
from pydantic import BaseModel, create_model
from sqlalchemy.sql.functions import GenericFunction
from sqlalchemy.sql.sqltypes import NullType

from datachain import DataModel
from datachain.lib.convert.python_to_sql import python_to_sql
from datachain.lib.convert.values_to_tuples import values_to_tuples
from datachain.lib.data_model import DataType
from datachain.lib.dataset_info import DatasetInfo
from datachain.lib.file import ExportPlacement as FileExportPlacement
from datachain.lib.file import File, IndexedFile, get_file
from datachain.lib.meta_formats import read_meta, read_schema
from datachain.lib.model_store import ModelStore
from datachain.lib.settings import Settings
from datachain.lib.signal_schema import SignalSchema
from datachain.lib.udf import (
    Aggregator,
    BatchMapper,
    Generator,
    Mapper,
    UDFBase,
)
from datachain.lib.udf_signature import UdfSignature
from datachain.lib.utils import DataChainParamsError
from datachain.query import Session
from datachain.query.dataset import (
    DatasetQuery,
    PartitionByType,
    detach,
)
from datachain.query.schema import Column, DatasetRow
from datachain.sql.functions import path as pathfunc
from datachain.utils import inside_notebook

if TYPE_CHECKING:
    from typing_extensions import Concatenate, ParamSpec, Self

    P = ParamSpec("P")

C = Column

_T = TypeVar("_T")
D = TypeVar("D", bound="DataChain")


def resolve_columns(
    method: "Callable[Concatenate[D, P], D]",
) -> "Callable[Concatenate[D, P], D]":
    """Decorator that resolvs input column names to their actual DB names. This is
    specially important for nested columns as user works with them by using dot
    notation e.g (file.name) but are actually defined with default delimiter
    in DB, e.g file__name.
    If there are any sql functions in arguments, they will just be transferred as is
    to a method.
    """

    @wraps(method)
    def _inner(self: D, *args: "P.args", **kwargs: "P.kwargs") -> D:
        resolved_args = self.signals_schema.resolve(
            *[arg for arg in args if not isinstance(arg, GenericFunction)]
        ).db_signals()

        for idx, arg in enumerate(args):
            if isinstance(arg, GenericFunction):
                resolved_args.insert(idx, arg)

        return method(self, *resolved_args, **kwargs)

    return _inner


class DatasetPrepareError(DataChainParamsError):  # noqa: D101
    def __init__(self, name, msg, output=None):  # noqa: D107
        name = f" '{name}'" if name else ""
        output = f" output '{output}'" if output else ""
        super().__init__(f"Dataset{name}{output} processing prepare error: {msg}")


class DatasetFromValuesError(DataChainParamsError):  # noqa: D101
    def __init__(self, name, msg):  # noqa: D107
        name = f" '{name}'" if name else ""
        super().__init__(f"Dataset{name} from values error: {msg}")


class DatasetMergeError(DataChainParamsError):  # noqa: D101
    def __init__(self, on: Sequence[str], right_on: Optional[Sequence[str]], msg: str):  # noqa: D107
        on_str = ", ".join(on) if isinstance(on, Sequence) else ""
        right_on_str = (
            ", right_on='" + ", ".join(right_on) + "'"
            if right_on and isinstance(right_on, Sequence)
            else ""
        )
        super().__init__(f"Merge error on='{on_str}'{right_on_str}: {msg}")


class DataChainColumnError(DataChainParamsError):  # noqa: D101
    def __init__(self, col_name, msg):  # noqa: D107
        super().__init__(f"Error for column {col_name}: {msg}")


OutputType = Union[None, DataType, Sequence[str], dict[str, DataType]]


class Sys(DataModel):
    """Model for internal DataChain signals `id` and `rand`."""

    id: int
    rand: int


class DataChain(DatasetQuery):
    """AI 🔗 DataChain - a data structure for batch data processing and evaluation.

    It represents a sequence of data manipulation steps such as reading data from
    storages, running AI or LLM models or calling external services API to validate or
    enrich data.

    Data in DataChain is presented as Python classes with arbitrary set of fields,
    including nested classes. The data classes have to inherit from `DataModel` class.
    The supported set of field types include: majority of the type supported by the
    underlyind library `Pydantic`.

    See Also:
        `DataChain.from_storage("s3://my-bucket/my-dir/")` - reading unstructured
            data files from storages such as S3, gs or Azure ADLS.

        `DataChain.save("name")` - saving to a dataset.

        `DataChain.from_dataset("name")` - reading from a dataset.

        `DataChain.from_values(fib=[1, 2, 3, 5, 8])` - generating from values.

        `DataChain.from_pandas(pd.DataFrame(...))` - generating from pandas.

        `DataChain.from_json("file.json")` - generating from json.

        `DataChain.from_csv("file.csv")` - generating from csv.

        `DataChain.from_parquet("file.parquet")` - generating from parquet.

    Example:
        ```py
        import os

        from mistralai.client import MistralClient
        from mistralai.models.chat_completion import ChatMessage

        from datachain.dc import DataChain, Column

        PROMPT = (
            "Was this bot dialog successful? "
            "Describe the 'result' as 'Yes' or 'No' in a short JSON"
        )

        model = "mistral-large-latest"
        api_key = os.environ["MISTRAL_API_KEY"]

        chain = (
            DataChain.from_storage("gs://datachain-demo/chatbot-KiT/")
            .limit(5)
            .settings(cache=True, parallel=5)
            .map(
                mistral_response=lambda file: MistralClient(api_key=api_key)
                .chat(
                    model=model,
                    response_format={"type": "json_object"},
                    messages=[
                        ChatMessage(role="user", content=f"{PROMPT}: {file.read()}")
                    ],
                )
                .choices[0]
                .message.content,
            )
            .save()
        )

        try:
            print(chain.select("mistral_response").results())
        except Exception as e:
            print(f"do you have the right Mistral API key? {e}")
        ```
    """

    DEFAULT_FILE_RECORD: ClassVar[dict] = {
        "source": "",
        "path": "",
        "vtype": "",
        "size": 0,
    }

    def __init__(self, *args, **kwargs):
        """This method needs to be redefined as a part of Dataset and DataChain
        decoupling.
        """
        super().__init__(
            *args,
            **kwargs,
            indexing_column_types=File._datachain_column_types,
        )
        self._settings = Settings()
        self._setup = {}

        self.signals_schema = SignalSchema({"sys": Sys})
        if self.feature_schema:
            self.signals_schema |= SignalSchema.deserialize(self.feature_schema)
        else:
            self.signals_schema |= SignalSchema.from_column_types(self.column_types)

        self._sys = False

    @property
    def schema(self) -> dict[str, DataType]:
        """Get schema of the chain."""
        return self._effective_signals_schema.values

    def column(self, name: str) -> Column:
        """Returns Column instance with a type if name is found in current schema,
        otherwise raises an exception.
        """
        name_path = name.split(".")
        for path, type_, _, _ in self.signals_schema.get_flat_tree():
            if path == name_path:
                return Column(name, python_to_sql(type_))

        raise ValueError(f"Column with name {name} not found in the schema")

    def print_schema(self) -> None:
        """Print schema of the chain."""
        self._effective_signals_schema.print_tree()

    def clone(self, new_table: bool = True) -> "Self":
        """Make a copy of the chain in a new table."""
        obj = super().clone(new_table=new_table)
        obj.signals_schema = copy.deepcopy(self.signals_schema)
        return obj

    def settings(
        self,
        cache=None,
        parallel=None,
        workers=None,
        min_task_size=None,
        sys: Optional[bool] = None,
    ) -> "Self":
        """Change settings for chain.

        This function changes specified settings without changing not specified ones.
        It returns chain, so, it can be chained later with next operation.

        Parameters:
            cache : data caching (default=False)
            parallel : number of thread for processors. True is a special value to
                enable all available CPUs (default=1)
            workers : number of distributed workers. Only for Studio mode. (default=1)
            min_task_size : minimum number of tasks (default=1)

        Example:
            ```py
            chain = (
                chain
                .settings(cache=True, parallel=8)
                .map(laion=process_webdataset(spec=WDSLaion), params="file")
            )
            ```
        """
        chain = self.clone()
        if sys is not None:
            chain._sys = sys
        chain._settings.add(Settings(cache, parallel, workers, min_task_size))
        return chain

    def reset_settings(self, settings: Optional[Settings] = None) -> "Self":
        """Reset all settings to default values."""
        self._settings = settings if settings else Settings()
        return self

    def reset_schema(self, signals_schema: SignalSchema) -> "Self":  # noqa: D102
        self.signals_schema = signals_schema
        return self

    def add_schema(self, signals_schema: SignalSchema) -> "Self":  # noqa: D102
        self.signals_schema |= signals_schema
        return self

    @classmethod
    def from_storage(
        cls,
        path,
        *,
        type: Literal["binary", "text", "image"] = "binary",
        session: Optional[Session] = None,
        in_memory: bool = False,
        recursive: Optional[bool] = True,
        object_name: str = "file",
        update: bool = False,
        **kwargs,
    ) -> "Self":
        """Get data from a storage as a list of file with all file attributes.
        It returns the chain itself as usual.

        Parameters:
            path : storage URI with directory. URI must start with storage prefix such
                as `s3://`, `gs://`, `az://` or "file:///"
            type : read file as "binary", "text", or "image" data. Default is "binary".
            recursive : search recursively for the given path.
            object_name : Created object column name.
            update : force storage reindexing. Default is False.

        Example:
            ```py
            chain = DataChain.from_storage("s3://my-bucket/my-dir")
            ```
        """
        func = get_file(type)
        return (
            cls(
                path,
                session=session,
                recursive=recursive,
                update=update,
                in_memory=in_memory,
                **kwargs,
            )
            .map(**{object_name: func})
            .select(object_name)
        )

    @classmethod
    def from_dataset(cls, name: str, version: Optional[int] = None) -> "DataChain":
        """Get data from a saved Dataset. It returns the chain itself.

        Parameters:
            name : dataset name
            version : dataset version

        Example:
            ```py
            chain = DataChain.from_dataset("my_cats")
            ```
        """
        return DataChain(name=name, version=version)

    @classmethod
    def from_json(
        cls,
        path,
        type: Literal["binary", "text", "image"] = "text",
        spec: Optional[DataType] = None,
        schema_from: Optional[str] = "auto",
        jmespath: Optional[str] = None,
        object_name: Optional[str] = "",
        model_name: Optional[str] = None,
        print_schema: Optional[bool] = False,
        meta_type: Optional[str] = "json",
        nrows=None,
        **kwargs,
    ) -> "DataChain":
        """Get data from JSON. It returns the chain itself.

        Parameters:
            path : storage URI with directory. URI must start with storage prefix such
                as `s3://`, `gs://`, `az://` or "file:///"
            type : read file as "binary", "text", or "image" data. Default is "binary".
            spec : optional Data Model
            schema_from : path to sample to infer spec (if schema not provided)
            object_name : generated object column name
            model_name : optional generated model name
            print_schema : print auto-generated schema
            jmespath : optional JMESPATH expression to reduce JSON
            nrows : optional row limit for jsonl and JSON arrays

        Example:
            infer JSON schema from data, reduce using JMESPATH
            ```py
            chain = DataChain.from_json("gs://json", jmespath="key1.key2")
            ```

            infer JSON schema from a particular path
            ```py
            chain = DataChain.from_json("gs://json_ds", schema_from="gs://json/my.json")
            ```
        """
        if schema_from == "auto":
            schema_from = path

        def jmespath_to_name(s: str):
            name_end = re.search(r"\W", s).start() if re.search(r"\W", s) else len(s)  # type: ignore[union-attr]
            return s[:name_end]

        if (not object_name) and jmespath:
            object_name = jmespath_to_name(jmespath)
        if not object_name:
            object_name = meta_type
        chain = DataChain.from_storage(path=path, type=type, **kwargs)
        signal_dict = {
            object_name: read_meta(
                schema_from=schema_from,
                meta_type=meta_type,
                spec=spec,
                model_name=model_name,
                print_schema=print_schema,
                jmespath=jmespath,
                nrows=nrows,
            )
        }
        return chain.gen(**signal_dict)  # type: ignore[misc, arg-type]

    @classmethod
    def from_jsonl(
        cls,
        path,
        type: Literal["binary", "text", "image"] = "text",
        spec: Optional[DataType] = None,
        schema_from: Optional[str] = "auto",
        jmespath: Optional[str] = None,
        object_name: Optional[str] = "",
        model_name: Optional[str] = None,
        print_schema: Optional[bool] = False,
        meta_type: Optional[str] = "jsonl",
        nrows=None,
        **kwargs,
    ) -> "DataChain":
        """Get data from JSON lines. It returns the chain itself.

        Parameters:
            path : storage URI with directory. URI must start with storage prefix such
                as `s3://`, `gs://`, `az://` or "file:///"
            type : read file as "binary", "text", or "image" data. Default is "binary".
            spec : optional Data Model
            schema_from : path to sample to infer spec (if schema not provided)
            object_name : generated object column name
            model_name : optional generated model name
            print_schema : print auto-generated schema
            jmespath : optional JMESPATH expression to reduce JSON
            nrows : optional row limit for jsonl and JSON arrays

        Example:
            infer JSONl schema from data, limit parsing to 1 row
            ```py
            chain = DataChain.from_jsonl("gs://myjsonl", nrows=1)
            ```
        """
        if schema_from == "auto":
            schema_from = path

        def jmespath_to_name(s: str):
            name_end = re.search(r"\W", s).start() if re.search(r"\W", s) else len(s)  # type: ignore[union-attr]
            return s[:name_end]

        if (not object_name) and jmespath:
            object_name = jmespath_to_name(jmespath)
        if not object_name:
            object_name = meta_type
        chain = DataChain.from_storage(path=path, type=type, **kwargs)
        signal_dict = {
            object_name: read_meta(
                schema_from=schema_from,
                meta_type=meta_type,
                spec=spec,
                model_name=model_name,
                print_schema=print_schema,
                jmespath=jmespath,
                nrows=nrows,
            )
        }
        return chain.gen(**signal_dict)  # type: ignore[misc, arg-type]

    @classmethod
    def datasets(
        cls,
        session: Optional[Session] = None,
        in_memory: bool = False,
        object_name: str = "dataset",
    ) -> "DataChain":
        """Generate chain with list of registered datasets.

        Example:
            ```py
            from datachain import DataChain

            chain = DataChain.datasets()
            for ds in chain.collect("dataset"):
                print(f"{ds.name}@v{ds.version}")
            ```
        """
        session = Session.get(session, in_memory=in_memory)
        catalog = session.catalog

        datasets = [
            DatasetInfo.from_models(d, v, j)
            for d, v, j in catalog.list_datasets_versions()
        ]

        return cls.from_values(
            session=session,
            in_memory=in_memory,
            output={object_name: DatasetInfo},
            **{object_name: datasets},  # type: ignore[arg-type]
        )

    def print_json_schema(  # type: ignore[override]
        self, jmespath: Optional[str] = None, model_name: Optional[str] = None
    ) -> "Self":
        """Print JSON data model and save it. It returns the chain itself.

        Parameters:
            jmespath : JMESPATH expression to reduce JSON
            model_name : generated model name

        Example:
            print JSON schema and save to column "meta_from":
            ```py
            uri = "gs://datachain-demo/coco2017/annotations_captions/"
            chain = DataChain.from_storage(uri)
            chain = chain.show_json_schema()
            chain.save()
            ```
        """
        return self.map(
            meta_schema=lambda file: read_schema(
                file, data_type="json", expr=jmespath, model_name=model_name
            ),
            output=str,
        )

    def print_jsonl_schema(  # type: ignore[override]
        self, jmespath: Optional[str] = None, model_name: Optional[str] = None
    ) -> "Self":
        """Print JSON data model and save it. It returns the chain itself.

        Parameters:
            jmespath : JMESPATH expression to reduce JSON
            model_name : generated model name
        """
        return self.map(
            meta_schema=lambda file: read_schema(
                file, data_type="jsonl", expr=jmespath, model_name=model_name
            ),
            output=str,
        )

    def save(  # type: ignore[override]
        self, name: Optional[str] = None, version: Optional[int] = None
    ) -> "Self":
        """Save to a Dataset. It returns the chain itself.

        Parameters:
            name : dataset name. Empty name saves to a temporary dataset that will be
                removed after process ends. Temp dataset are useful for optimization.
            version : version of a dataset. Default - the last version that exist.
        """
        schema = self.signals_schema.clone_without_sys_signals().serialize()
        return super().save(name=name, version=version, feature_schema=schema)

    def apply(self, func, *args, **kwargs):
        """Apply any function to the chain.

        Useful for reusing in a chain of operations.

        Example:
            ```py
            def parse_stem(chain):
                return chain.map(
                    lambda file: file.get_file_stem()
                    output={"stem": str}
                )

            chain = (
                DataChain.from_storage("s3://my-bucket")
                .apply(parse_stem)
                .filter(C("stem").glob("*cat*"))
            )
            ```
        """
        return func(self, *args, **kwargs)

    def map(
        self,
        func: Optional[Callable] = None,
        params: Union[None, str, Sequence[str]] = None,
        output: OutputType = None,
        **signal_map,
    ) -> "Self":
        """Apply a function to each row to create new signals. The function should
        return a new object for each row. It returns a chain itself with new signals.

        Input-output relationship: 1:1

        Parameters:
            func : Function applied to each row.
            params : List of column names used as input for the function. Default
                    is taken from function signature.
            output : Dictionary defining new signals and their corresponding types.
                    Default type is taken from function signature. Default can be also
                    taken from kwargs - **signal_map (see below).
                    If signal name is defined using signal_map (see below) only a single
                    type value can be used.
            **signal_map : kwargs can be used to define `func` together with it's return
                    signal name in format of `map(my_sign=my_func)`. This helps define
                    signal names and function in a nicer way.

        Example:
            Using signal_map and single type in output:
            ```py
            chain = chain.map(value=lambda name: name[:-4] + ".json", output=str)
            chain.save("new_dataset")
            ```

            Using func and output as a map:
            ```py
            chain = chain.map(
                lambda name: name.split("."), output={"stem": str, "ext": str}
            )
            chain.save("new_dataset")
            ```
        """
        udf_obj = self._udf_to_obj(Mapper, func, params, output, signal_map)

        chain = self.add_signals(
            udf_obj.to_udf_wrapper(),
            **self._settings.to_dict(),
        )

        return chain.add_schema(udf_obj.output).reset_settings(self._settings)

    def gen(
        self,
        func: Optional[Callable] = None,
        params: Union[None, str, Sequence[str]] = None,
        output: OutputType = None,
        **signal_map,
    ) -> "Self":
        r"""Apply a function to each row to create new rows (with potentially new
        signals). The function needs to return a new objects for each of the new rows.
        It returns a chain itself with new signals.

        Input-output relationship: 1:N

        This method is similar to `map()`, uses the same list of parameters, but with
        one key differences: It produces a sequence of rows for each input row (like
        extracting multiple file records from a single tar file or bounding boxes from a
        single image file).

        Example:
            ```py
            chain = chain.gen(
                line=lambda file: [l for l in file.read().split("\n")],
                output=str,
            )
            chain.save("new_dataset")
            ```
        """
        udf_obj = self._udf_to_obj(Generator, func, params, output, signal_map)
        chain = DatasetQuery.generate(
            self,
            udf_obj.to_udf_wrapper(),
            **self._settings.to_dict(),
        )

        return chain.reset_schema(udf_obj.output).reset_settings(self._settings)

    def agg(
        self,
        func: Optional[Callable] = None,
        partition_by: Optional[PartitionByType] = None,
        params: Union[None, str, Sequence[str]] = None,
        output: OutputType = None,
        **signal_map,
    ) -> "Self":
        """Aggregate rows using `partition_by` statement and apply a function to the
        groups of aggregated rows. The function needs to return new objects for each
        group of the new rows. It returns a chain itself with new signals.

        Input-output relationship: N:M

        This method bears similarity to `gen()` and `map()`, employing a comparable set
        of parameters, yet differs in two crucial aspects:
        1. The `partition_by` parameter: This specifies the column name or a list of
           column names that determine the grouping criteria for aggregation.
        2. Group-based UDF function input: Instead of individual rows, the function
           receives a list all rows within each group defined by `partition_by`.

        Example:
            ```py
            chain = chain.agg(
                total=lambda category, amount: [sum(amount)],
                output=float,
                partition_by="category",
            )
            chain.save("new_dataset")
            ```
        """
        udf_obj = self._udf_to_obj(Aggregator, func, params, output, signal_map)
        chain = DatasetQuery.generate(
            self,
            udf_obj.to_udf_wrapper(),
            partition_by=partition_by,
            **self._settings.to_dict(),
        )

        return chain.reset_schema(udf_obj.output).reset_settings(self._settings)

    def batch_map(
        self,
        func: Optional[Callable] = None,
        params: Union[None, str, Sequence[str]] = None,
        output: OutputType = None,
        batch: int = 1000,
        **signal_map,
    ) -> "Self":
        """This is a batch version of `map()`.

        Input-output relationship: N:N

        It accepts the same parameters plus an
        additional parameter:

            batch : Size of each batch passed to `func`. Defaults to 1000.

        Example:
            ```py
            chain = chain.batch_map(
                sqrt=lambda size: np.sqrt(size),
                output=float
            )
            chain.save("new_dataset")
            ```
        """
        udf_obj = self._udf_to_obj(BatchMapper, func, params, output, signal_map)
        chain = DatasetQuery.add_signals(
            self,
            udf_obj.to_udf_wrapper(batch),
            **self._settings.to_dict(),
        )

        return chain.add_schema(udf_obj.output).reset_settings(self._settings)

    def _udf_to_obj(
        self,
        target_class: type[UDFBase],
        func: Optional[Callable],
        params: Union[None, str, Sequence[str]],
        output: OutputType,
        signal_map,
    ) -> UDFBase:
        is_generator = target_class.is_output_batched
        name = self.name or ""

        sign = UdfSignature.parse(name, signal_map, func, params, output, is_generator)
        DataModel.register(list(sign.output_schema.values.values()))

        signals_schema = self.signals_schema
        if self._sys:
            signals_schema = SignalSchema({"sys": Sys}) | signals_schema

        params_schema = signals_schema.slice(sign.params, self._setup)

        return target_class._create(sign, params_schema)

    def _extend_to_data_model(self, method_name, *args, **kwargs):
        super_func = getattr(super(), method_name)

        new_schema = self.signals_schema.resolve(*args)
        columns = [C(col) for col in new_schema.db_signals()]
        res = super_func(*columns, **kwargs)
        if isinstance(res, DataChain):
            res.signals_schema = new_schema

        return res

    @detach
    @resolve_columns
    def order_by(self, *args, descending: bool = False) -> "Self":
        """Orders by specified set of signals.

        Parameters:
            descending (bool): Whether to sort in descending order or not.
        """
        if descending:
            args = tuple(sqlalchemy.desc(a) for a in args)

        return super().order_by(*args)

    @detach
    def distinct(self, arg: str, *args: str) -> "Self":  # type: ignore[override]
        """Removes duplicate rows based on uniqueness of some input column(s)
        i.e if rows are found with the same value of input column(s), only one
        row is left in the result set.

        Example:
        ```py
         dc.distinct("file.parent", "file.name")
        )
        ```
        """
        return super().distinct(*self.signals_schema.resolve(arg, *args).db_signals())

    @detach
    def select(self, *args: str, _sys: bool = True) -> "Self":
        """Select only a specified set of signals."""
        new_schema = self.signals_schema.resolve(*args)
        if _sys:
            new_schema = SignalSchema({"sys": Sys}) | new_schema
        columns = new_schema.db_signals()
        chain = super().select(*columns)
        chain.signals_schema = new_schema
        return chain

    @detach
    def select_except(self, *args: str) -> "Self":
        """Select all the signals expect the specified signals."""
        new_schema = self.signals_schema.select_except_signals(*args)
        columns = new_schema.db_signals()
        chain = super().select(*columns)
        chain.signals_schema = new_schema
        return chain

    @detach
    def mutate(self, **kwargs) -> "Self":
        """Create new signals based on existing signals.

        This method is vectorized and more efficient compared to map(), and it does not
        extract or download any data from the internal database. However, it can only
        utilize predefined built-in functions and their combinations.

        The supported functions:
           Numerical:   +, -, *, /, rand(), avg(), count(), func(),
                        greatest(), least(), max(), min(), sum()
           String:      length(), split()
           Filename:    name(), parent(), file_stem(), file_ext()
           Array:       length(), sip_hash_64(), euclidean_distance(),
                        cosine_distance()

        Example:
        ```py
         dc.mutate(
                area=Column("image.height") * Column("image.width"),
                extension=file_ext(Column("file.name")),
                dist=cosine_distance(embedding_text, embedding_image)
        )
        ```
        """
        for col_name, expr in kwargs.items():
            if not isinstance(expr, Column) and isinstance(expr.type, NullType):
                raise DataChainColumnError(
                    col_name, f"Cannot infer type with expression {expr}"
                )

        mutated = {}
        schema = self.signals_schema
        for name, value in kwargs.items():
            if isinstance(value, Column):
                # renaming existing column
                for signal in schema.db_signals(name=value.name, as_columns=True):
                    mutated[signal.name.replace(value.name, name, 1)] = signal
            else:
                # adding new signal
                mutated[name] = value

        chain = super().mutate(**mutated)
        chain.signals_schema = schema.mutate(kwargs)
        return chain

    @property
    def _effective_signals_schema(self) -> "SignalSchema":
        """Effective schema used for user-facing API like collect, to_pandas, etc."""
        signals_schema = self.signals_schema
        if not self._sys:
            return signals_schema.clone_without_sys_signals()
        return signals_schema

    @overload
    def collect_flatten(self) -> Iterator[tuple[Any, ...]]: ...

    @overload
    def collect_flatten(
        self, *, row_factory: Callable[[list[str], tuple[Any, ...]], _T]
    ) -> Iterator[_T]: ...

    def collect_flatten(self, *, row_factory=None):
        """Yields flattened rows of values as a tuple.

        Args:
            row_factory : A callable to convert row to a custom format.
                          It should accept two arguments: a list of column names and
                          a tuple of row values.
        """
        db_signals = self._effective_signals_schema.db_signals()
        with super().select(*db_signals).as_iterable() as rows:
            if row_factory:
                rows = (row_factory(db_signals, r) for r in rows)
            yield from rows

    @overload
    def results(self) -> list[tuple[Any, ...]]: ...

    @overload
    def results(
        self, *, row_factory: Callable[[list[str], tuple[Any, ...]], _T]
    ) -> list[_T]: ...

    def results(self, *, row_factory=None):  # noqa: D102
        if row_factory is None:
            return list(self.collect_flatten())
        return list(self.collect_flatten(row_factory=row_factory))

    def to_records(self) -> list[dict[str, Any]]:
        """Convert every row to a dictionary."""

        def to_dict(cols: list[str], row: tuple[Any, ...]) -> dict[str, Any]:
            return dict(zip(cols, row))

        return self.results(row_factory=to_dict)

    @overload
    def collect(self) -> Iterator[tuple[DataType, ...]]: ...

    @overload
    def collect(self, col: str) -> Iterator[DataType]: ...  # type: ignore[overload-overlap]

    @overload
    def collect(self, *cols: str) -> Iterator[tuple[DataType, ...]]: ...

    def collect(self, *cols: str) -> Iterator[Union[DataType, tuple[DataType, ...]]]:  # type: ignore[overload-overlap,misc]
        """Yields rows of values, optionally limited to the specified columns.

        Args:
            *cols: Limit to the specified columns. By default, all columns are selected.

        Yields:
            (DataType): Yields a single item if a column is selected.
            (tuple[DataType, ...]): Yields a tuple of items if multiple columns are
                selected.

        Example:
            Iterating over all rows:
            ```py
            for row in dc.collect():
                print(row)
            ```

            Iterating over all rows with selected columns:
            ```py
            for name, size in dc.collect("file.name", "file.size"):
                print(name, size)
            ```

            Iterating over a single column:
            ```py
            for file in dc.collect("file.name"):
                print(file)
            ```
        """
        chain = self.select(*cols) if cols else self
        signals_schema = chain._effective_signals_schema
        db_signals = signals_schema.db_signals()
        with super().select(*db_signals).as_iterable() as rows:
            for row in rows:
                ret = signals_schema.row_to_features(
                    row, catalog=chain.session.catalog, cache=chain._settings.cache
                )
                yield ret[0] if len(cols) == 1 else tuple(ret)

    def to_pytorch(
        self, transform=None, tokenizer=None, tokenizer_kwargs=None, num_samples=0
    ):
        """Convert to pytorch dataset format.

        Args:
            transform (Transform): Torchvision transforms to apply to the dataset.
            tokenizer (Callable): Tokenizer to use to tokenize text values.
            tokenizer_kwargs (dict): Additional kwargs to pass when calling tokenizer.
            num_samples (int): Number of random samples to draw for each epoch.
                This argument is ignored if `num_samples=0` (the default).

        Example:
            ```py
            from torch.utils.data import DataLoader
            loader = DataLoader(
                chain.select("file", "label").to_pytorch(),
                batch_size=16
            )
            ```
        """
        from datachain.torch import PytorchDataset

        if self.attached:
            chain = self
        else:
            chain = self.save()
        assert chain.name is not None  # for mypy
        return PytorchDataset(
            chain.name,
            chain.version,
            catalog=self.catalog,
            transform=transform,
            tokenizer=tokenizer,
            tokenizer_kwargs=tokenizer_kwargs,
            num_samples=num_samples,
        )

    def remove_file_signals(self) -> "Self":  # noqa: D102
        schema = self.signals_schema.clone_without_file_signals()
        return self.select(*schema.values.keys())

    @detach
    def merge(
        self,
        right_ds: "DataChain",
        on: Union[str, Sequence[str]],
        right_on: Union[str, Sequence[str], None] = None,
        inner=False,
        rname="right_",
    ) -> "Self":
        """Merge two chains based on the specified criteria.

        Parameters:
            right_ds : Chain to join with.
            on : Predicate or list of Predicates to join on. If both chains have the
                same predicates then this predicate is enough for the join. Otherwise,
                `right_on` parameter has to specify the predicates for the other chain.
            right_on: Optional predicate or list of Predicates
                    for the `right_ds` to join.
            inner (bool): Whether to run inner join or outer join.
            rname (str): name prefix for conflicting signal names.

        Example:
            ```py
            meta = meta_emd.merge(meta_pq, on=(C.name, C.emd__index),
                                  right_on=(C.name, C.pq__index))
            ```
        """
        if on is None:
            raise DatasetMergeError(["None"], None, "'on' must be specified")

        if isinstance(on, str):
            on = [on]
        elif not isinstance(on, Sequence):
            raise DatasetMergeError(
                on,
                right_on,
                f"'on' must be 'str' or 'Sequence' object but got type '{type(on)}'",
            )

        signals_schema = self.signals_schema.clone_without_sys_signals()
        on_columns = signals_schema.resolve(*on).db_signals()

        right_signals_schema = right_ds.signals_schema.clone_without_sys_signals()
        if right_on is not None:
            if isinstance(right_on, str):
                right_on = [right_on]
            elif not isinstance(right_on, Sequence):
                raise DatasetMergeError(
                    on,
                    right_on,
                    "'right_on' must be 'str' or 'Sequence' object"
                    f" but got type '{right_on}'",
                )

            if len(right_on) != len(on):
                raise DatasetMergeError(
                    on, right_on, "'on' and 'right_on' must have the same length'"
                )

            right_on_columns = right_signals_schema.resolve(*right_on).db_signals()

            if len(right_on_columns) != len(on_columns):
                on_str = ", ".join(right_on_columns)
                right_on_str = ", ".join(right_on_columns)
                raise DatasetMergeError(
                    on,
                    right_on,
                    "'on' and 'right_on' must have the same number of columns in db'."
                    f" on -> {on_str}, right_on -> {right_on_str}",
                )
        else:
            right_on = on
            right_on_columns = on_columns

        if self == right_ds:
            right_ds = right_ds.clone(new_table=True)

        ops = [
            self.c(left) == right_ds.c(right)
            for left, right in zip(on_columns, right_on_columns)
        ]

        ds = self.join(right_ds, sqlalchemy.and_(*ops), inner, rname + "{name}")

        ds.feature_schema = None
        ds.signals_schema = SignalSchema({"sys": Sys}) | signals_schema.merge(
            right_signals_schema, rname
        )

        return ds

    def subtract(  # type: ignore[override]
        self,
        other: "DataChain",
        on: Optional[Union[str, Sequence[str]]] = None,
    ) -> "Self":
        """Remove rows that appear in another chain.

        Parameters:
            other: chain whose rows will be removed from `self`
            on: columns to consider for determining row equality. If unspecified,
                defaults to all common columns between `self` and `other`.
        """
        if isinstance(on, str):
            on = [on]
        if on is None:
            other_columns = set(other._effective_signals_schema.db_signals())
            signals = [
                c
                for c in self._effective_signals_schema.db_signals()
                if c in other_columns
            ]
            if not signals:
                raise DataChainParamsError("subtract(): no common columns")
        elif not isinstance(on, Sequence):
            raise TypeError(
                f"'on' must be 'str' or 'Sequence' object but got type '{type(on)}'",
            )
        elif not on:
            raise DataChainParamsError(
                "'on' cannot be empty",
            )
        else:
            signals = self.signals_schema.resolve(*on).db_signals()
        return super()._subtract(other, signals)  # type: ignore[arg-type]

    @classmethod
    def from_values(
        cls,
        ds_name: str = "",
        session: Optional[Session] = None,
        in_memory: bool = False,
        output: OutputType = None,
        object_name: str = "",
        **fr_map,
    ) -> "DataChain":
        """Generate chain from list of values.

        Example:
            ```py
            DataChain.from_values(fib=[1, 2, 3, 5, 8])
            ```
        """
        tuple_type, output, tuples = values_to_tuples(ds_name, output, **fr_map)

        def _func_fr() -> Iterator[tuple_type]:  # type: ignore[valid-type]
            yield from tuples

        chain = DataChain.from_records(
            DataChain.DEFAULT_FILE_RECORD, session=session, in_memory=in_memory
        )
        if object_name:
            output = {object_name: DataChain._dict_to_data_model(object_name, output)}  # type: ignore[arg-type]
        return chain.gen(_func_fr, output=output)

    @classmethod
    def from_pandas(  # type: ignore[override]
        cls,
        df: "pd.DataFrame",
        name: str = "",
        session: Optional[Session] = None,
        in_memory: bool = False,
        object_name: str = "",
    ) -> "DataChain":
        """Generate chain from pandas data-frame.

        Example:
            ```py
            import pandas as pd

            df = pd.DataFrame({"fib": [1, 2, 3, 5, 8]})
            DataChain.from_pandas(df)
            ```
        """
        fr_map = {col.lower(): df[col].tolist() for col in df.columns}

        for column in fr_map:
            if column in DatasetRow.schema:
                raise DatasetPrepareError(
                    name,
                    f"import from pandas error - column '{column}' conflicts with"
                    " default schema",
                )
            if not column.isidentifier():
                raise DatasetPrepareError(
                    name,
                    f"import from pandas error - '{column}' cannot be a column name",
                )

        return cls.from_values(
            name, session, object_name=object_name, in_memory=in_memory, **fr_map
        )

    def to_pandas(self, flatten=False) -> "pd.DataFrame":
        """Return a pandas DataFrame from the chain.

        Parameters:
            flatten : Whether to use a multiindex or flatten column names.
        """
        headers, max_length = self._effective_signals_schema.get_headers_with_length()
        if flatten or max_length < 2:
            columns = []
            if headers:
                columns = [".".join(filter(None, header)) for header in headers]
            return pd.DataFrame.from_records(self.to_records(), columns=columns)

        return pd.DataFrame(
            self.results(), columns=pd.MultiIndex.from_tuples(map(tuple, headers))
        )

    def show(
        self,
        limit: int = 20,
        flatten=False,
        transpose=False,
        truncate=True,
    ) -> None:
        """Show a preview of the chain results.

        Parameters:
            limit : How many rows to show.
            flatten : Whether to use a multiindex or flatten column names.
            transpose : Whether to transpose rows and columns.
            truncate : Whether or not to truncate the contents of columns.
        """
        dc = self.limit(limit) if limit > 0 else self
        df = dc.to_pandas(flatten)

        if df.empty:
            print("Empty result")
            print(f"Columns: {list(df.columns)}")
            return

        if transpose:
            df = df.T

        options: list = [
            "display.max_columns",
            None,
            "display.multi_sparse",
            False,
        ]

        try:
            if columns := os.get_terminal_size().columns:
                options.extend(["display.width", columns])
        except OSError:
            pass

        if not truncate:
            options.extend(["display.max_colwidth", None])

        with pd.option_context(*options):
            if inside_notebook():
                from IPython.display import display

                display(df)
            else:
                print(df)

        if len(df) == limit:
            print(f"\n[Limited by {len(df)} rows]")

    def parse_tabular(
        self,
        output: OutputType = None,
        object_name: str = "",
        model_name: str = "",
        source: bool = True,
        nrows: Optional[int] = None,
        **kwargs,
    ) -> "Self":
        """Generate chain from list of tabular files.

        Parameters:
            output : Dictionary or feature class defining column names and their
                corresponding types. List of column names is also accepted, in which
                case types will be inferred.
            object_name : Generated object column name.
            model_name : Generated model name.
            source : Whether to include info about the source file.
            nrows : Optional row limit.
            kwargs : Parameters to pass to pyarrow.dataset.dataset.

        Example:
            Reading a json lines file:
            ```py
            dc = DataChain.from_storage("s3://mybucket/file.jsonl")
            dc = dc.parse_tabular(format="json")
            ```

            Reading a filtered list of files as a dataset:
            ```py
            dc = DataChain.from_storage("s3://mybucket")
            dc = dc.filter(C("file.name").glob("*.jsonl"))
            dc = dc.parse_tabular(format="json")
            ```
        """
        from pyarrow.dataset import CsvFileFormat, JsonFileFormat

        from datachain.lib.arrow import ArrowGenerator, infer_schema, schema_to_output

        if nrows:
            format = kwargs.get("format")
            if format not in ["csv", "json"] and not isinstance(
                format, (CsvFileFormat, JsonFileFormat)
            ):
                raise DatasetPrepareError(
                    self.name,
                    "error in `parse_tabular` - "
                    "`nrows` only supported for csv and json formats.",
                )

        schema = None
        col_names = output if isinstance(output, Sequence) else None
        if col_names or not output:
            try:
                schema = infer_schema(self, **kwargs)
                output = schema_to_output(schema, col_names)
            except ValueError as e:
                raise DatasetPrepareError(self.name, e) from e

        if isinstance(output, dict):
            model_name = model_name or object_name or ""
            model = DataChain._dict_to_data_model(model_name, output)
        else:
            model = output  # type: ignore[assignment]

        if object_name:
            output = {object_name: model}  # type: ignore[dict-item]
        elif isinstance(output, type(BaseModel)):
            output = {
                name: info.annotation  # type: ignore[misc]
                for name, info in output.model_fields.items()
            }
        if source:
            output = {"source": IndexedFile} | output  # type: ignore[assignment,operator]
        return self.gen(
            ArrowGenerator(schema, model, source, nrows, **kwargs), output=output
        )

    @staticmethod
    def _dict_to_data_model(
        name: str, data_dict: dict[str, DataType]
    ) -> type[BaseModel]:
        fields = {name: (anno, ...) for name, anno in data_dict.items()}
        return create_model(
            name,
            __base__=(DataModel,),  # type: ignore[call-overload]
            **fields,
        )  # type: ignore[call-overload]

    @classmethod
    def from_csv(
        cls,
        path,
        delimiter: str = ",",
        header: bool = True,
        output: OutputType = None,
        object_name: str = "",
        model_name: str = "",
        source: bool = True,
        nrows=None,
        **kwargs,
    ) -> "DataChain":
        """Generate chain from csv files.

        Parameters:
            path : Storage URI with directory. URI must start with storage prefix such
                as `s3://`, `gs://`, `az://` or "file:///".
            delimiter : Character for delimiting columns.
            header : Whether the files include a header row.
            output : Dictionary or feature class defining column names and their
                corresponding types. List of column names is also accepted, in which
                case types will be inferred.
            object_name : Created object column name.
            model_name : Generated model name.
            source : Whether to include info about the source file.
            nrows : Optional row limit.

        Example:
            Reading a csv file:
            ```py
            dc = DataChain.from_csv("s3://mybucket/file.csv")
            ```

            Reading csv files from a directory as a combined dataset:
            ```py
            dc = DataChain.from_csv("s3://mybucket/dir")
            ```
        """
        from pandas.io.parsers.readers import STR_NA_VALUES
        from pyarrow.csv import ConvertOptions, ParseOptions, ReadOptions
        from pyarrow.dataset import CsvFileFormat

        chain = DataChain.from_storage(path, **kwargs)

        column_names = None
        if not header:
            if not output:
                msg = "error parsing csv - provide output if no header"
                raise DatasetPrepareError(chain.name, msg)
            if isinstance(output, Sequence):
                column_names = output  # type: ignore[assignment]
            elif isinstance(output, dict):
                column_names = list(output.keys())
            elif (fr := ModelStore.to_pydantic(output)) is not None:
                column_names = list(fr.model_fields.keys())
            else:
                msg = f"error parsing csv - incompatible output type {type(output)}"
                raise DatasetPrepareError(chain.name, msg)
        elif nrows:
            nrows += 1

        parse_options = ParseOptions(delimiter=delimiter)
        read_options = ReadOptions(column_names=column_names)
        convert_options = ConvertOptions(
            strings_can_be_null=True, null_values=STR_NA_VALUES
        )
        format = CsvFileFormat(
            parse_options=parse_options,
            read_options=read_options,
            convert_options=convert_options,
        )
        return chain.parse_tabular(
            output=output,
            object_name=object_name,
            model_name=model_name,
            source=source,
            nrows=nrows,
            format=format,
        )

    @classmethod
    def from_parquet(
        cls,
        path,
        partitioning: Any = "hive",
        output: Optional[dict[str, DataType]] = None,
        object_name: str = "",
        model_name: str = "",
        source: bool = True,
        **kwargs,
    ) -> "DataChain":
        """Generate chain from parquet files.

        Parameters:
            path : Storage URI with directory. URI must start with storage prefix such
                as `s3://`, `gs://`, `az://` or "file:///".
            partitioning : Any pyarrow partitioning schema.
            output : Dictionary defining column names and their corresponding types.
            object_name : Created object column name.
            model_name : Generated model name.
            source : Whether to include info about the source file.

        Example:
            Reading a single file:
            ```py
            dc = DataChain.from_parquet("s3://mybucket/file.parquet")
            ```

            Reading a partitioned dataset from a directory:
            ```py
            dc = DataChain.from_parquet("s3://mybucket/dir")
            ```
        """
        chain = DataChain.from_storage(path, **kwargs)
        return chain.parse_tabular(
            output=output,
            object_name=object_name,
            model_name=model_name,
            source=source,
            format="parquet",
            partitioning=partitioning,
        )

    def to_parquet(
        self,
        path: Union[str, os.PathLike[str], BinaryIO],
        partition_cols: Optional[Sequence[str]] = None,
        **kwargs,
    ) -> None:
        """Save chain to parquet file.

        Parameters:
            path : Path or a file-like binary object to save the file.
            partition_cols : Column names by which to partition the dataset.
        """
        _partition_cols = list(partition_cols) if partition_cols else None
        return self.to_pandas().to_parquet(
            path,
            partition_cols=_partition_cols,
            **kwargs,
        )

    @classmethod
    def from_records(
        cls,
        to_insert: Optional[Union[dict, list[dict]]],
        session: Optional[Session] = None,
<<<<<<< HEAD
        schema: Optional[dict[str, DataType]] = None,
=======
        in_memory: bool = False,
>>>>>>> 6fdc2614
    ) -> "DataChain":
        """Create a DataChain from the provided records. This method can be used for
        programmatically generating a chain in contrast of reading data from storages
        or other sources.

        Parameters:
            to_insert : records (or a single record) to insert. Each record is
                        a dictionary of signals and theirs values.
            schema : describes chain signals and their corresponding types

        Example:
            ```py
            single_record = DataChain.from_records(DataChain.DEFAULT_FILE_RECORD)
            ```
        """
        session = Session.get(session, in_memory=in_memory)
        catalog = session.catalog

        if not to_insert and not schema:
            raise ValueError("Non empty records to insert or schema must be defined")

        name = session.generate_temp_dataset_name()
        signal_schema = None
        columns: list[sqlalchemy.Column] = []

        if schema:
            signal_schema = SignalSchema(schema)
            columns = signal_schema.db_signals(as_columns=True)  # type: ignore[assignment]
        else:
            columns = [
                sqlalchemy.Column(name, typ)
                for name, typ in File._datachain_column_types.items()
            ]

        dsr = catalog.create_dataset(
            name,
            columns=columns,
            feature_schema=(
                signal_schema.clone_without_sys_signals().serialize()
                if signal_schema
                else None
            ),
        )

        if isinstance(to_insert, dict):
            to_insert = [to_insert]
        elif not to_insert:
            to_insert = []

        warehouse = catalog.warehouse
        dr = warehouse.dataset_rows(dsr)
        db = warehouse.db
        insert_q = dr.get_table().insert()
        for record in to_insert:
            db.execute(insert_q.values(**record))
        return DataChain(name=dsr.name)

    def sum(self, fr: DataType):  # type: ignore[override]
        """Compute the sum of a column."""
        return self._extend_to_data_model("sum", fr)

    def avg(self, fr: DataType):  # type: ignore[override]
        """Compute the average of a column."""
        return self._extend_to_data_model("avg", fr)

    def min(self, fr: DataType):  # type: ignore[override]
        """Compute the minimum of a column."""
        return self._extend_to_data_model("min", fr)

    def max(self, fr: DataType):  # type: ignore[override]
        """Compute the maximum of a column."""
        return self._extend_to_data_model("max", fr)

    def setup(self, **kwargs) -> "Self":
        """Setup variables to pass to UDF functions.

        Use before running map/gen/agg/batch_map to save an object and pass it as an
        argument to the UDF.

        Example:
            ```py
            import anthropic
            from anthropic.types import Message

            (
                DataChain.from_storage(DATA, type="text")
                .settings(parallel=4, cache=True)
                .setup(client=lambda: anthropic.Anthropic(api_key=API_KEY))
                .map(
                    claude=lambda client, file: client.messages.create(
                        model=MODEL,
                        system=PROMPT,
                        messages=[{"role": "user", "content": file.get_value()}],
                    ),
                    output=Message,
                )
            )
            ```
        """
        intersection = set(self._setup.keys()) & set(kwargs.keys())
        if intersection:
            keys = ", ".join(intersection)
            raise DatasetPrepareError(self.name, f"this value(s) already setup: {keys}")

        self._setup = self._setup | kwargs
        return self

    def export_files(
        self,
        output: str,
        signal="file",
        placement: FileExportPlacement = "fullpath",
        use_cache: bool = True,
    ) -> None:
        """Method that exports all files from chain to some folder."""
        if placement == "filename" and (
            super().distinct(pathfunc.name(C(f"{signal}__path"))).count()
            != self.count()
        ):
            raise ValueError("Files with the same name found")

        for file in self.collect(signal):
            file.export(output, placement, use_cache)  # type: ignore[union-attr]

    def shuffle(self) -> "Self":
        """Shuffle the rows of the chain deterministically."""
        return self.order_by("sys.rand")

    def sample(self, n) -> "Self":
        """Return a random sample from the chain.

        Parameters:
            n (int): Number of samples to draw.

        NOTE: Samples are not deterministic, and streamed/paginated queries or
        multiple workers will draw samples with replacement.
        """
        return super().sample(n)

    @detach
    def filter(self, *args) -> "Self":
        """Filter the chain according to conditions.

        Example:
            Basic usage with built-in operators
            ```py
            dc.filter(C("width") < 200)
            ```

            Using glob to match patterns
            ```py
            dc.filter(C("file.name").glob("*.jpg"))
            ```

            Using `datachain.sql.functions`
            ```py
            from datachain.sql.functions import string
            dc.filter(string.length(C("file.name")) > 5)
            ```

            Combining filters with "or"
            ```py
            dc.filter(C("file.name").glob("cat*") | C("file.name").glob("dog*))
            ```

            Combining filters with "and"
            ```py
            dc.filter(
                C("file.name").glob("*.jpg) &
                (string.length(C("file.name")) > 5)
            )
            ```
        """
        return super().filter(*args)

    @detach
    def limit(self, n: int) -> "Self":
        """Return the first n rows of the chain."""
        return super().limit(n)

    @detach
    def offset(self, offset: int) -> "Self":
        """Return the results starting with the offset row."""
        return super().offset(offset)<|MERGE_RESOLUTION|>--- conflicted
+++ resolved
@@ -1523,11 +1523,8 @@
         cls,
         to_insert: Optional[Union[dict, list[dict]]],
         session: Optional[Session] = None,
-<<<<<<< HEAD
+        in_memory: bool = False,
         schema: Optional[dict[str, DataType]] = None,
-=======
-        in_memory: bool = False,
->>>>>>> 6fdc2614
     ) -> "DataChain":
         """Create a DataChain from the provided records. This method can be used for
         programmatically generating a chain in contrast of reading data from storages
