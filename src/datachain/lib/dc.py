--- conflicted
+++ resolved
@@ -403,12 +403,7 @@
             cls.from_records(
                 DataChain.DEFAULT_FILE_RECORD,
                 session=session,
-<<<<<<< HEAD
-=======
                 settings=settings,
-                recursive=recursive,
-                update=update,
->>>>>>> f0db01d7
                 in_memory=in_memory,
                 **kwargs,
             )
@@ -1699,11 +1694,7 @@
         insert_q = dr.get_table().insert()
         for record in to_insert:
             db.execute(insert_q.values(**record))
-<<<<<<< HEAD
-        return DataChain(name=dsr.name, **kwargs)
-=======
-        return DataChain(name=dsr.name, settings=settings)
->>>>>>> f0db01d7
+        return DataChain(name=dsr.name, settings=settings, **kwargs)
 
     def sum(self, fr: DataType):  # type: ignore[override]
         """Compute the sum of a column."""
