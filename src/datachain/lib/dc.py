--- conflicted
+++ resolved
@@ -603,10 +603,8 @@
         return res
 
     @detach
-<<<<<<< HEAD
     def order_by(self, *args: str, descending: bool = False) -> "Self":
-        """
-        Orders by specified set of signals
+        """Orders by specified set of signals.
 
         Parameters:
             descending (bool): Whether to sort in descending order or not.
@@ -616,11 +614,6 @@
             columns = [sqlalchemy.desc(c) for c in columns]
 
         return super().order_by(*columns)
-=======
-    def order_by(self, *args: str) -> "Self":
-        """Orders by specified set of signals."""
-        return super().order_by(*self.signals_schema.resolve(*args).db_signals())
->>>>>>> 9b4676e1
 
     @detach
     def distinct(self, arg: str, *args: str) -> "Self":  # type: ignore[override]
