--- conflicted
+++ resolved
@@ -615,17 +615,13 @@
         chain.signals_schema = new_schema
         return chain
 
-<<<<<<< HEAD
     @detach
     def mutate(self, **kwargs) -> "Self":
         chain = super().mutate(**kwargs)
         chain.signals_schema = self.signals_schema.mutate(kwargs)
         return chain
 
-    def iterate_flatten(self) -> Iterator[tuple[Any]]:
-=======
     def iterate_flatten(self) -> Iterator[tuple[Any]]:  # noqa: D102
->>>>>>> 7f45c259
         db_signals = self.signals_schema.db_signals()
         with super().select(*db_signals).as_iterable() as rows:
             yield from rows
