--- conflicted
+++ resolved
@@ -92,7 +92,7 @@
 
         `DataChain.from_dataset("name")` - reading from a dataset.
 
-        `DataChain.from_features(fib=[1, 2, 3, 5, 8])` - generating from values.
+        `DataChain.from_values(fib=[1, 2, 3, 5, 8])` - generating from values.
 
         `DataChain.from_pandas(pd.DataFrame(...))` - generating from pandas.
 
@@ -171,7 +171,7 @@
             self.signals_schema = SignalSchema.from_column_types(self.column_types)
 
     @property
-    def schema(self) -> dict[str, FeatureType]:
+    def schema(self) -> dict[str, DataType]:
         """Get schema of the chain."""
         return self.signals_schema.values if self.signals_schema else None
 
@@ -579,13 +579,12 @@
                     row, catalog=chain.session.catalog, cache=chain._settings.cache
                 )
 
-<<<<<<< HEAD
-    def iterate_one(self, col: str) -> Iterator[FeatureType]:
+    def iterate_one(self, col: str) -> Iterator[DataType]:
         """Iterate over one column."""
         for item in self.iterate(col):
             yield item[0]
 
-    def collect(self, *cols: str) -> list[list[FeatureType]]:
+    def collect(self, *cols: str) -> list[list[DataType]]:
         """Collect results from all rows.
 
         If columns are specified - limit them to specified
@@ -593,18 +592,8 @@
         """
         return list(self.iterate(*cols))
 
-    def collect_one(self, col: str) -> list[FeatureType]:
+    def collect_one(self, col: str) -> list[DataType]:
         """Collect results from one column."""
-=======
-    def iterate_one(self, col: str) -> Iterator[DataType]:
-        for item in self.iterate(col):
-            yield item[0]
-
-    def collect(self, *cols: str) -> list[list[DataType]]:
-        return list(self.iterate(*cols))
-
-    def collect_one(self, col: str) -> list[DataType]:
->>>>>>> 692754ab
         return list(self.iterate_one(col))
 
     def to_pytorch(
@@ -752,19 +741,14 @@
         object_name: str = "",
         **fr_map,
     ) -> "DataChain":
-<<<<<<< HEAD
-        """Generate chain from list of features.
-
-        Example:
-            ```py
-            DataChain.from_features(fib=[1, 2, 3, 5, 8])
-            ```
-        """
-        tuple_type, output, tuples = features_to_tuples(ds_name, output, **fr_map)
-=======
-        """Generate chain from list of values."""
+        """Generate chain from list of values.
+
+        Example:
+            ```py
+            DataChain.from_values(fib=[1, 2, 3, 5, 8])
+            ```
+        """
         tuple_type, output, tuples = values_to_tuples(ds_name, output, **fr_map)
->>>>>>> 692754ab
 
         def _func_fr() -> Iterator[tuple_type]:  # type: ignore[valid-type]
             yield from tuples
@@ -1019,35 +1003,21 @@
             db.execute(insert_q.values(**record))
         return DataChain(name=dsr.name)
 
-<<<<<<< HEAD
-    def sum(self, fr: FeatureType):  # type: ignore[override]
+    def sum(self, fr: DataType):  # type: ignore[override]
         """Compute the sum of a column."""
-        return self._extend_features("sum", fr)
-
-    def avg(self, fr: FeatureType):  # type: ignore[override]
+        return self._extend_to_data_model("sum", fr)
+
+    def avg(self, fr: DataType):  # type: ignore[override]
         """Compute the average of a column."""
-        return self._extend_features("avg", fr)
-
-    def min(self, fr: FeatureType):  # type: ignore[override]
+        return self._extend_to_data_model("avg", fr)
+
+    def min(self, fr: DataType):  # type: ignore[override]
         """Compute the minimum of a column."""
-        return self._extend_features("min", fr)
-
-    def max(self, fr: FeatureType):  # type: ignore[override]
+        return self._extend_to_data_model("min", fr)
+
+    def max(self, fr: DataType):  # type: ignore[override]
         """Compute the maximum of a column."""
-        return self._extend_features("max", fr)
-=======
-    def sum(self, fr: DataType):  # type: ignore[override]
-        return self._extend_to_data_model("sum", fr)
-
-    def avg(self, fr: DataType):  # type: ignore[override]
-        return self._extend_to_data_model("avg", fr)
-
-    def min(self, fr: DataType):  # type: ignore[override]
-        return self._extend_to_data_model("min", fr)
-
-    def max(self, fr: DataType):  # type: ignore[override]
         return self._extend_to_data_model("max", fr)
->>>>>>> 692754ab
 
     def setup(self, **kwargs) -> "Self":
         intersection = set(self._setup.keys()) & set(kwargs.keys())
