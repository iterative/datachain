import copy
import re
from collections.abc import Iterable, Iterator, Sequence
from typing import (
    TYPE_CHECKING,
    Any,
    Callable,
    ClassVar,
    Literal,
    Optional,
    TypeVar,
    Union,
    overload,
)

import pandas as pd
import sqlalchemy
from pydantic import BaseModel, create_model

from datachain import DataModel
from datachain.lib.convert.values_to_tuples import values_to_tuples
from datachain.lib.data_model import DataType
from datachain.lib.dataset_info import DatasetInfo
from datachain.lib.file import ExportPlacement as FileExportPlacement
from datachain.lib.file import File, IndexedFile, get_file
from datachain.lib.meta_formats import read_meta, read_schema
from datachain.lib.model_store import ModelStore
from datachain.lib.settings import Settings
from datachain.lib.signal_schema import SignalSchema
from datachain.lib.udf import (
    Aggregator,
    BatchMapper,
    Generator,
    Mapper,
    UDFBase,
)
from datachain.lib.udf_signature import UdfSignature
from datachain.lib.utils import DataChainParamsError
from datachain.query import Session
from datachain.query.dataset import (
    DatasetQuery,
    PartitionByType,
    detach,
)
from datachain.query.schema import Column, DatasetRow
from datachain.utils import inside_notebook

if TYPE_CHECKING:
    from typing_extensions import Self

C = Column

_T = TypeVar("_T")


class DatasetPrepareError(DataChainParamsError):  # noqa: D101
    def __init__(self, name, msg, output=None):  # noqa: D107
        name = f" '{name}'" if name else ""
        output = f" output '{output}'" if output else ""
        super().__init__(f"Dataset{name}{output} processing prepare error: {msg}")


class DatasetFromValuesError(DataChainParamsError):  # noqa: D101
    def __init__(self, name, msg):  # noqa: D107
        name = f" '{name}'" if name else ""
        super().__init__(f"Dataset{name} from values error: {msg}")


class DatasetMergeError(DataChainParamsError):  # noqa: D101
    def __init__(self, on: Sequence[str], right_on: Optional[Sequence[str]], msg: str):  # noqa: D107
        on_str = ", ".join(on) if isinstance(on, Sequence) else ""
        right_on_str = (
            ", right_on='" + ", ".join(right_on) + "'"
            if right_on and isinstance(right_on, Sequence)
            else ""
        )
        super().__init__(f"Merge error on='{on_str}'{right_on_str}: {msg}")


OutputType = Union[None, DataType, Sequence[str], dict[str, DataType]]


class Sys(DataModel):  # noqa: D101
    id: int
    rand: int


class DataChain(DatasetQuery):
    """AI 🔗 DataChain - a data structure for batch data processing and evaluation.

    It represents a sequence of data manipulation steps such as reading data from
    storages, running AI or LLM models or calling external services API to validate or
    enrich data.

    Data in DataChain is presented as Python classes with arbitrary set of fields,
    including nested classes. The data classes have to inherit from `DataModel` class.
    The supported set of field types include: majority of the type supported by the
    underlyind library `Pydantic`.

    See Also:
        `DataChain.from_storage("s3://my-bucket/my-dir/")` - reading unstructured
            data files from storages such as S3, gs or Azure ADLS.

        `DataChain.save("name")` - saving to a dataset.

        `DataChain.from_dataset("name")` - reading from a dataset.

        `DataChain.from_values(fib=[1, 2, 3, 5, 8])` - generating from values.

        `DataChain.from_pandas(pd.DataFrame(...))` - generating from pandas.

        `DataChain.from_json("file.json")` - generating from json.

        `DataChain.from_csv("file.csv")` - generating from csv.

        `DataChain.from_parquet("file.parquet")` - generating from parquet.

    Example:
        ```py
        import os

        from mistralai.client import MistralClient
        from mistralai.models.chat_completion import ChatMessage

        from datachain.lib.dc import DataChain, Column

        PROMPT = (
            "Was this bot dialog successful? "
            "Describe the 'result' as 'Yes' or 'No' in a short JSON"
        )

        model = "mistral-large-latest"
        api_key = os.environ["MISTRAL_API_KEY"]

        chain = (
            DataChain.from_storage("gs://datachain-demo/chatbot-KiT/")
            .limit(5)
            .settings(cache=True, parallel=5)
            .map(
                mistral_response=lambda file: MistralClient(api_key=api_key)
                .chat(
                    model=model,
                    response_format={"type": "json_object"},
                    messages=[
                        ChatMessage(role="user", content=f"{PROMPT}: {file.read()}")
                    ],
                )
                .choices[0]
                .message.content,
            )
            .save()
        )

        try:
            print(chain.select("mistral_response").results())
        except Exception as e:
            print(f"do you have the right Mistral API key? {e}")
        ```
    """

    DEFAULT_FILE_RECORD: ClassVar[dict] = {
        "source": "",
        "name": "",
        "vtype": "",
        "size": 0,
    }

    def __init__(self, *args, **kwargs):
        """This method needs to be redefined as a part of Dataset and DataChain
        decoupling.
        """
        super().__init__(
            *args,
            **kwargs,
            indexing_column_types=File._datachain_column_types,
        )
        self._settings = Settings()
        self._setup = {}

        self.signals_schema = SignalSchema({"sys": Sys})
        if self.feature_schema:
            self.signals_schema |= SignalSchema.deserialize(self.feature_schema)
        else:
            self.signals_schema |= SignalSchema.from_column_types(self.column_types)

        self._sys = False

    @property
    def schema(self) -> dict[str, DataType]:
        """Get schema of the chain."""
        return self._effective_signals_schema.values

    def print_schema(self) -> None:
        """Print schema of the chain."""
        self._effective_signals_schema.print_tree()

    def clone(self, new_table: bool = True) -> "Self":  # noqa: D102
        obj = super().clone(new_table=new_table)
        obj.signals_schema = copy.deepcopy(self.signals_schema)
        return obj

    def settings(
        self,
        cache=None,
        batch=None,
        parallel=None,
        workers=None,
        min_task_size=None,
        sys: Optional[bool] = None,
    ) -> "Self":
        """Change settings for chain.

        This function changes specified settings without changing not specified ones.
        It returns chain, so, it can be chained later with next operation.

        Parameters:
            cache : data caching (default=False)
            batch : size of the batch (default=1000)
            parallel : number of thread for processors. True is a special value to
                enable all available CPUs (default=1)
            workers : number of distributed workers. Only for Studio mode. (default=1)
            min_task_size : minimum number of tasks (default=1)

        Example:
            ```py
            chain = (
                chain
                .settings(cache=True, parallel=8)
                .map(laion=process_webdataset(spec=WDSLaion), params="file")
            )
            ```
        """
        chain = self.clone()
        if sys is not None:
            chain._sys = sys
        chain._settings.add(Settings(cache, batch, parallel, workers, min_task_size))
        return chain

    def reset_settings(self, settings: Optional[Settings] = None) -> "Self":
        """Reset all settings to default values."""
        self._settings = settings if settings else Settings()
        return self

    def reset_schema(self, signals_schema: SignalSchema) -> "Self":  # noqa: D102
        self.signals_schema = signals_schema
        return self

    def add_schema(self, signals_schema: SignalSchema) -> "Self":  # noqa: D102
        self.signals_schema |= signals_schema
        return self

    @classmethod
    def from_storage(
        cls,
        path,
        *,
        type: Literal["binary", "text", "image"] = "binary",
        session: Optional[Session] = None,
        recursive: Optional[bool] = True,
        object_name: str = "file",
        **kwargs,
    ) -> "Self":
        """Get data from a storage as a list of file with all file attributes. It
        returns the chain itself as usual.

        Parameters:
            path : storage URI with directory. URI must start with storage prefix such
                as `s3://`, `gs://`, `az://` or "file:///"
            type : read file as "binary", "text", or "image" data. Default is "binary".
            recursive : search recursively for the given path.
            object_name : Created object column name.

        Example:
            ```py
            chain = DataChain.from_storage("s3://my-bucket/my-dir")
            ```
        """
        func = get_file(type)
        return cls(path, session=session, recursive=recursive, **kwargs).map(
            **{object_name: func}
        )

    @classmethod
    def from_dataset(cls, name: str, version: Optional[int] = None) -> "DataChain":
        """Get data from a saved Dataset. It returns the chain itself.

        Parameters:
            name : dataset name
            version : dataset version

        Example:
            ```py
            chain = DataChain.from_dataset("my_cats")
            ```
        """
        return DataChain(name=name, version=version)

    @classmethod
    def from_json(
        cls,
        path,
        type: Literal["binary", "text", "image"] = "text",
        spec: Optional[DataType] = None,
        schema_from: Optional[str] = "auto",
        jmespath: Optional[str] = None,
        object_name: str = "",
        model_name: Optional[str] = None,
        show_schema: Optional[bool] = False,
        meta_type: Optional[str] = "json",
        **kwargs,
    ) -> "DataChain":
        """Get data from JSON. It returns the chain itself.

        Parameters:
            path : storage URI with directory. URI must start with storage prefix such
                as `s3://`, `gs://`, `az://` or "file:///"
            type : read file as "binary", "text", or "image" data. Default is "binary".
            spec : optional Data Model
            schema_from : path to sample to infer spec from
            object_name : generated object column name
            model_name : generated model name
            show_schema : print auto-generated schema
            jmespath : JMESPATH expression to reduce JSON

        Example:
            infer JSON schema from data, reduce using JMESPATH, print schema
            ```py
            chain = DataChain.from_json("gs://json", jmespath="key1.key2")
            ```

            infer JSON schema from a particular path, print data model
            ```py
            chain = DataChain.from_json("gs://json_ds", schema_from="gs://json/my.json")
            ```
        """
        if schema_from == "auto":
            schema_from = path

        def jmespath_to_name(s: str):
            name_end = re.search(r"\W", s).start() if re.search(r"\W", s) else len(s)  # type: ignore[union-attr]
            return s[:name_end]

        if (not object_name) and jmespath:
            object_name = jmespath_to_name(jmespath)
        if not object_name:
            object_name = "json"
        chain = DataChain.from_storage(path=path, type=type, **kwargs)
        signal_dict = {
            object_name: read_meta(
                schema_from=schema_from,
                meta_type=meta_type,
                spec=spec,
                model_name=model_name,
                show_schema=show_schema,
                jmespath=jmespath,
            )
        }
        return chain.gen(**signal_dict)  # type: ignore[arg-type]

    @classmethod
    def datasets(
        cls, session: Optional[Session] = None, object_name: str = "dataset"
    ) -> "DataChain":
        """Generate chain with list of registered datasets.

        Example:
            ```py
            from datachain import DataChain

            chain = DataChain.datasets()
            for ds in chain.iterate_one("dataset"):
                print(f"{ds.name}@v{ds.version}")
            ```
        """
        session = Session.get(session)
        catalog = session.catalog

        datasets = [
            DatasetInfo.from_models(d, v, j)
            for d, v, j in catalog.list_datasets_versions()
        ]

        return cls.from_values(
            session=session,
            output={object_name: DatasetInfo},
            **{object_name: datasets},  # type: ignore[arg-type]
        )

    def show_json_schema(  # type: ignore[override]
        self, jmespath: Optional[str] = None, model_name: Optional[str] = None
    ) -> "DataChain":
        """Print JSON data model and save it. It returns the chain itself.

        Parameters:
            jmespath : JMESPATH expression to reduce JSON
            model_name : generated model name

        Example:
            print JSON schema and save to column "meta_from":
            ```py
            uri = "gs://datachain-demo/coco2017/annotations_captions/"
            chain = DataChain.from_storage(uri)
            chain = chain.show_json_schema()
            chain.save()
            ```
        """
        return self.map(
            meta_schema=lambda file: read_schema(
                file, data_type="json", expr=jmespath, model_name=model_name
            ),
            output=str,
        )

    def show_jsonl_schema(  # type: ignore[override]
        self, jmespath: Optional[str] = None, model_name: Optional[str] = None
    ) -> "DataChain":
        """Print JSON data model and save it. It returns the chain itself.

        Parameters:
            jmespath : JMESPATH expression to reduce JSON
            model_name : generated model name
        """
        return self.map(
            meta_schema=lambda file: read_schema(
                file, data_type="jsonl", expr=jmespath, model_name=model_name
            ),
            output=str,
        )

    def save(  # type: ignore[override]
        self, name: Optional[str] = None, version: Optional[int] = None
    ) -> "DataChain":
        """Save to a Dataset. It returns the chain itself.

        Parameters:
            name : dataset name. Empty name saves to a temporary dataset that will be
                removed after process ends. Temp dataset are useful for optimization.
            version : version of a dataset. Default - the last version that exist.
        """
        schema = self.signals_schema.clone_without_sys_signals().serialize()
        return super().save(name=name, version=version, feature_schema=schema)

    def apply(self, func, *args, **kwargs):  # noqa: D102
        return func(self, *args, **kwargs)

    def map(
        self,
        func: Optional[Callable] = None,
        params: Union[None, str, Sequence[str]] = None,
        output: OutputType = None,
        **signal_map,
    ) -> "Self":
        """Apply a function to each row to create new signals. The function should
        return a new object for each row. It returns a chain itself with new signals.

        Input-output relationship: 1:1

        Parameters:
            func : Function applied to each row.
            params : List of column names used as input for the function. Default
                    is taken from function signature.
            output : Dictionary defining new signals and their corresponding types.
                    Default type is taken from function signature. Default can be also
                    taken from kwargs - **signal_map (see below).
                    If signal name is defined using signal_map (see below) only a single
                    type value can be used.
            **signal_map : kwargs can be used to define `func` together with it's return
                    signal name in format of `map(my_sign=my_func)`. This helps define
                    signal names and function in a nicer way.

        Example:
            Using signal_map and single type in output:
            ```py
            chain = chain.map(value=lambda name: name[:-4] + ".json", output=str)
            chain.save("new_dataset")
            ```

            Using func and output as a map:
            ```py
            chain = chain.map(lambda name: name[:-4] + ".json", output={"res": str})
            chain.save("new_dataset")
            ```
        """
        udf_obj = self._udf_to_obj(Mapper, func, params, output, signal_map)

        chain = self.add_signals(
            udf_obj.to_udf_wrapper(self._settings.batch),
            **self._settings.to_dict(),
        )

        return chain.add_schema(udf_obj.output).reset_settings(self._settings)

    def gen(
        self,
        func: Optional[Callable] = None,
        params: Union[None, str, Sequence[str]] = None,
        output: OutputType = None,
        **signal_map,
    ) -> "Self":
        """Apply a function to each row to create new rows (with potentially new
        signals). The function needs to return a new objects for each of the new rows.
        It returns a chain itself with new signals.

        Input-output relationship: 1:N

        This method is similar to `map()`, uses the same list of parameters, but with
        one key differences: It produces a sequence of rows for each input row (like
        extracting multiple file records from a single tar file or bounding boxes from a
        single image file).
        """
        udf_obj = self._udf_to_obj(Generator, func, params, output, signal_map)
        chain = DatasetQuery.generate(
            self,
            udf_obj.to_udf_wrapper(self._settings.batch),
            **self._settings.to_dict(),
        )

        return chain.reset_schema(udf_obj.output).reset_settings(self._settings)

    def agg(
        self,
        func: Optional[Callable] = None,
        partition_by: Optional[PartitionByType] = None,
        params: Union[None, str, Sequence[str]] = None,
        output: OutputType = None,
        **signal_map,
    ) -> "Self":
        """Aggregate rows using `partition_by` statement and apply a function to the
        groups of aggregated rows. The function needs to return new objects for each
        group of the new rows. It returns a chain itself with new signals.

        Input-output relationship: N:M

        This method bears similarity to `gen()` and map(), employing a comparable set of
        parameters, yet differs in two crucial aspects:
        1. The `partition_by` parameter: This specifies the column name or a list of
           column names that determine the grouping criteria for aggregation.
        2. Group-based UDF function input: Instead of individual rows, the function
           receives a list all rows within each group defined by `partition_by`.
        """
        udf_obj = self._udf_to_obj(Aggregator, func, params, output, signal_map)
        chain = DatasetQuery.generate(
            self,
            udf_obj.to_udf_wrapper(self._settings.batch),
            partition_by=partition_by,
            **self._settings.to_dict(),
        )

        return chain.reset_schema(udf_obj.output).reset_settings(self._settings)

    def batch_map(
        self,
        func: Optional[Callable] = None,
        params: Union[None, str, Sequence[str]] = None,
        output: OutputType = None,
        **signal_map,
    ) -> "Self":
        """This is a batch version of map().

        It accepts the same parameters plus an
        additional parameter:
        """
        udf_obj = self._udf_to_obj(BatchMapper, func, params, output, signal_map)
        chain = DatasetQuery.generate(
            self,
            udf_obj.to_udf_wrapper(self._settings.batch),
            **self._settings.to_dict(),
        )

        return chain.add_schema(udf_obj.output).reset_settings(self._settings)

    def _udf_to_obj(
        self,
        target_class: type[UDFBase],
        func: Optional[Callable],
        params: Union[None, str, Sequence[str]],
        output: OutputType,
        signal_map,
    ) -> UDFBase:
        is_generator = target_class.is_output_batched
        name = self.name or ""

        sign = UdfSignature.parse(name, signal_map, func, params, output, is_generator)
        DataModel.register(list(sign.output_schema.values.values()))

        signals_schema = self.signals_schema
        if self._sys:
            signals_schema = SignalSchema({"sys": Sys}) | signals_schema

        params_schema = signals_schema.slice(sign.params, self._setup)

        return target_class._create(sign, params_schema)

    def _extend_to_data_model(self, method_name, *args, **kwargs):
        super_func = getattr(super(), method_name)

        new_schema = self.signals_schema.resolve(*args)
        columns = [C(col) for col in new_schema.db_signals()]
        res = super_func(*columns, **kwargs)
        if isinstance(res, DataChain):
            res.signals_schema = new_schema

        return res

    @detach
<<<<<<< HEAD
    def distinct(self, arg: str, *args: str) -> "Self":  # type: ignore[override]
        """Removes duplicate rows based on uniqueness of some input column(s)
        i.e if rows are found with the same value of input column(s), only one
        row is left in the result set.

        Example:
        ```py
         dc.distinct("file.parent", "file.name")
        )
        ```
        """
        return super().distinct(*self.signals_schema.resolve(arg, *args).db_signals())

    @detach
    def select(self, *args: str) -> "Self":
=======
    def select(self, *args: str, _sys: bool = True) -> "Self":
>>>>>>> 4bf55ac1
        """Select only a specified set of signals."""
        new_schema = self.signals_schema.resolve(*args)
        if _sys:
            new_schema = SignalSchema({"sys": Sys}) | new_schema
        columns = new_schema.db_signals()
        chain = super().select(*columns)
        chain.signals_schema = new_schema
        return chain

    @detach
    def select_except(self, *args: str) -> "Self":
        """Select all the signals expect the specified signals."""
        new_schema = self.signals_schema.select_except_signals(*args)
        columns = new_schema.db_signals()
        chain = super().select(*columns)
        chain.signals_schema = new_schema
        return chain

    @detach
    def mutate(self, **kwargs) -> "Self":
        """Create new signals based on existing signals.

        This method is vectorized and more efficient compared to map(), and it does not
        extract or download any data from the internal database. However, it can only
        utilize predefined built-in functions and their combinations.

        The supported functions:
           Numerical:   +, -, *, /, rand(), avg(), count(), func(),
                        greatest(), least(), max(), min(), sum()
           String:      length(), split()
           Filename:    name(), parent(), file_stem(), file_ext()
           Array:       length(), sip_hash_64(), euclidean_distance(),
                        cosine_distance()

        Example:
        ```py
         dc.mutate(
                area=Column("image.height") * Column("image.width"),
                extension=file_ext(Column("file.name")),
                dist=cosine_distance(embedding_text, embedding_image)
        )
        ```
        """
        chain = super().mutate(**kwargs)
        chain.signals_schema = self.signals_schema.mutate(kwargs)
        return chain

    @property
    def _effective_signals_schema(self) -> "SignalSchema":
        """Effective schema used for user-facing API like iterate, to_pandas, etc."""
        signals_schema = self.signals_schema
        if not self._sys:
            return signals_schema.clone_without_sys_signals()
        return signals_schema

    @overload
    def iterate_flatten(self) -> Iterable[tuple[Any, ...]]: ...

    @overload
    def iterate_flatten(
        self, row_factory: Callable[[list[str], tuple[Any, ...]], _T]
    ) -> Iterable[_T]: ...

    def iterate_flatten(self, row_factory=None):  # noqa: D102
        db_signals = self._effective_signals_schema.db_signals()
        with super().select(*db_signals).as_iterable() as rows:
            if row_factory:
                rows = (row_factory(db_signals, r) for r in rows)
            yield from rows

    @overload
    def results(self) -> list[tuple[Any, ...]]: ...

    @overload
    def results(
        self, row_factory: Callable[[list[str], tuple[Any, ...]], _T]
    ) -> list[_T]: ...

    def results(self, row_factory=None, **kwargs):  # noqa: D102
        return list(self.iterate_flatten(row_factory=row_factory))

    def to_records(self) -> list[dict[str, Any]]:  # noqa: D102
        def to_dict(cols: list[str], row: tuple[Any, ...]) -> dict[str, Any]:
            return dict(zip(cols, row))

        return self.results(row_factory=to_dict)

    def iterate(self, *cols: str) -> Iterator[list[DataType]]:
        """Iterate over rows.

        If columns are specified - limit them to specified columns.
        """
        chain = self.select(*cols) if cols else self
        signals_schema = chain._effective_signals_schema
        db_signals = signals_schema.db_signals()
        with super().select(*db_signals).as_iterable() as rows:
            for row in rows:
                yield signals_schema.row_to_features(
                    row, catalog=chain.session.catalog, cache=chain._settings.cache
                )

    def iterate_one(self, col: str) -> Iterator[DataType]:
        """Iterate over one column."""
        for item in self.iterate(col):
            yield item[0]

    def collect(self, *cols: str) -> list[list[DataType]]:
        """Collect results from all rows.

        If columns are specified - limit them to specified
        columns.
        """
        return list(self.iterate(*cols))

    def collect_one(self, col: str) -> list[DataType]:
        """Collect results from one column."""
        return list(self.iterate_one(col))

    def to_pytorch(
        self, transform=None, tokenizer=None, tokenizer_kwargs=None, num_samples=0
    ):
        """Convert to pytorch dataset format.

        Args:
            transform (Transform): Torchvision transforms to apply to the dataset.
            tokenizer (Callable): Tokenizer to use to tokenize text values.
            tokenizer_kwargs (dict): Additional kwargs to pass when calling tokenizer.
            num_samples (int): Number of random samples to draw for each epoch.
                This argument is ignored if `num_samples=0` (the default).

        Example:
            ```py
            from torch.utils.data import DataLoader
            loader = DataLoader(
                chain.select("file", "label").to_pytorch(),
                batch_size=16
            )
            ```
        """
        from datachain.torch import PytorchDataset

        if self.attached:
            chain = self
        else:
            chain = self.save()
        assert chain.name is not None  # for mypy
        return PytorchDataset(
            chain.name,
            chain.version,
            catalog=self.catalog,
            transform=transform,
            tokenizer=tokenizer,
            tokenizer_kwargs=tokenizer_kwargs,
            num_samples=num_samples,
        )

    def remove_file_signals(self) -> "Self":  # noqa: D102
        schema = self.signals_schema.clone_without_file_signals()
        return self.select(*schema.values.keys())

    @detach
    def merge(
        self,
        right_ds: "DataChain",
        on: Union[str, Sequence[str]],
        right_on: Union[str, Sequence[str], None] = None,
        inner=False,
        rname="right_",
    ) -> "Self":
        """Merge two chains based on the specified criteria.

        Parameters:
            right_ds : Chain to join with.
            on : Predicate or list of Predicates to join on. If both chains have the
                same predicates then this predicate is enough for the join. Otherwise,
                `right_on` parameter has to specify the predicates for the other chain.
            right_on: Optional predicate or list of Predicates
                    for the `right_ds` to join.
            inner (bool): Whether to run inner join or outer join.
            rname (str): name prefix for conflicting signal names.

        Example:
            ```py
            meta = meta_emd.merge(meta_pq, on=(C.name, C.emd__index),
                                  right_on=(C.name, C.pq__index))
            ```
        """
        if on is None:
            raise DatasetMergeError(["None"], None, "'on' must be specified")

        if isinstance(on, str):
            on = [on]
        elif not isinstance(on, Sequence):
            raise DatasetMergeError(
                on,
                right_on,
                f"'on' must be 'str' or 'Sequence' object but got type '{type(on)}'",
            )

        on_columns = self.signals_schema.resolve(*on).db_signals()

        if right_on is not None:
            if isinstance(right_on, str):
                right_on = [right_on]
            elif not isinstance(right_on, Sequence):
                raise DatasetMergeError(
                    on,
                    right_on,
                    "'right_on' must be 'str' or 'Sequence' object"
                    f" but got type '{right_on}'",
                )

            if len(right_on) != len(on):
                raise DatasetMergeError(
                    on, right_on, "'on' and 'right_on' must have the same length'"
                )

            right_on_columns = right_ds.signals_schema.resolve(*right_on).db_signals()

            if len(right_on_columns) != len(on_columns):
                on_str = ", ".join(right_on_columns)
                right_on_str = ", ".join(right_on_columns)
                raise DatasetMergeError(
                    on,
                    right_on,
                    "'on' and 'right_on' must have the same number of columns in db'."
                    f" on -> {on_str}, right_on -> {right_on_str}",
                )
        else:
            right_on = on
            right_on_columns = on_columns

        if self == right_ds:
            right_ds = right_ds.clone(new_table=True)

        ops = [
            self.c(left) == right_ds.c(right)
            for left, right in zip(on_columns, right_on_columns)
        ]

        ds = self.join(right_ds, sqlalchemy.and_(*ops), inner, rname + "{name}")

        ds.feature_schema = None
        ds.signals_schema = self.signals_schema.merge(right_ds.signals_schema, rname)

        return ds

    @classmethod
    def from_values(
        cls,
        ds_name: str = "",
        session: Optional[Session] = None,
        output: OutputType = None,
        object_name: str = "",
        **fr_map,
    ) -> "DataChain":
        """Generate chain from list of values.

        Example:
            ```py
            DataChain.from_values(fib=[1, 2, 3, 5, 8])
            ```
        """
        tuple_type, output, tuples = values_to_tuples(ds_name, output, **fr_map)

        def _func_fr() -> Iterator[tuple_type]:  # type: ignore[valid-type]
            yield from tuples

        chain = DataChain.create_empty(DataChain.DEFAULT_FILE_RECORD, session=session)
        if object_name:
            output = {object_name: DataChain._dict_to_data_model(object_name, output)}  # type: ignore[arg-type]
        return chain.gen(_func_fr, output=output)

    @classmethod
    def from_pandas(  # type: ignore[override]
        cls,
        df: "pd.DataFrame",
        name: str = "",
        session: Optional[Session] = None,
        object_name: str = "",
    ) -> "DataChain":
        """Generate chain from pandas data-frame.

        Example:
            ```py
            import pandas as pd

            df = pd.DataFrame({"fib": [1, 2, 3, 5, 8]})
            DataChain.from_pandas(df)
            ```
        """
        fr_map = {col.lower(): df[col].tolist() for col in df.columns}

        for column in fr_map:
            if column in DatasetRow.schema:
                raise DatasetPrepareError(
                    name,
                    f"import from pandas error - column '{column}' conflicts with"
                    " default schema",
                )
            if not column.isidentifier():
                raise DatasetPrepareError(
                    name,
                    f"import from pandas error - '{column}' cannot be a column name",
                )

        return cls.from_values(name, session, object_name=object_name, **fr_map)

    def to_pandas(self, flatten=False) -> "pd.DataFrame":
        """Return a pandas DataFrame from the chain.

        Parameters:
            flatten : Whether to use a multiindex or flatten column names.
        """
        headers, max_length = self._effective_signals_schema.get_headers_with_length()
        if flatten or max_length < 2:
            df = pd.DataFrame.from_records(self.to_records())
            if headers:
                df.columns = [".".join(filter(None, header)) for header in headers]
            return df

        transposed_result = list(map(list, zip(*self.results())))
        data = {tuple(n): val for n, val in zip(headers, transposed_result)}
        return pd.DataFrame(data)

    def show(self, limit: int = 20, flatten=False, transpose=False) -> None:
        """Show a preview of the chain results.

        Parameters:
            limit : How many rows to show.
            flatten : Whether to use a multiindex or flatten column names.
            transpose : Whether to transpose rows and columns.
        """
        dc = self.limit(limit) if limit > 0 else self
        df = dc.to_pandas(flatten)
        if transpose:
            df = df.T

        with pd.option_context(
            "display.max_columns", None, "display.multi_sparse", False
        ):
            if inside_notebook():
                from IPython.display import display

                display(df)
            else:
                print(df)

        if len(df) == limit:
            print(f"\n[Limited by {len(df)} rows]")

    def parse_tabular(
        self,
        output: OutputType = None,
        object_name: str = "",
        model_name: str = "",
        **kwargs,
    ) -> "DataChain":
        """Generate chain from list of tabular files.

        Parameters:
            output : Dictionary or feature class defining column names and their
                corresponding types. List of column names is also accepted, in which
                case types will be inferred.
            object_name : Generated object column name.
            model_name : Generated model name.
            kwargs : Parameters to pass to pyarrow.dataset.dataset.

        Example:
            Reading a json lines file:
            ```py
            dc = DataChain.from_storage("s3://mybucket/file.jsonl")
            dc = dc.parse_tabular(format="json")
            ```

            Reading a filtered list of files as a dataset:
            ```py
            dc = DataChain.from_storage("s3://mybucket")
            dc = dc.filter(C("file.name").glob("*.jsonl"))
            dc = dc.parse_tabular(format="json")
            ```
        """
        from datachain.lib.arrow import ArrowGenerator, infer_schema, schema_to_output

        schema = None
        col_names = output if isinstance(output, Sequence) else None
        if col_names or not output:
            try:
                schema = infer_schema(self, **kwargs)
                output = schema_to_output(schema, col_names)
            except ValueError as e:
                raise DatasetPrepareError(self.name, e) from e

        if object_name:
            if isinstance(output, dict):
                model_name = model_name or object_name
                output = DataChain._dict_to_data_model(model_name, output)
            output = {object_name: output}  # type: ignore[dict-item]
        elif isinstance(output, type(BaseModel)):
            output = {
                name: info.annotation  # type: ignore[misc]
                for name, info in output.model_fields.items()
            }
        output = {"source": IndexedFile} | output  # type: ignore[assignment,operator]
        return self.gen(ArrowGenerator(schema, **kwargs), output=output)

    @staticmethod
    def _dict_to_data_model(
        name: str, data_dict: dict[str, DataType]
    ) -> type[BaseModel]:
        fields = {name: (anno, ...) for name, anno in data_dict.items()}
        return create_model(
            name,
            __base__=(DataModel,),  # type: ignore[call-overload]
            **fields,
        )  # type: ignore[call-overload]

    @classmethod
    def from_csv(
        cls,
        path,
        delimiter: str = ",",
        header: bool = True,
        column_names: Optional[list[str]] = None,
        output: OutputType = None,
        object_name: str = "",
        model_name: str = "",
        **kwargs,
    ) -> "DataChain":
        """Generate chain from csv files.

        Parameters:
            path : Storage URI with directory. URI must start with storage prefix such
                as `s3://`, `gs://`, `az://` or "file:///".
            delimiter : Character for delimiting columns.
            header : Whether the files include a header row.
            output : Dictionary or feature class defining column names and their
                corresponding types. List of column names is also accepted, in which
                case types will be inferred.
            object_name : Created object column name.
            model_name : Generated model name.

        Example:
            Reading a csv file:
            ```py
            dc = DataChain.from_csv("s3://mybucket/file.csv")
            ```

            Reading csv files from a directory as a combined dataset:
            ```py
            dc = DataChain.from_csv("s3://mybucket/dir")
            ```
        """
        from pyarrow.csv import ParseOptions, ReadOptions
        from pyarrow.dataset import CsvFileFormat

        chain = DataChain.from_storage(path, **kwargs)

        if not header:
            if not output:
                msg = "error parsing csv - provide output if no header"
                raise DatasetPrepareError(chain.name, msg)
            if isinstance(output, Sequence):
                column_names = output  # type: ignore[assignment]
            elif isinstance(output, dict):
                column_names = list(output.keys())
            elif (fr := ModelStore.to_pydantic(output)) is not None:
                column_names = list(fr.model_fields.keys())
            else:
                msg = f"error parsing csv - incompatible output type {type(output)}"
                raise DatasetPrepareError(chain.name, msg)

        parse_options = ParseOptions(delimiter=delimiter)
        read_options = ReadOptions(column_names=column_names)
        format = CsvFileFormat(parse_options=parse_options, read_options=read_options)
        return chain.parse_tabular(
            output=output, object_name=object_name, model_name=model_name, format=format
        )

    @classmethod
    def from_parquet(
        cls,
        path,
        partitioning: Any = "hive",
        output: Optional[dict[str, DataType]] = None,
        object_name: str = "",
        model_name: str = "",
        **kwargs,
    ) -> "DataChain":
        """Generate chain from parquet files.

        Parameters:
            path : Storage URI with directory. URI must start with storage prefix such
                as `s3://`, `gs://`, `az://` or "file:///".
            partitioning : Any pyarrow partitioning schema.
            output : Dictionary defining column names and their corresponding types.
            object_name : Created object column name.
            model_name : Generated model name.

        Example:
            Reading a single file:
            ```py
            dc = DataChain.from_parquet("s3://mybucket/file.parquet")
            ```

            Reading a partitioned dataset from a directory:
            ```py
            dc = DataChain.from_parquet("s3://mybucket/dir")
            ```
        """
        chain = DataChain.from_storage(path, **kwargs)
        return chain.parse_tabular(
            output=output,
            object_name=object_name,
            model_name=model_name,
            format="parquet",
            partitioning=partitioning,
        )

    @classmethod
    def create_empty(
        cls,
        to_insert: Optional[Union[dict, list[dict]]],
        session: Optional[Session] = None,
    ) -> "DataChain":
        """Create empty chain. Returns a chain. This method is used for programmatically
        generating a chains in contrast of reading data from storages or other sources.

        Parameters:
            to_insert : records (or a single record) to insert. Each record is
                        a dictionary of signals and theirs values.

        Example:
            ```py
            empty = DataChain.create_empty()
            single_record = DataChain.create_empty(DataChain.DEFAULT_FILE_RECORD)
            ```
        """
        session = Session.get(session)
        catalog = session.catalog

        name = session.generate_temp_dataset_name()
        columns: tuple[sqlalchemy.Column[Any], ...] = tuple(
            sqlalchemy.Column(name, typ)
            for name, typ in File._datachain_column_types.items()
        )
        dsr = catalog.create_dataset(name, columns=columns)

        if isinstance(to_insert, dict):
            to_insert = [to_insert]
        elif not to_insert:
            to_insert = []

        warehouse = catalog.warehouse
        dr = warehouse.dataset_rows(dsr)
        db = warehouse.db
        insert_q = dr.get_table().insert()
        for record in to_insert:
            db.execute(insert_q.values(**record))
        return DataChain(name=dsr.name)

    def sum(self, fr: DataType):  # type: ignore[override]
        """Compute the sum of a column."""
        return self._extend_to_data_model("sum", fr)

    def avg(self, fr: DataType):  # type: ignore[override]
        """Compute the average of a column."""
        return self._extend_to_data_model("avg", fr)

    def min(self, fr: DataType):  # type: ignore[override]
        """Compute the minimum of a column."""
        return self._extend_to_data_model("min", fr)

    def max(self, fr: DataType):  # type: ignore[override]
        """Compute the maximum of a column."""
        return self._extend_to_data_model("max", fr)

    def setup(self, **kwargs) -> "Self":
        """Setup variables to pass to UDF functions.

        Use before running map/gen/agg/batch_map to save an object and pass it as an
        argument to the UDF.

        Example:
            ```py
            import anthropic
            from anthropic.types import Message

            (
                DataChain.from_storage(DATA, type="text")
                .settings(parallel=4, cache=True)
                .setup(client=lambda: anthropic.Anthropic(api_key=API_KEY))
                .map(
                    claude=lambda client, file: client.messages.create(
                        model=MODEL,
                        system=PROMPT,
                        messages=[{"role": "user", "content": file.get_value()}],
                    ),
                    output=Message,
                )
            )
            ```
        """
        intersection = set(self._setup.keys()) & set(kwargs.keys())
        if intersection:
            keys = ", ".join(intersection)
            raise DatasetPrepareError(self.name, f"this value(s) already setup: {keys}")

        self._setup = self._setup | kwargs
        return self

    def export_files(
        self,
        output: str,
        signal="file",
        placement: FileExportPlacement = "fullpath",
        use_cache: bool = True,
    ) -> None:
        """Method that exports all files from chain to some folder."""
        if placement == "filename":
            print("Checking if file names are unique")
<<<<<<< HEAD
            if self.distinct(f"{signal}.name").count() != self.count():
=======
            if (
                self.select(f"{signal}.name", _sys=False).distinct().count()
                != self.count()
            ):
>>>>>>> 4bf55ac1
                raise ValueError("Files with the same name found")

        for file in self.collect_one(signal):
            file.export(output, placement, use_cache)  # type: ignore[union-attr]<|MERGE_RESOLUTION|>--- conflicted
+++ resolved
@@ -603,7 +603,6 @@
         return res
 
     @detach
-<<<<<<< HEAD
     def distinct(self, arg: str, *args: str) -> "Self":  # type: ignore[override]
         """Removes duplicate rows based on uniqueness of some input column(s)
         i.e if rows are found with the same value of input column(s), only one
@@ -618,10 +617,7 @@
         return super().distinct(*self.signals_schema.resolve(arg, *args).db_signals())
 
     @detach
-    def select(self, *args: str) -> "Self":
-=======
     def select(self, *args: str, _sys: bool = True) -> "Self":
->>>>>>> 4bf55ac1
         """Select only a specified set of signals."""
         new_schema = self.signals_schema.resolve(*args)
         if _sys:
@@ -1243,14 +1239,7 @@
         """Method that exports all files from chain to some folder."""
         if placement == "filename":
             print("Checking if file names are unique")
-<<<<<<< HEAD
             if self.distinct(f"{signal}.name").count() != self.count():
-=======
-            if (
-                self.select(f"{signal}.name", _sys=False).distinct().count()
-                != self.count()
-            ):
->>>>>>> 4bf55ac1
                 raise ValueError("Files with the same name found")
 
         for file in self.collect_one(signal):
