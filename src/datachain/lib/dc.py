import copy
import os
import re
from collections.abc import Iterator, Sequence
from functools import wraps
from typing import (
    TYPE_CHECKING,
    Any,
    BinaryIO,
    Callable,
    ClassVar,
    Literal,
    Optional,
    TypeVar,
    Union,
    overload,
)

import pandas as pd
import sqlalchemy
from pydantic import BaseModel
from sqlalchemy.sql.functions import GenericFunction
from sqlalchemy.sql.sqltypes import NullType

from datachain.lib.convert.python_to_sql import python_to_sql
from datachain.lib.convert.values_to_tuples import values_to_tuples
from datachain.lib.data_model import DataModel, DataType, dict_to_data_model
from datachain.lib.dataset_info import DatasetInfo
from datachain.lib.file import ExportPlacement as FileExportPlacement
from datachain.lib.file import File, IndexedFile, get_file_type
from datachain.lib.listing import (
    is_listing_dataset,
    is_listing_expired,
    is_listing_subset,
    list_bucket,
    ls,
    parse_listing_uri,
)
from datachain.lib.listing_info import ListingInfo
from datachain.lib.meta_formats import read_meta, read_schema
from datachain.lib.model_store import ModelStore
from datachain.lib.settings import Settings
from datachain.lib.signal_schema import SignalSchema
from datachain.lib.udf import (
    Aggregator,
    BatchMapper,
    Generator,
    Mapper,
    UDFBase,
)
from datachain.lib.udf_signature import UdfSignature
from datachain.lib.utils import DataChainParamsError
from datachain.query import Session
from datachain.query.dataset import (
    DatasetQuery,
    PartitionByType,
    detach,
)
from datachain.query.schema import Column, DatasetRow
from datachain.sql.functions import path as pathfunc
from datachain.utils import inside_notebook

if TYPE_CHECKING:
    from typing_extensions import Concatenate, ParamSpec, Self

    from datachain.lib.hf import HFDatasetType

    P = ParamSpec("P")

C = Column

_T = TypeVar("_T")
D = TypeVar("D", bound="DataChain")


def resolve_columns(
    method: "Callable[Concatenate[D, P], D]",
) -> "Callable[Concatenate[D, P], D]":
    """Decorator that resolvs input column names to their actual DB names. This is
    specially important for nested columns as user works with them by using dot
    notation e.g (file.name) but are actually defined with default delimiter
    in DB, e.g file__name.
    If there are any sql functions in arguments, they will just be transferred as is
    to a method.
    """

    @wraps(method)
    def _inner(self: D, *args: "P.args", **kwargs: "P.kwargs") -> D:
        resolved_args = self.signals_schema.resolve(
            *[arg for arg in args if not isinstance(arg, GenericFunction)]  # type: ignore[arg-type]
        ).db_signals()

        for idx, arg in enumerate(args):
            if isinstance(arg, GenericFunction):
                resolved_args.insert(idx, arg)  # type: ignore[arg-type]

        return method(self, *resolved_args, **kwargs)

    return _inner


class DatasetPrepareError(DataChainParamsError):  # noqa: D101
    def __init__(self, name, msg, output=None):  # noqa: D107
        name = f" '{name}'" if name else ""
        output = f" output '{output}'" if output else ""
        super().__init__(f"Dataset{name}{output} processing prepare error: {msg}")


class DatasetFromValuesError(DataChainParamsError):  # noqa: D101
    def __init__(self, name, msg):  # noqa: D107
        name = f" '{name}'" if name else ""
        super().__init__(f"Dataset{name} from values error: {msg}")


class DatasetMergeError(DataChainParamsError):  # noqa: D101
    def __init__(self, on: Sequence[str], right_on: Optional[Sequence[str]], msg: str):  # noqa: D107
        on_str = ", ".join(on) if isinstance(on, Sequence) else ""
        right_on_str = (
            ", right_on='" + ", ".join(right_on) + "'"
            if right_on and isinstance(right_on, Sequence)
            else ""
        )
        super().__init__(f"Merge error on='{on_str}'{right_on_str}: {msg}")


class DataChainColumnError(DataChainParamsError):  # noqa: D101
    def __init__(self, col_name, msg):  # noqa: D107
        super().__init__(f"Error for column {col_name}: {msg}")


OutputType = Union[None, DataType, Sequence[str], dict[str, DataType]]


class Sys(DataModel):
    """Model for internal DataChain signals `id` and `rand`."""

    id: int
    rand: int


class DataChain(DatasetQuery):
    """AI 🔗 DataChain - a data structure for batch data processing and evaluation.

    It represents a sequence of data manipulation steps such as reading data from
    storages, running AI or LLM models or calling external services API to validate or
    enrich data.

    Data in DataChain is presented as Python classes with arbitrary set of fields,
    including nested classes. The data classes have to inherit from `DataModel` class.
    The supported set of field types include: majority of the type supported by the
    underlyind library `Pydantic`.

    See Also:
        `DataChain.from_storage("s3://my-bucket/my-dir/")` - reading unstructured
            data files from storages such as S3, gs or Azure ADLS.

        `DataChain.save("name")` - saving to a dataset.

        `DataChain.from_dataset("name")` - reading from a dataset.

        `DataChain.from_values(fib=[1, 2, 3, 5, 8])` - generating from values.

        `DataChain.from_pandas(pd.DataFrame(...))` - generating from pandas.

        `DataChain.from_json("file.json")` - generating from json.

        `DataChain.from_csv("file.csv")` - generating from csv.

        `DataChain.from_parquet("file.parquet")` - generating from parquet.

    Example:
        ```py
        import os

        from mistralai.client import MistralClient
        from mistralai.models.chat_completion import ChatMessage

        from datachain.dc import DataChain, Column

        PROMPT = (
            "Was this bot dialog successful? "
            "Describe the 'result' as 'Yes' or 'No' in a short JSON"
        )

        model = "mistral-large-latest"
        api_key = os.environ["MISTRAL_API_KEY"]

        chain = (
            DataChain.from_storage("gs://datachain-demo/chatbot-KiT/")
            .limit(5)
            .settings(cache=True, parallel=5)
            .map(
                mistral_response=lambda file: MistralClient(api_key=api_key)
                .chat(
                    model=model,
                    response_format={"type": "json_object"},
                    messages=[
                        ChatMessage(role="user", content=f"{PROMPT}: {file.read()}")
                    ],
                )
                .choices[0]
                .message.content,
            )
            .save()
        )

        try:
            print(chain.select("mistral_response").results())
        except Exception as e:
            print(f"do you have the right Mistral API key? {e}")
        ```
    """

    DEFAULT_FILE_RECORD: ClassVar[dict] = {
        "source": "",
        "path": "",
        "vtype": "",
        "size": 0,
    }

    def __init__(self, *args, settings: Optional[dict] = None, **kwargs):
        """This method needs to be redefined as a part of Dataset and DataChain
        decoupling.
        """
        super().__init__(  # type: ignore[misc]
            *args,
            **kwargs,
            indexing_column_types=File._datachain_column_types,
        )
        if settings:
            self._settings = Settings(**settings)
        else:
            self._settings = Settings()
        self._setup: dict = {}

        self.signals_schema = SignalSchema({"sys": Sys})
        if self.feature_schema:
            self.signals_schema |= SignalSchema.deserialize(self.feature_schema)
        else:
            self.signals_schema |= SignalSchema.from_column_types(
                self.column_types or {}
            )

        self._sys = False

    @property
    def schema(self) -> dict[str, DataType]:
        """Get schema of the chain."""
        return self._effective_signals_schema.values

    def column(self, name: str) -> Column:
        """Returns Column instance with a type if name is found in current schema,
        otherwise raises an exception.
        """
        name_path = name.split(".")
        for path, type_, _, _ in self.signals_schema.get_flat_tree():
            if path == name_path:
                return Column(name, python_to_sql(type_))

        raise ValueError(f"Column with name {name} not found in the schema")

    def print_schema(self) -> None:
        """Print schema of the chain."""
        self._effective_signals_schema.print_tree()

    def clone(self, new_table: bool = True) -> "Self":
        """Make a copy of the chain in a new table."""
        obj = super().clone(new_table=new_table)
        obj.signals_schema = copy.deepcopy(self.signals_schema)
        return obj

    def settings(
        self,
        cache=None,
        parallel=None,
        workers=None,
        min_task_size=None,
        sys: Optional[bool] = None,
    ) -> "Self":
        """Change settings for chain.

        This function changes specified settings without changing not specified ones.
        It returns chain, so, it can be chained later with next operation.

        Parameters:
            cache : data caching (default=False)
            parallel : number of thread for processors. True is a special value to
                enable all available CPUs (default=1)
            workers : number of distributed workers. Only for Studio mode. (default=1)
            min_task_size : minimum number of tasks (default=1)

        Example:
            ```py
            chain = (
                chain
                .settings(cache=True, parallel=8)
                .map(laion=process_webdataset(spec=WDSLaion), params="file")
            )
            ```
        """
        chain = self.clone()
        if sys is not None:
            chain._sys = sys
        chain._settings.add(Settings(cache, parallel, workers, min_task_size))
        return chain

    def reset_settings(self, settings: Optional[Settings] = None) -> "Self":
        """Reset all settings to default values."""
        self._settings = settings if settings else Settings()
        return self

    def reset_schema(self, signals_schema: SignalSchema) -> "Self":  # noqa: D102
        self.signals_schema = signals_schema
        return self

    def add_schema(self, signals_schema: SignalSchema) -> "Self":  # noqa: D102
        self.signals_schema |= signals_schema
        return self

    @classmethod
    def from_storage(
        cls,
        uri,
        *,
        type: Literal["binary", "text", "image"] = "binary",
        session: Optional[Session] = None,
        settings: Optional[dict] = None,
        in_memory: bool = False,
        recursive: Optional[bool] = True,
        object_name: str = "file",
        update: bool = False,
        anon: bool = False,
    ) -> "Self":
        """Get data from a storage as a list of file with all file attributes.
        It returns the chain itself as usual.

        Parameters:
            uri : storage URI with directory. URI must start with storage prefix such
                as `s3://`, `gs://`, `az://` or "file:///"
            type : read file as "binary", "text", or "image" data. Default is "binary".
            recursive : search recursively for the given path.
            object_name : Created object column name.
            update : force storage reindexing. Default is False.
            anon : If True, we will treat cloud bucket as public one

        Example:
            ```py
            chain = DataChain.from_storage("s3://my-bucket/my-dir")
            ```
        """
        file_type = get_file_type(type)

        client_config = {"anon": True} if anon else None

        session = Session.get(session, client_config=client_config, in_memory=in_memory)

        list_dataset_name, list_uri, list_path = parse_listing_uri(
            uri, session.catalog.cache, session.catalog.client_config
        )
        need_listing = True

<<<<<<< HEAD
        for ds in cls.datasets(
            session=session,
            settings=settings,
            in_memory=in_memory,
            include_listing=True,
        ).collect("dataset"):
=======
        for ds in cls.listings(session=session, in_memory=in_memory).collect("listing"):
>>>>>>> a9f77ba1
            if (
                not is_listing_expired(ds.created_at)  # type: ignore[union-attr]
                and is_listing_subset(ds.name, list_dataset_name)  # type: ignore[union-attr]
                and not update
            ):
                need_listing = False
                list_dataset_name = ds.name  # type: ignore[union-attr]

        if need_listing:
            # caching new listing to special listing dataset
            (
                cls.from_records(
                    DataChain.DEFAULT_FILE_RECORD,
                    session=session,
                    settings=settings,
                    in_memory=in_memory,
                )
                .gen(
                    list_bucket(list_uri, client_config=session.catalog.client_config),
                    output={f"{object_name}": File},
                )
                .save(list_dataset_name, listing=True)
            )

        dc = cls.from_dataset(list_dataset_name, session=session, settings=settings)
        dc.signals_schema = dc.signals_schema.mutate({f"{object_name}": file_type})

        return ls(dc, list_path, recursive=recursive, object_name=object_name)

    @classmethod
    def from_dataset(
        cls,
        name: str,
        version: Optional[int] = None,
        session: Optional[Session] = None,
        settings: Optional[dict] = None,
    ) -> "DataChain":
        """Get data from a saved Dataset. It returns the chain itself.

        Parameters:
            name : dataset name
            version : dataset version

        Example:
            ```py
            chain = DataChain.from_dataset("my_cats")
            ```
        """
        return DataChain(name=name, version=version, session=session, settings=settings)

    @classmethod
    def from_json(
        cls,
        path,
        type: Literal["binary", "text", "image"] = "text",
        spec: Optional[DataType] = None,
        schema_from: Optional[str] = "auto",
        jmespath: Optional[str] = None,
        object_name: Optional[str] = "",
        model_name: Optional[str] = None,
        print_schema: Optional[bool] = False,
        meta_type: Optional[str] = "json",
        nrows=None,
        **kwargs,
    ) -> "DataChain":
        """Get data from JSON. It returns the chain itself.

        Parameters:
            path : storage URI with directory. URI must start with storage prefix such
                as `s3://`, `gs://`, `az://` or "file:///"
            type : read file as "binary", "text", or "image" data. Default is "binary".
            spec : optional Data Model
            schema_from : path to sample to infer spec (if schema not provided)
            object_name : generated object column name
            model_name : optional generated model name
            print_schema : print auto-generated schema
            jmespath : optional JMESPATH expression to reduce JSON
            nrows : optional row limit for jsonl and JSON arrays

        Example:
            infer JSON schema from data, reduce using JMESPATH
            ```py
            chain = DataChain.from_json("gs://json", jmespath="key1.key2")
            ```

            infer JSON schema from a particular path
            ```py
            chain = DataChain.from_json("gs://json_ds", schema_from="gs://json/my.json")
            ```
        """
        if schema_from == "auto":
            schema_from = path

        def jmespath_to_name(s: str):
            name_end = re.search(r"\W", s).start() if re.search(r"\W", s) else len(s)  # type: ignore[union-attr]
            return s[:name_end]

        if (not object_name) and jmespath:
            object_name = jmespath_to_name(jmespath)
        if not object_name:
            object_name = meta_type
        chain = DataChain.from_storage(uri=path, type=type, **kwargs)
        signal_dict = {
            object_name: read_meta(
                schema_from=schema_from,
                meta_type=meta_type,
                spec=spec,
                model_name=model_name,
                print_schema=print_schema,
                jmespath=jmespath,
                nrows=nrows,
            )
        }
        return chain.gen(**signal_dict)  # type: ignore[misc, arg-type]

    @classmethod
    def from_jsonl(
        cls,
        path,
        type: Literal["binary", "text", "image"] = "text",
        spec: Optional[DataType] = None,
        schema_from: Optional[str] = "auto",
        jmespath: Optional[str] = None,
        object_name: Optional[str] = "",
        model_name: Optional[str] = None,
        print_schema: Optional[bool] = False,
        meta_type: Optional[str] = "jsonl",
        nrows=None,
        **kwargs,
    ) -> "DataChain":
        """Get data from JSON lines. It returns the chain itself.

        Parameters:
            path : storage URI with directory. URI must start with storage prefix such
                as `s3://`, `gs://`, `az://` or "file:///"
            type : read file as "binary", "text", or "image" data. Default is "binary".
            spec : optional Data Model
            schema_from : path to sample to infer spec (if schema not provided)
            object_name : generated object column name
            model_name : optional generated model name
            print_schema : print auto-generated schema
            jmespath : optional JMESPATH expression to reduce JSON
            nrows : optional row limit for jsonl and JSON arrays

        Example:
            infer JSONl schema from data, limit parsing to 1 row
            ```py
            chain = DataChain.from_jsonl("gs://myjsonl", nrows=1)
            ```
        """
        if schema_from == "auto":
            schema_from = path

        def jmespath_to_name(s: str):
            name_end = re.search(r"\W", s).start() if re.search(r"\W", s) else len(s)  # type: ignore[union-attr]
            return s[:name_end]

        if (not object_name) and jmespath:
            object_name = jmespath_to_name(jmespath)
        if not object_name:
            object_name = meta_type
        chain = DataChain.from_storage(uri=path, type=type, **kwargs)
        signal_dict = {
            object_name: read_meta(
                schema_from=schema_from,
                meta_type=meta_type,
                spec=spec,
                model_name=model_name,
                print_schema=print_schema,
                jmespath=jmespath,
                nrows=nrows,
            )
        }
        return chain.gen(**signal_dict)  # type: ignore[misc, arg-type]

    @classmethod
    def datasets(
        cls,
        session: Optional[Session] = None,
        settings: Optional[dict] = None,
        in_memory: bool = False,
        object_name: str = "dataset",
        include_listing: bool = False,
    ) -> "DataChain":
        """Generate chain with list of registered datasets.

        Example:
            ```py
            from datachain import DataChain

            chain = DataChain.datasets()
            for ds in chain.collect("dataset"):
                print(f"{ds.name}@v{ds.version}")
            ```
        """
        session = Session.get(session, in_memory=in_memory)
        catalog = session.catalog

        datasets = [
            DatasetInfo.from_models(d, v, j)
            for d, v, j in catalog.list_datasets_versions(
                include_listing=include_listing
            )
        ]

        return cls.from_values(
            session=session,
            settings=settings,
            in_memory=in_memory,
            output={object_name: DatasetInfo},
            **{object_name: datasets},  # type: ignore[arg-type]
        )

    @classmethod
    def listings(
        cls,
        session: Optional[Session] = None,
        in_memory: bool = False,
        object_name: str = "listing",
        **kwargs,
    ) -> "DataChain":
        """Generate chain with list of cached listings.
        Listing is a special kind of dataset which has directory listing data of
        some underlying storage (e.g S3 bucket).

        Example:
            ```py
            from datachain import DataChain
            DataChain.listings().show()
            ```
        """
        session = Session.get(session, in_memory=in_memory)
        catalog = kwargs.get("catalog") or session.catalog

        listings = [
            ListingInfo.from_models(d, v, j)
            for d, v, j in catalog.list_datasets_versions(
                include_listing=True, **kwargs
            )
            if is_listing_dataset(d.name)
        ]

        return cls.from_values(
            session=session,
            in_memory=in_memory,
            output={object_name: ListingInfo},
            **{object_name: listings},  # type: ignore[arg-type]
        )

    def print_json_schema(  # type: ignore[override]
        self, jmespath: Optional[str] = None, model_name: Optional[str] = None
    ) -> "Self":
        """Print JSON data model and save it. It returns the chain itself.

        Parameters:
            jmespath : JMESPATH expression to reduce JSON
            model_name : generated model name

        Example:
            print JSON schema and save to column "meta_from":
            ```py
            uri = "gs://datachain-demo/coco2017/annotations_captions/"
            chain = DataChain.from_storage(uri)
            chain = chain.show_json_schema()
            chain.save()
            ```
        """
        return self.map(
            meta_schema=lambda file: read_schema(
                file, data_type="json", expr=jmespath, model_name=model_name
            ),
            output=str,
        )

    def print_jsonl_schema(  # type: ignore[override]
        self, jmespath: Optional[str] = None, model_name: Optional[str] = None
    ) -> "Self":
        """Print JSON data model and save it. It returns the chain itself.

        Parameters:
            jmespath : JMESPATH expression to reduce JSON
            model_name : generated model name
        """
        return self.map(
            meta_schema=lambda file: read_schema(
                file, data_type="jsonl", expr=jmespath, model_name=model_name
            ),
            output=str,
        )

    def save(  # type: ignore[override]
        self, name: Optional[str] = None, version: Optional[int] = None, **kwargs
    ) -> "Self":
        """Save to a Dataset. It returns the chain itself.

        Parameters:
            name : dataset name. Empty name saves to a temporary dataset that will be
                removed after process ends. Temp dataset are useful for optimization.
            version : version of a dataset. Default - the last version that exist.
        """
        schema = self.signals_schema.clone_without_sys_signals().serialize()
        return super().save(name=name, version=version, feature_schema=schema, **kwargs)

    def apply(self, func, *args, **kwargs):
        """Apply any function to the chain.

        Useful for reusing in a chain of operations.

        Example:
            ```py
            def parse_stem(chain):
                return chain.map(
                    lambda file: file.get_file_stem()
                    output={"stem": str}
                )

            chain = (
                DataChain.from_storage("s3://my-bucket")
                .apply(parse_stem)
                .filter(C("stem").glob("*cat*"))
            )
            ```
        """
        return func(self, *args, **kwargs)

    def map(
        self,
        func: Optional[Callable] = None,
        params: Union[None, str, Sequence[str]] = None,
        output: OutputType = None,
        **signal_map,
    ) -> "Self":
        """Apply a function to each row to create new signals. The function should
        return a new object for each row. It returns a chain itself with new signals.

        Input-output relationship: 1:1

        Parameters:
            func : Function applied to each row.
            params : List of column names used as input for the function. Default
                    is taken from function signature.
            output : Dictionary defining new signals and their corresponding types.
                    Default type is taken from function signature. Default can be also
                    taken from kwargs - **signal_map (see below).
                    If signal name is defined using signal_map (see below) only a single
                    type value can be used.
            **signal_map : kwargs can be used to define `func` together with it's return
                    signal name in format of `map(my_sign=my_func)`. This helps define
                    signal names and function in a nicer way.

        Example:
            Using signal_map and single type in output:
            ```py
            chain = chain.map(value=lambda name: name[:-4] + ".json", output=str)
            chain.save("new_dataset")
            ```

            Using func and output as a map:
            ```py
            chain = chain.map(
                lambda name: name.split("."), output={"stem": str, "ext": str}
            )
            chain.save("new_dataset")
            ```
        """
        udf_obj = self._udf_to_obj(Mapper, func, params, output, signal_map)

        chain = self.add_signals(
            udf_obj.to_udf_wrapper(),
            **self._settings.to_dict(),
        )

        return chain.add_schema(udf_obj.output).reset_settings(self._settings)

    def gen(
        self,
        func: Optional[Callable] = None,
        params: Union[None, str, Sequence[str]] = None,
        output: OutputType = None,
        **signal_map,
    ) -> "Self":
        r"""Apply a function to each row to create new rows (with potentially new
        signals). The function needs to return a new objects for each of the new rows.
        It returns a chain itself with new signals.

        Input-output relationship: 1:N

        This method is similar to `map()`, uses the same list of parameters, but with
        one key differences: It produces a sequence of rows for each input row (like
        extracting multiple file records from a single tar file or bounding boxes from a
        single image file).

        Example:
            ```py
            chain = chain.gen(
                line=lambda file: [l for l in file.read().split("\n")],
                output=str,
            )
            chain.save("new_dataset")
            ```
        """
        udf_obj = self._udf_to_obj(Generator, func, params, output, signal_map)
        chain = DatasetQuery.generate(
            self,
            udf_obj.to_udf_wrapper(),
            **self._settings.to_dict(),
        )

        return chain.reset_schema(udf_obj.output).reset_settings(self._settings)

    def agg(
        self,
        func: Optional[Callable] = None,
        partition_by: Optional[PartitionByType] = None,
        params: Union[None, str, Sequence[str]] = None,
        output: OutputType = None,
        **signal_map,
    ) -> "Self":
        """Aggregate rows using `partition_by` statement and apply a function to the
        groups of aggregated rows. The function needs to return new objects for each
        group of the new rows. It returns a chain itself with new signals.

        Input-output relationship: N:M

        This method bears similarity to `gen()` and `map()`, employing a comparable set
        of parameters, yet differs in two crucial aspects:
        1. The `partition_by` parameter: This specifies the column name or a list of
           column names that determine the grouping criteria for aggregation.
        2. Group-based UDF function input: Instead of individual rows, the function
           receives a list all rows within each group defined by `partition_by`.

        Example:
            ```py
            chain = chain.agg(
                total=lambda category, amount: [sum(amount)],
                output=float,
                partition_by="category",
            )
            chain.save("new_dataset")
            ```
        """
        udf_obj = self._udf_to_obj(Aggregator, func, params, output, signal_map)
        chain = DatasetQuery.generate(
            self,
            udf_obj.to_udf_wrapper(),
            partition_by=partition_by,
            **self._settings.to_dict(),
        )

        return chain.reset_schema(udf_obj.output).reset_settings(self._settings)

    def batch_map(
        self,
        func: Optional[Callable] = None,
        params: Union[None, str, Sequence[str]] = None,
        output: OutputType = None,
        batch: int = 1000,
        **signal_map,
    ) -> "Self":
        """This is a batch version of `map()`.

        Input-output relationship: N:N

        It accepts the same parameters plus an
        additional parameter:

            batch : Size of each batch passed to `func`. Defaults to 1000.

        Example:
            ```py
            chain = chain.batch_map(
                sqrt=lambda size: np.sqrt(size),
                output=float
            )
            chain.save("new_dataset")
            ```
        """
        udf_obj = self._udf_to_obj(BatchMapper, func, params, output, signal_map)
        chain = DatasetQuery.add_signals(
            self,
            udf_obj.to_udf_wrapper(batch),
            **self._settings.to_dict(),
        )

        return chain.add_schema(udf_obj.output).reset_settings(self._settings)

    def _udf_to_obj(
        self,
        target_class: type[UDFBase],
        func: Optional[Callable],
        params: Union[None, str, Sequence[str]],
        output: OutputType,
        signal_map,
    ) -> UDFBase:
        is_generator = target_class.is_output_batched
        name = self.name or ""

        sign = UdfSignature.parse(name, signal_map, func, params, output, is_generator)
        DataModel.register(list(sign.output_schema.values.values()))

        signals_schema = self.signals_schema
        if self._sys:
            signals_schema = SignalSchema({"sys": Sys}) | signals_schema

        params_schema = signals_schema.slice(sign.params, self._setup)

        return target_class._create(sign, params_schema)

    def _extend_to_data_model(self, method_name, *args, **kwargs):
        super_func = getattr(super(), method_name)

        new_schema = self.signals_schema.resolve(*args)
        columns = [C(col) for col in new_schema.db_signals()]
        res = super_func(*columns, **kwargs)
        if isinstance(res, DataChain):
            res.signals_schema = new_schema

        return res

    @detach
    @resolve_columns
    def order_by(self, *args, descending: bool = False) -> "Self":
        """Orders by specified set of signals.

        Parameters:
            descending (bool): Whether to sort in descending order or not.
        """
        if descending:
            args = tuple(sqlalchemy.desc(a) for a in args)

        return super().order_by(*args)

    @detach
    def distinct(self, arg: str, *args: str) -> "Self":  # type: ignore[override]
        """Removes duplicate rows based on uniqueness of some input column(s)
        i.e if rows are found with the same value of input column(s), only one
        row is left in the result set.

        Example:
        ```py
         dc.distinct("file.parent", "file.name")
        )
        ```
        """
        return super().distinct(*self.signals_schema.resolve(arg, *args).db_signals())

    @detach
    def select(self, *args: str, _sys: bool = True) -> "Self":
        """Select only a specified set of signals."""
        new_schema = self.signals_schema.resolve(*args)
        if _sys:
            new_schema = SignalSchema({"sys": Sys}) | new_schema
        columns = new_schema.db_signals()
        chain = super().select(*columns)
        chain.signals_schema = new_schema
        return chain

    @detach
    def select_except(self, *args: str) -> "Self":
        """Select all the signals expect the specified signals."""
        new_schema = self.signals_schema.select_except_signals(*args)
        columns = new_schema.db_signals()
        chain = super().select(*columns)
        chain.signals_schema = new_schema
        return chain

    @detach
    def mutate(self, **kwargs) -> "Self":
        """Create new signals based on existing signals.

        This method cannot modify existing columns. If you need to modify an
        existing column, use a different name for the new column and then use
        `select()` to choose which columns to keep.

        This method is vectorized and more efficient compared to map(), and it does not
        extract or download any data from the internal database. However, it can only
        utilize predefined built-in functions and their combinations.

        The supported functions:
           Numerical:   +, -, *, /, rand(), avg(), count(), func(),
                        greatest(), least(), max(), min(), sum()
           String:      length(), split()
           Filename:    name(), parent(), file_stem(), file_ext()
           Array:       length(), sip_hash_64(), euclidean_distance(),
                        cosine_distance()

        Example:
        ```py
         dc.mutate(
                area=Column("image.height") * Column("image.width"),
                extension=file_ext(Column("file.name")),
                dist=cosine_distance(embedding_text, embedding_image)
        )
        ```

        This method can be also used to rename signals. If the Column("name") provided
        as value for the new signal - the old column will be dropped. Otherwise a new
        column is created.

        Example:
        ```py
         dc.mutate(
                newkey=Column("oldkey")
        )
        ```
        """
        existing_columns = set(self.signals_schema.values.keys())
        for col_name in kwargs:
            if col_name in existing_columns:
                raise DataChainColumnError(
                    col_name,
                    "Cannot modify existing column with mutate(). "
                    "Use a different name for the new column.",
                )
        for col_name, expr in kwargs.items():
            if not isinstance(expr, Column) and isinstance(expr.type, NullType):
                raise DataChainColumnError(
                    col_name, f"Cannot infer type with expression {expr}"
                )

        mutated = {}
        schema = self.signals_schema
        for name, value in kwargs.items():
            if isinstance(value, Column):
                # renaming existing column
                for signal in schema.db_signals(name=value.name, as_columns=True):
                    mutated[signal.name.replace(value.name, name, 1)] = signal  # type: ignore[union-attr]
            else:
                # adding new signal
                mutated[name] = value

        chain = super().mutate(**mutated)
        chain.signals_schema = schema.mutate(kwargs)
        return chain

    @property
    def _effective_signals_schema(self) -> "SignalSchema":
        """Effective schema used for user-facing API like collect, to_pandas, etc."""
        signals_schema = self.signals_schema
        if not self._sys:
            return signals_schema.clone_without_sys_signals()
        return signals_schema

    @overload
    def collect_flatten(self) -> Iterator[tuple[Any, ...]]: ...

    @overload
    def collect_flatten(
        self, *, row_factory: Callable[[list[str], tuple[Any, ...]], _T]
    ) -> Iterator[_T]: ...

    def collect_flatten(self, *, row_factory=None):
        """Yields flattened rows of values as a tuple.

        Args:
            row_factory : A callable to convert row to a custom format.
                          It should accept two arguments: a list of column names and
                          a tuple of row values.
        """
        db_signals = self._effective_signals_schema.db_signals()
        with super().select(*db_signals).as_iterable() as rows:
            if row_factory:
                rows = (row_factory(db_signals, r) for r in rows)
            yield from rows

    @overload
    def results(self) -> list[tuple[Any, ...]]: ...

    @overload
    def results(
        self, *, row_factory: Callable[[list[str], tuple[Any, ...]], _T]
    ) -> list[_T]: ...

    def results(self, *, row_factory=None):  # noqa: D102
        if row_factory is None:
            return list(self.collect_flatten())
        return list(self.collect_flatten(row_factory=row_factory))

    def to_records(self) -> list[dict[str, Any]]:
        """Convert every row to a dictionary."""

        def to_dict(cols: list[str], row: tuple[Any, ...]) -> dict[str, Any]:
            return dict(zip(cols, row))

        return self.results(row_factory=to_dict)

    @overload
    def collect(self) -> Iterator[tuple[DataType, ...]]: ...

    @overload
    def collect(self, col: str) -> Iterator[DataType]: ...  # type: ignore[overload-overlap]

    @overload
    def collect(self, *cols: str) -> Iterator[tuple[DataType, ...]]: ...

    def collect(self, *cols: str) -> Iterator[Union[DataType, tuple[DataType, ...]]]:  # type: ignore[overload-overlap,misc]
        """Yields rows of values, optionally limited to the specified columns.

        Args:
            *cols: Limit to the specified columns. By default, all columns are selected.

        Yields:
            (DataType): Yields a single item if a column is selected.
            (tuple[DataType, ...]): Yields a tuple of items if multiple columns are
                selected.

        Example:
            Iterating over all rows:
            ```py
            for row in dc.collect():
                print(row)
            ```

            Iterating over all rows with selected columns:
            ```py
            for name, size in dc.collect("file.name", "file.size"):
                print(name, size)
            ```

            Iterating over a single column:
            ```py
            for file in dc.collect("file.name"):
                print(file)
            ```
        """
        chain = self.select(*cols) if cols else self
        signals_schema = chain._effective_signals_schema
        db_signals = signals_schema.db_signals()
        with super().select(*db_signals).as_iterable() as rows:
            for row in rows:
                ret = signals_schema.row_to_features(
                    row, catalog=chain.session.catalog, cache=chain._settings.cache
                )
                yield ret[0] if len(cols) == 1 else tuple(ret)

    def to_pytorch(
        self, transform=None, tokenizer=None, tokenizer_kwargs=None, num_samples=0
    ):
        """Convert to pytorch dataset format.

        Args:
            transform (Transform): Torchvision transforms to apply to the dataset.
            tokenizer (Callable): Tokenizer to use to tokenize text values.
            tokenizer_kwargs (dict): Additional kwargs to pass when calling tokenizer.
            num_samples (int): Number of random samples to draw for each epoch.
                This argument is ignored if `num_samples=0` (the default).

        Example:
            ```py
            from torch.utils.data import DataLoader
            loader = DataLoader(
                chain.select("file", "label").to_pytorch(),
                batch_size=16
            )
            ```
        """
        from datachain.torch import PytorchDataset

        if self.attached:
            chain = self
        else:
            chain = self.save()
        assert chain.name is not None  # for mypy
        return PytorchDataset(
            chain.name,
            chain.version,
            catalog=self.catalog,
            transform=transform,
            tokenizer=tokenizer,
            tokenizer_kwargs=tokenizer_kwargs,
            num_samples=num_samples,
        )

    def remove_file_signals(self) -> "Self":  # noqa: D102
        schema = self.signals_schema.clone_without_file_signals()
        return self.select(*schema.values.keys())

    @detach
    def merge(
        self,
        right_ds: "DataChain",
        on: Union[str, Sequence[str]],
        right_on: Union[str, Sequence[str], None] = None,
        inner=False,
        rname="right_",
    ) -> "Self":
        """Merge two chains based on the specified criteria.

        Parameters:
            right_ds : Chain to join with.
            on : Predicate or list of Predicates to join on. If both chains have the
                same predicates then this predicate is enough for the join. Otherwise,
                `right_on` parameter has to specify the predicates for the other chain.
            right_on: Optional predicate or list of Predicates
                    for the `right_ds` to join.
            inner (bool): Whether to run inner join or outer join.
            rname (str): name prefix for conflicting signal names.

        Example:
            ```py
            meta = meta_emd.merge(meta_pq, on=(C.name, C.emd__index),
                                  right_on=(C.name, C.pq__index))
            ```
        """
        if on is None:
            raise DatasetMergeError(["None"], None, "'on' must be specified")

        if isinstance(on, str):
            on = [on]
        elif not isinstance(on, Sequence):
            raise DatasetMergeError(
                on,
                right_on,
                f"'on' must be 'str' or 'Sequence' object but got type '{type(on)}'",
            )

        signals_schema = self.signals_schema.clone_without_sys_signals()
        on_columns: list[str] = signals_schema.resolve(*on).db_signals()  # type: ignore[assignment]

        right_signals_schema = right_ds.signals_schema.clone_without_sys_signals()
        if right_on is not None:
            if isinstance(right_on, str):
                right_on = [right_on]
            elif not isinstance(right_on, Sequence):
                raise DatasetMergeError(
                    on,
                    right_on,
                    "'right_on' must be 'str' or 'Sequence' object"
                    f" but got type '{right_on}'",
                )

            if len(right_on) != len(on):
                raise DatasetMergeError(
                    on, right_on, "'on' and 'right_on' must have the same length'"
                )

            right_on_columns: list[str] = right_signals_schema.resolve(
                *right_on
            ).db_signals()  # type: ignore[assignment]

            if len(right_on_columns) != len(on_columns):
                on_str = ", ".join(right_on_columns)
                right_on_str = ", ".join(right_on_columns)
                raise DatasetMergeError(
                    on,
                    right_on,
                    "'on' and 'right_on' must have the same number of columns in db'."
                    f" on -> {on_str}, right_on -> {right_on_str}",
                )
        else:
            right_on = on
            right_on_columns = on_columns

        if self == right_ds:
            right_ds = right_ds.clone(new_table=True)

        ops = [
            self.c(left) == right_ds.c(right)
            for left, right in zip(on_columns, right_on_columns)
        ]

        ds = self.join(right_ds, sqlalchemy.and_(*ops), inner, rname + "{name}")

        ds.feature_schema = None
        ds.signals_schema = SignalSchema({"sys": Sys}) | signals_schema.merge(
            right_signals_schema, rname
        )

        return ds

    def subtract(  # type: ignore[override]
        self,
        other: "DataChain",
        on: Optional[Union[str, Sequence[str]]] = None,
        right_on: Optional[Union[str, Sequence[str]]] = None,
    ) -> "Self":
        """Remove rows that appear in another chain.

        Parameters:
            other: chain whose rows will be removed from `self`
            on: columns to consider for determining row equality in `self`.
                If unspecified, defaults to all common columns
                between `self` and `other`.
            right_on: columns to consider for determining row equality in `other`.
                If unspecified, defaults to the same values as `on`.
        """
        if isinstance(on, str):
            if not on:
                raise DataChainParamsError("'on' cannot be an empty string")
            on = [on]
        elif isinstance(on, Sequence):
            if not on or any(not col for col in on):
                raise DataChainParamsError("'on' cannot contain empty strings")

        if isinstance(right_on, str):
            if not right_on:
                raise DataChainParamsError("'right_on' cannot be an empty string")
            right_on = [right_on]
        elif isinstance(right_on, Sequence):
            if not right_on or any(not col for col in right_on):
                raise DataChainParamsError("'right_on' cannot contain empty strings")

        if on is None and right_on is None:
            other_columns = set(other._effective_signals_schema.db_signals())
            signals = [
                c
                for c in self._effective_signals_schema.db_signals()
                if c in other_columns
            ]
            if not signals:
                raise DataChainParamsError("subtract(): no common columns")
        elif on is not None and right_on is None:
            right_on = on
            signals = list(self.signals_schema.resolve(*on).db_signals())
        elif on is None and right_on is not None:
            raise DataChainParamsError(
                "'on' must be specified when 'right_on' is provided"
            )
        else:
            if not isinstance(on, Sequence) or not isinstance(right_on, Sequence):
                raise TypeError(
                    "'on' and 'right_on' must be 'str' or 'Sequence' object"
                )
            if len(on) != len(right_on):
                raise DataChainParamsError(
                    "'on' and 'right_on' must have the same length"
                )
            signals = list(
                zip(
                    self.signals_schema.resolve(*on).db_signals(),
                    other.signals_schema.resolve(*right_on).db_signals(),
                )  # type: ignore[arg-type]
            )

        return super()._subtract(other, signals)  # type: ignore[arg-type]

    @classmethod
    def from_values(
        cls,
        ds_name: str = "",
        session: Optional[Session] = None,
        settings: Optional[dict] = None,
        in_memory: bool = False,
        output: OutputType = None,
        object_name: str = "",
        **fr_map,
    ) -> "DataChain":
        """Generate chain from list of values.

        Example:
            ```py
            DataChain.from_values(fib=[1, 2, 3, 5, 8])
            ```
        """
        tuple_type, output, tuples = values_to_tuples(ds_name, output, **fr_map)

        def _func_fr() -> Iterator[tuple_type]:  # type: ignore[valid-type]
            yield from tuples

        chain = DataChain.from_records(
            DataChain.DEFAULT_FILE_RECORD,
            session=session,
            settings=settings,
            in_memory=in_memory,
        )
        if object_name:
            output = {object_name: dict_to_data_model(object_name, output)}  # type: ignore[arg-type]
        return chain.gen(_func_fr, output=output)

    @classmethod
    def from_pandas(  # type: ignore[override]
        cls,
        df: "pd.DataFrame",
        name: str = "",
        session: Optional[Session] = None,
        settings: Optional[dict] = None,
        in_memory: bool = False,
        object_name: str = "",
    ) -> "DataChain":
        """Generate chain from pandas data-frame.

        Example:
            ```py
            import pandas as pd

            df = pd.DataFrame({"fib": [1, 2, 3, 5, 8]})
            DataChain.from_pandas(df)
            ```
        """
        fr_map = {col.lower(): df[col].tolist() for col in df.columns}

        for column in fr_map:
            if column in DatasetRow.schema:
                raise DatasetPrepareError(
                    name,
                    f"import from pandas error - column '{column}' conflicts with"
                    " default schema",
                )
            if not column.isidentifier():
                raise DatasetPrepareError(
                    name,
                    f"import from pandas error - '{column}' cannot be a column name",
                )

        return cls.from_values(
            name,
            session,
            settings=settings,
            object_name=object_name,
            in_memory=in_memory,
            **fr_map,
        )

    def to_pandas(self, flatten=False) -> "pd.DataFrame":
        """Return a pandas DataFrame from the chain.

        Parameters:
            flatten : Whether to use a multiindex or flatten column names.
        """
        headers, max_length = self._effective_signals_schema.get_headers_with_length()
        if flatten or max_length < 2:
            columns = [".".join(filter(None, header)) for header in headers]
        else:
            columns = pd.MultiIndex.from_tuples(map(tuple, headers))

        return pd.DataFrame.from_records(self.results(), columns=columns)

    def show(
        self,
        limit: int = 20,
        flatten=False,
        transpose=False,
        truncate=True,
    ) -> None:
        """Show a preview of the chain results.

        Parameters:
            limit : How many rows to show.
            flatten : Whether to use a multiindex or flatten column names.
            transpose : Whether to transpose rows and columns.
            truncate : Whether or not to truncate the contents of columns.
        """
        dc = self.limit(limit) if limit > 0 else self
        df = dc.to_pandas(flatten)

        if df.empty:
            print("Empty result")
            print(f"Columns: {list(df.columns)}")
            return

        if transpose:
            df = df.T

        options: list = [
            "display.max_columns",
            None,
            "display.multi_sparse",
            False,
        ]

        try:
            if columns := os.get_terminal_size().columns:
                options.extend(["display.width", columns])
        except OSError:
            pass

        if not truncate:
            options.extend(["display.max_colwidth", None])

        with pd.option_context(*options):
            if inside_notebook():
                from IPython.display import display

                display(df)
            else:
                print(df)

        if len(df) == limit:
            print(f"\n[Limited by {len(df)} rows]")

    @classmethod
    def from_hf(
        cls,
        dataset: Union[str, "HFDatasetType"],
        *args,
        session: Optional[Session] = None,
        settings: Optional[dict] = None,
        object_name: str = "",
        model_name: str = "",
        **kwargs,
    ) -> "DataChain":
        """Generate chain from huggingface hub dataset.

        Parameters:
            dataset : Path or name of the dataset to read from Hugging Face Hub,
                or an instance of `datasets.Dataset`-like object.
            session : Session to use for the chain.
            settings : Settings to use for the chain.
            object_name : Generated object column name.
            model_name : Generated model name.
            kwargs : Parameters to pass to datasets.load_dataset.

        Example:
            Load from Hugging Face Hub:
            ```py
            DataChain.from_hf("beans", split="train")
            ```

            Generate chain from loaded dataset:
            ```py
            from datasets import load_dataset
            ds = load_dataset("beans", split="train")
            DataChain.from_hf(ds)
            ```
        """
        from datachain.lib.hf import HFGenerator, get_output_schema, stream_splits

        output: dict[str, DataType] = {}
        ds_dict = stream_splits(dataset, *args, **kwargs)
        if len(ds_dict) > 1:
            output = {"split": str}

        model_name = model_name or object_name or ""
        output = output | get_output_schema(next(iter(ds_dict.values())), model_name)
        model = dict_to_data_model(model_name, output)
        if object_name:
            output = {object_name: model}

        chain = DataChain.from_values(
            split=list(ds_dict.keys()), session=session, settings=settings
        )
        return chain.gen(HFGenerator(dataset, model, *args, **kwargs), output=output)

    def parse_tabular(
        self,
        output: OutputType = None,
        object_name: str = "",
        model_name: str = "",
        source: bool = True,
        nrows: Optional[int] = None,
        **kwargs,
    ) -> "Self":
        """Generate chain from list of tabular files.

        Parameters:
            output : Dictionary or feature class defining column names and their
                corresponding types. List of column names is also accepted, in which
                case types will be inferred.
            object_name : Generated object column name.
            model_name : Generated model name.
            source : Whether to include info about the source file.
            nrows : Optional row limit.
            kwargs : Parameters to pass to pyarrow.dataset.dataset.

        Example:
            Reading a json lines file:
            ```py
            dc = DataChain.from_storage("s3://mybucket/file.jsonl")
            dc = dc.parse_tabular(format="json")
            ```

            Reading a filtered list of files as a dataset:
            ```py
            dc = DataChain.from_storage("s3://mybucket")
            dc = dc.filter(C("file.name").glob("*.jsonl"))
            dc = dc.parse_tabular(format="json")
            ```
        """
        from pyarrow.dataset import CsvFileFormat, JsonFileFormat

        from datachain.lib.arrow import ArrowGenerator, infer_schema, schema_to_output

        if nrows:
            format = kwargs.get("format")
            if format not in ["csv", "json"] and not isinstance(
                format, (CsvFileFormat, JsonFileFormat)
            ):
                raise DatasetPrepareError(
                    self.name,
                    "error in `parse_tabular` - "
                    "`nrows` only supported for csv and json formats.",
                )

        schema = None
        col_names = output if isinstance(output, Sequence) else None
        if col_names or not output:
            try:
                schema = infer_schema(self, **kwargs)
                output = schema_to_output(schema, col_names)
            except ValueError as e:
                raise DatasetPrepareError(self.name, e) from e

        if isinstance(output, dict):
            model_name = model_name or object_name or ""
            model = dict_to_data_model(model_name, output)
        else:
            model = output  # type: ignore[assignment]

        if object_name:
            output = {object_name: model}  # type: ignore[dict-item]
        elif isinstance(output, type(BaseModel)):
            output = {
                name: info.annotation  # type: ignore[misc]
                for name, info in output.model_fields.items()
            }
        if source:
            output = {"source": IndexedFile} | output  # type: ignore[assignment,operator]
        return self.gen(
            ArrowGenerator(schema, model, source, nrows, **kwargs), output=output
        )

    @classmethod
    def from_csv(
        cls,
        path,
        delimiter: str = ",",
        header: bool = True,
        output: OutputType = None,
        object_name: str = "",
        model_name: str = "",
        source: bool = True,
        nrows=None,
        session: Optional[Session] = None,
        settings: Optional[dict] = None,
        **kwargs,
    ) -> "DataChain":
        """Generate chain from csv files.

        Parameters:
            path : Storage URI with directory. URI must start with storage prefix such
                as `s3://`, `gs://`, `az://` or "file:///".
            delimiter : Character for delimiting columns.
            header : Whether the files include a header row.
            output : Dictionary or feature class defining column names and their
                corresponding types. List of column names is also accepted, in which
                case types will be inferred.
            object_name : Created object column name.
            model_name : Generated model name.
            source : Whether to include info about the source file.
            nrows : Optional row limit.
            session : Session to use for the chain.
            settings : Settings to use for the chain.

        Example:
            Reading a csv file:
            ```py
            dc = DataChain.from_csv("s3://mybucket/file.csv")
            ```

            Reading csv files from a directory as a combined dataset:
            ```py
            dc = DataChain.from_csv("s3://mybucket/dir")
            ```
        """
        from pandas.io.parsers.readers import STR_NA_VALUES
        from pyarrow.csv import ConvertOptions, ParseOptions, ReadOptions
        from pyarrow.dataset import CsvFileFormat

        chain = DataChain.from_storage(
            path, session=session, settings=settings, **kwargs
        )

        column_names = None
        if not header:
            if not output:
                msg = "error parsing csv - provide output if no header"
                raise DatasetPrepareError(chain.name, msg)
            if isinstance(output, Sequence):
                column_names = output  # type: ignore[assignment]
            elif isinstance(output, dict):
                column_names = list(output.keys())
            elif (fr := ModelStore.to_pydantic(output)) is not None:
                column_names = list(fr.model_fields.keys())
            else:
                msg = f"error parsing csv - incompatible output type {type(output)}"
                raise DatasetPrepareError(chain.name, msg)
        elif nrows:
            nrows += 1

        parse_options = ParseOptions(delimiter=delimiter)
        read_options = ReadOptions(column_names=column_names)
        convert_options = ConvertOptions(
            strings_can_be_null=True, null_values=STR_NA_VALUES
        )
        format = CsvFileFormat(
            parse_options=parse_options,
            read_options=read_options,
            convert_options=convert_options,
        )
        return chain.parse_tabular(
            output=output,
            object_name=object_name,
            model_name=model_name,
            source=source,
            nrows=nrows,
            format=format,
        )

    @classmethod
    def from_parquet(
        cls,
        path,
        partitioning: Any = "hive",
        output: Optional[dict[str, DataType]] = None,
        object_name: str = "",
        model_name: str = "",
        source: bool = True,
        session: Optional[Session] = None,
        settings: Optional[dict] = None,
        **kwargs,
    ) -> "DataChain":
        """Generate chain from parquet files.

        Parameters:
            path : Storage URI with directory. URI must start with storage prefix such
                as `s3://`, `gs://`, `az://` or "file:///".
            partitioning : Any pyarrow partitioning schema.
            output : Dictionary defining column names and their corresponding types.
            object_name : Created object column name.
            model_name : Generated model name.
            source : Whether to include info about the source file.
            session : Session to use for the chain.
            settings : Settings to use for the chain.

        Example:
            Reading a single file:
            ```py
            dc = DataChain.from_parquet("s3://mybucket/file.parquet")
            ```

            Reading a partitioned dataset from a directory:
            ```py
            dc = DataChain.from_parquet("s3://mybucket/dir")
            ```
        """
        chain = DataChain.from_storage(
            path, session=session, settings=settings, **kwargs
        )
        return chain.parse_tabular(
            output=output,
            object_name=object_name,
            model_name=model_name,
            source=source,
            format="parquet",
            partitioning=partitioning,
        )

    def to_parquet(
        self,
        path: Union[str, os.PathLike[str], BinaryIO],
        partition_cols: Optional[Sequence[str]] = None,
        **kwargs,
    ) -> None:
        """Save chain to parquet file.

        Parameters:
            path : Path or a file-like binary object to save the file.
            partition_cols : Column names by which to partition the dataset.
        """
        _partition_cols = list(partition_cols) if partition_cols else None
        return self.to_pandas().to_parquet(
            path,
            partition_cols=_partition_cols,
            **kwargs,
        )

    @classmethod
    def from_records(
        cls,
        to_insert: Optional[Union[dict, list[dict]]],
        session: Optional[Session] = None,
        settings: Optional[dict] = None,
        in_memory: bool = False,
        schema: Optional[dict[str, DataType]] = None,
    ) -> "DataChain":
        """Create a DataChain from the provided records. This method can be used for
        programmatically generating a chain in contrast of reading data from storages
        or other sources.

        Parameters:
            to_insert : records (or a single record) to insert. Each record is
                        a dictionary of signals and theirs values.
            schema : describes chain signals and their corresponding types

        Example:
            ```py
            single_record = DataChain.from_records(DataChain.DEFAULT_FILE_RECORD)
            ```
        """
        session = Session.get(session, in_memory=in_memory)
        catalog = session.catalog

        name = session.generate_temp_dataset_name()
        signal_schema = None
        columns: list[sqlalchemy.Column] = []

        if schema:
            signal_schema = SignalSchema(schema)
            columns = [
                sqlalchemy.Column(c.name, c.type)  # type: ignore[union-attr]
                for c in signal_schema.db_signals(as_columns=True)  # type: ignore[assignment]
            ]
        else:
            columns = [
                sqlalchemy.Column(name, typ)
                for name, typ in File._datachain_column_types.items()
            ]

        dsr = catalog.create_dataset(
            name,
            columns=columns,
            feature_schema=(
                signal_schema.clone_without_sys_signals().serialize()
                if signal_schema
                else None
            ),
        )

        if isinstance(to_insert, dict):
            to_insert = [to_insert]
        elif not to_insert:
            to_insert = []

        warehouse = catalog.warehouse
        dr = warehouse.dataset_rows(dsr)
        db = warehouse.db
        insert_q = dr.get_table().insert()
        for record in to_insert:
            db.execute(insert_q.values(**record))
        return DataChain(name=dsr.name, settings=settings)

    def sum(self, fr: DataType):  # type: ignore[override]
        """Compute the sum of a column."""
        return self._extend_to_data_model("sum", fr)

    def avg(self, fr: DataType):  # type: ignore[override]
        """Compute the average of a column."""
        return self._extend_to_data_model("avg", fr)

    def min(self, fr: DataType):  # type: ignore[override]
        """Compute the minimum of a column."""
        return self._extend_to_data_model("min", fr)

    def max(self, fr: DataType):  # type: ignore[override]
        """Compute the maximum of a column."""
        return self._extend_to_data_model("max", fr)

    def setup(self, **kwargs) -> "Self":
        """Setup variables to pass to UDF functions.

        Use before running map/gen/agg/batch_map to save an object and pass it as an
        argument to the UDF.

        Example:
            ```py
            import anthropic
            from anthropic.types import Message

            (
                DataChain.from_storage(DATA, type="text")
                .settings(parallel=4, cache=True)
                .setup(client=lambda: anthropic.Anthropic(api_key=API_KEY))
                .map(
                    claude=lambda client, file: client.messages.create(
                        model=MODEL,
                        system=PROMPT,
                        messages=[{"role": "user", "content": file.get_value()}],
                    ),
                    output=Message,
                )
            )
            ```
        """
        intersection = set(self._setup.keys()) & set(kwargs.keys())
        if intersection:
            keys = ", ".join(intersection)
            raise DatasetPrepareError(self.name, f"this value(s) already setup: {keys}")

        self._setup = self._setup | kwargs
        return self

    def export_files(
        self,
        output: str,
        signal="file",
        placement: FileExportPlacement = "fullpath",
        use_cache: bool = True,
    ) -> None:
        """Method that exports all files from chain to some folder."""
        if placement == "filename" and (
            super().distinct(pathfunc.name(C(f"{signal}__path"))).count()
            != self.count()
        ):
            raise ValueError("Files with the same name found")

        for file in self.collect(signal):
            file.export(output, placement, use_cache)  # type: ignore[union-attr]

    def shuffle(self) -> "Self":
        """Shuffle the rows of the chain deterministically."""
        return self.order_by("sys.rand")

    def sample(self, n) -> "Self":
        """Return a random sample from the chain.

        Parameters:
            n (int): Number of samples to draw.

        NOTE: Samples are not deterministic, and streamed/paginated queries or
        multiple workers will draw samples with replacement.
        """
        return super().sample(n)

    @detach
    def filter(self, *args) -> "Self":
        """Filter the chain according to conditions.

        Example:
            Basic usage with built-in operators
            ```py
            dc.filter(C("width") < 200)
            ```

            Using glob to match patterns
            ```py
            dc.filter(C("file.name").glob("*.jpg"))
            ```

            Using `datachain.sql.functions`
            ```py
            from datachain.sql.functions import string
            dc.filter(string.length(C("file.name")) > 5)
            ```

            Combining filters with "or"
            ```py
            dc.filter(C("file.name").glob("cat*") | C("file.name").glob("dog*))
            ```

            Combining filters with "and"
            ```py
            dc.filter(
                C("file.name").glob("*.jpg) &
                (string.length(C("file.name")) > 5)
            )
            ```
        """
        return super().filter(*args)

    @detach
    def limit(self, n: int) -> "Self":
        """Return the first n rows of the chain."""
        return super().limit(n)

    @detach
    def offset(self, offset: int) -> "Self":
        """Return the results starting with the offset row."""
        return super().offset(offset)<|MERGE_RESOLUTION|>--- conflicted
+++ resolved
@@ -359,16 +359,9 @@
         )
         need_listing = True
 
-<<<<<<< HEAD
-        for ds in cls.datasets(
-            session=session,
-            settings=settings,
-            in_memory=in_memory,
-            include_listing=True,
-        ).collect("dataset"):
-=======
-        for ds in cls.listings(session=session, in_memory=in_memory).collect("listing"):
->>>>>>> a9f77ba1
+        for ds in cls.listings(
+            session=session, settings=settings, in_memory=in_memory
+        ).collect("listing"):
             if (
                 not is_listing_expired(ds.created_at)  # type: ignore[union-attr]
                 and is_listing_subset(ds.name, list_dataset_name)  # type: ignore[union-attr]
