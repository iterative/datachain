import re
from collections.abc import Iterator, Sequence
from typing import (
    TYPE_CHECKING,
    Any,
    Callable,
    ClassVar,
    Literal,
    Optional,
    Union,
)

import sqlalchemy
<<<<<<< HEAD
from pydantic import BaseModel, create_model

from datachain import DataModel
from datachain.lib.converters.values_to_tuples import values_to_tuples
from datachain.lib.data_model import ChainType
=======
from pydantic import BaseModel

from datachain import DataModel
from datachain.lib.feature import FeatureType
from datachain.lib.feature_utils import dict_to_feature, features_to_tuples
>>>>>>> 6c0fdbad
from datachain.lib.file import File, IndexedFile, get_file
from datachain.lib.meta_formats import read_meta, read_schema
from datachain.lib.settings import Settings
from datachain.lib.signal_schema import SignalSchema
from datachain.lib.udf import (
    Aggregator,
    BatchMapper,
    Generator,
    Mapper,
    UDFBase,
)
from datachain.lib.udf_signature import UdfSignature
from datachain.lib.utils import DataChainParamsError
from datachain.query import Session
from datachain.query.dataset import (
    DatasetQuery,
    PartitionByType,
    detach,
)
from datachain.query.schema import Column, DatasetRow

if TYPE_CHECKING:
    import pandas as pd
    from typing_extensions import Self

C = Column


class DatasetPrepareError(DataChainParamsError):
    def __init__(self, name, msg, output=None):
        name = f" '{name}'" if name else ""
        output = f" output '{output}'" if output else ""
        super().__init__(f"Dataset{name}{output} processing prepare error: {msg}")


class DatasetFromFeatureError(DataChainParamsError):
    def __init__(self, name, msg):
        name = f" '{name}'" if name else ""
        super().__init__(f"Dataset {name} from feature error: {msg}")


class DatasetMergeError(DataChainParamsError):
    def __init__(self, on: Sequence[str], right_on: Optional[Sequence[str]], msg: str):
        on_str = ", ".join(on) if isinstance(on, Sequence) else ""
        right_on_str = (
            ", right_on='" + ", ".join(right_on) + "'"
            if right_on and isinstance(right_on, Sequence)
            else ""
        )
        super().__init__(f"Merge error on='{on_str}'{right_on_str}: {msg}")


class DataChain(DatasetQuery):
    """AI 🔗 DataChain - a data structure for batch data processing and evaluation.

    It represents a sequence of data manipulation steps such as reading data from
    storages, running AI or LLM models or calling external services API to validate or
    enrich data.

    Data in DataChain is presented as Python classes with arbitrary set of fields,
    including nested classes. The data classes have to inherit from `Feature` class.
    The supported set of field types include: majority of the type supported by the
    underlyind library `Pydantic`.

    See Also:
        `DataChain.from_storage("s3://my-bucket/my-dir/")` - reading unstructured
            data files from storages such as S3, gs or Azure ADLS.

        `DataChain.save("name")` - saving to a dataset.

        `DataChain.from_dataset("name")` - reading from a dataset.

        `DataChain.from_features(fib=[1, 2, 3, 5, 8])` - generating from a values.


    Example:
        ```py
        from datachain import DataChain, Feature
        from datachain.lib.claude import claude_processor

        class Rating(Feature):
        status: str = ""
        explanation: str = ""

        PROMPT = "A 'user' is a human trying to find the best mobile plan.... "
        MODEL = "claude-3-opus-20240229"

        chain = (
            DataChain.from_storage("s3://my-bucket/my")
            .filter(C.name.glob("*.txt"))
            .limit(5)
            .map(claude=claude_processor(prompt=PROMPT, model=MODEL))
            .map(
                rating=lambda claude: Rating(
                    **(json.loads(claude.content[0].text) if claude.content else {})
            ),
            output=Rating,
        )
        chain.save("ratings")
        print(chain)
        ```
    """

    DEFAULT_FILE_RECORD: ClassVar[dict] = {
        "id": 0,
        "source": "",
        "name": "",
        "vtype": "",
        "size": 0,
        "random": 0,
    }

    def __init__(self, *args, **kwargs):
        """This method needs to be redefined as a part of Dataset and DacaChin
        decoupling."""
        super().__init__(
            *args,
            **kwargs,
            indexing_column_types=File._datachain_column_types,
        )
        self._settings = Settings()
        self._setup = {}

        if self.feature_schema:
            self.signals_schema = SignalSchema.deserialize(self.feature_schema)
        else:
            self.signals_schema = SignalSchema.from_column_types(self.column_types)

    @property
    def schema(self):
        return self.signals_schema.values if self.signals_schema else None

    def print_schema(self):
        self.signals_schema.print_tree()

    def settings(
        self, cache=None, batch=None, parallel=None, workers=None, min_task_size=None
    ) -> "Self":
        """Change settings for chain.

        This function changes specified settings without changing not specified ones.
        It returns chain, so, it can be chained later with next operation.

        Parameters:
            cache : data caching (default=False)
            batch : size of the batch (default=1000)
            parallel : number of thread for processors. True is a special value to
                enable all available CPUs (default=1)
            workers : number of distributed workers. Only for Studio mode. (default=1)
            min_task_size : minimum number of tasks (default=1)

        Example:
            ```py
            chain = (
                chain
                .settings(cache=True, parallel=8)
                .map(laion=process_webdataset(spec=WDSLaion), params="file")
            )
            ```
        """
        self._settings.add(Settings(cache, batch, parallel, workers, min_task_size))
        return self

    def reset_settings(self, settings: Optional[Settings] = None) -> "Self":
        """Reset all settings to default values."""
        self._settings = settings if settings else Settings()
        return self

    def reset_schema(self, signals_schema: SignalSchema) -> "Self":
        self.signals_schema = signals_schema
        return self

    def add_schema(self, signals_schema: SignalSchema) -> "Self":
        union = self.signals_schema.values | signals_schema.values
        self.signals_schema = SignalSchema(union)
        return self

    def get_file_signals(self) -> list[str]:
        return self.signals_schema.get_file_signals()

    @classmethod
    def from_storage(
        cls,
        path,
        *,
        type: Literal["binary", "text", "image"] = "binary",
        session: Optional[Session] = None,
        recursive: Optional[bool] = True,
        object_name: str = "file",
        **kwargs,
    ) -> "Self":
        """Get data from a storage as a list of file with all file attributes. It
        returns the chain itself as usual.

        Parameters:
            path : storage URI with directory. URI must start with storage prefix such
                as `s3://`, `gs://`, `az://` or "file:///"
            type : read file as "binary", "text", or "image" data. Default is "binary".
            recursive : search recursively for the given path.
            object_name : Created object column name.

        Example:
            ```py
            chain = DataChain.from_storage("s3://my-bucket/my-dir")
            ```
        """
        func = get_file(type)
        return cls(path, session=session, recursive=recursive, **kwargs).map(
            **{object_name: func}
        )

    @classmethod
    def from_dataset(cls, name: str, version: Optional[int] = None) -> "DataChain":
        """Get data from dataset. It returns the chain itself.

        Parameters:
            name : dataset name
            version : dataset version

        Examples:
            >>> chain = DataChain.from_dataset("my_cats")
        """
        return DataChain(name=name, version=version)

    @classmethod
    def from_json(
        cls,
        path,
        type: Literal["binary", "text", "image"] = "text",
        spec: Optional[ChainType] = None,
        schema_from: Optional[str] = "auto",
        jmespath: Optional[str] = None,
        object_name: str = "",
        model_name: Optional[str] = None,
        show_schema: Optional[bool] = False,
        meta_type: Optional[str] = "json",
        **kwargs,
    ) -> "DataChain":
        """Get data from JSON. It returns the chain itself.

        Parameters:
            path : storage URI with directory. URI must start with storage prefix such
                as `s3://`, `gs://`, `az://` or "file:///"
            type : read file as "binary", "text", or "image" data. Default is "binary".
            spec : optional Data Model
            schema_from : path to sample to infer spec from
            object_name : generated object column name
            model_name : generated model name
            show_schema : print auto-generated schema
            jmespath : JMESPATH expression to reduce JSON

        Examples:
            infer JSON schema from data, reduce using JMESPATH, print schema
            >>> chain = DataChain.from_json("gs://json", jmespath="key1.key2")

            infer JSON schema from a particular path, print data model
            >>> chain = DataChain.from_json("gs://json_ds", schema_from="gs://json/my.json")
        """
        if schema_from == "auto":
            schema_from = path

        def jmespath_to_name(s: str):
            name_end = re.search(r"\W", s).start() if re.search(r"\W", s) else len(s)  # type: ignore[union-attr]
            return s[:name_end]

        if (not object_name) and jmespath:
            object_name = jmespath_to_name(jmespath)
        if not object_name:
            object_name = "json"
        chain = DataChain.from_storage(path=path, type=type, **kwargs)
        signal_dict = {
            object_name: read_meta(
                schema_from=schema_from,
                meta_type=meta_type,
                spec=spec,
                model_name=model_name,
                show_schema=show_schema,
                jmespath=jmespath,
            )
        }
        return chain.gen(**signal_dict)  # type: ignore[arg-type]

    def show_json_schema(  # type: ignore[override]
        self, jmespath: Optional[str] = None, model_name: Optional[str] = None
    ) -> "DataChain":
        """Print JSON data model and save it. It returns the chain itself.

        Parameters:
            jmespath : JMESPATH expression to reduce JSON
            model_name : generated model name

        Examples:
            print JSON schema and save to column "meta_from":
            >>> uri = "gs://datachain-demo/coco2017/annotations_captions/"
            >>> chain = DataChain.from_storage(uri)
            >>> chain = chain.show_json_schema()
            >>> chain.save()
        """
        return self.map(
            meta_schema=lambda file: read_schema(
                file, data_type="json", expr=jmespath, model_name=model_name
            ),
            output=str,
        )

    def show_jsonl_schema(  # type: ignore[override]
        self, jmespath: Optional[str] = None, model_name: Optional[str] = None
    ) -> "DataChain":
        """Print JSON data model and save it. It returns the chain itself.

        Parameters:
            jmespath : JMESPATH expression to reduce JSON
            model_name : generated model name
        """
        return self.map(
            meta_schema=lambda file: read_schema(
                file, data_type="jsonl", expr=jmespath, model_name=model_name
            ),
            output=str,
        )

    def save(  # type: ignore[override]
        self, name: Optional[str] = None, version: Optional[int] = None
    ) -> "DataChain":
        """Save to a Dataset. It returns the chain itself.

        Parameters:
            name : dataset name. Empty name saves to a temporary dataset that will be
                removed after process ends. Temp dataset are useful for optimization.
            version : version of a dataset. Default - the last version that exist.
        """
        schema = self.signals_schema.serialize()
        return super().save(name=name, version=version, feature_schema=schema)

    def apply(self, func, *args, **kwargs):
        return func(self, *args, **kwargs)

    def map(
        self,
        func: Optional[Callable] = None,
        params: Union[None, str, Sequence[str]] = None,
        output: Union[None, ChainType, Sequence[str], dict[str, ChainType]] = None,
        **signal_map,
    ) -> "Self":
        """Apply a function to each row to create new signals. The function should
        return a new object for each row. It returns a chain itself with new signals.

        Input-output relationship: 1:1

        Parameters:
            func : Function applied to each row.
            params : List of column names used as input for the function. Default
                    is taken from function signature.
            output : Dictionary defining new signals and their corresponding types.
                    Default type is taken from function signature. Default can be also
                    taken from kwargs - **signal_map (see below).
                    If signal name is defined using signal_map (see below) only a single
                    type value can be used.
            **signal_map : kwargs can be used to define `func` together with it's return
                    signal name in format of `map(my_sign=my_func)`. This helps define
                    signal names and function in a nicer way.

        Examples:
            Using signal_map and single type in output:
            >>> chain = chain.map(value=lambda name: name[:-4] + ".json", output=str)
            >>> chain.save("new_dataset")

            Using func and output as a map:
            >>> chain = chain.map(lambda name: name[:-4] + ".json", output={"res": str})
            >>> chain.save("new_dataset")
        """

        udf_obj = self._udf_to_obj(Mapper, func, params, output, signal_map)

        chain = self.add_signals(
            udf_obj.to_udf_wrapper(self._settings.batch),
            **self._settings.to_dict(),
        )

        return chain.add_schema(udf_obj.output).reset_settings(self._settings)

    def gen(
        self,
        func: Optional[Callable] = None,
        params: Union[None, str, Sequence[str]] = None,
        output: Union[None, ChainType, Sequence[str], dict[str, ChainType]] = None,
        **signal_map,
    ) -> "Self":
        """Apply a function to each row to create new rows (with potentially new
        signals). The function needs to return a new objects for each of the new rows.
        It returns a chain itself with new signals.

        Input-output relationship: 1:N

        This method is similar to `map()`, uses the same list of parameters, but with
        one key differences: It produces a sequence of rows for each input row (like
        extracting multiple file records from a single tar file or bounding boxes from a
        single image file).
        """

        udf_obj = self._udf_to_obj(Generator, func, params, output, signal_map)
        chain = DatasetQuery.generate(
            self,
            udf_obj.to_udf_wrapper(self._settings.batch),
            **self._settings.to_dict(),
        )

        return chain.reset_schema(udf_obj.output).reset_settings(self._settings)

    def agg(
        self,
        func: Optional[Callable] = None,
        partition_by: Optional[PartitionByType] = None,
        params: Union[None, str, Sequence[str]] = None,
        output: Union[None, ChainType, Sequence[str], dict[str, ChainType]] = None,
        **signal_map,
    ) -> "Self":
        """Aggregate rows using `partition_by` statement and apply a function to the
        groups of aggregated rows. The function needs to return new objects for each
        group of the new rows. It returns a chain itself with new signals.

        Input-output relationship: N:M

        This method bears similarity to `gen()` and map(), employing a comparable set of
        parameters, yet differs in two crucial aspects:
        1. The `partition_by` parameter: This specifies the column name or a list of
           column names that determine the grouping criteria for aggregation.
        2. Group-based UDF function input: Instead of individual rows, the function
           receives a list all rows within each group defined by `partition_by`.
        """
        udf_obj = self._udf_to_obj(Aggregator, func, params, output, signal_map)
        chain = DatasetQuery.generate(
            self,
            udf_obj.to_udf_wrapper(self._settings.batch),
            partition_by=partition_by,
            **self._settings.to_dict(),
        )

        return chain.reset_schema(udf_obj.output).reset_settings(self._settings)

    def batch_map(
        self,
        func: Optional[Callable] = None,
        params: Union[None, str, Sequence[str]] = None,
        output: Union[None, ChainType, Sequence[str], dict[str, ChainType]] = None,
        **signal_map,
    ) -> "Self":
        """This is a batch version of map().

        It accepts the same parameters plus an
        additional parameter:
        """
        udf_obj = self._udf_to_obj(BatchMapper, func, params, output, signal_map)
        chain = DatasetQuery.generate(
            self,
            udf_obj.to_udf_wrapper(self._settings.batch),
            **self._settings.to_dict(),
        )

        return chain.add_schema(udf_obj.output).reset_settings(self._settings)

    def _udf_to_obj(
        self,
        target_class: type[UDFBase],
        func: Optional[Callable],
        params: Union[None, str, Sequence[str]],
        output: Union[None, ChainType, Sequence[str], dict[str, ChainType]],
        signal_map,
    ) -> UDFBase:
        is_generator = target_class.is_output_batched
        name = self.name or ""

        sign = UdfSignature.parse(name, signal_map, func, params, output, is_generator)
        DataModel.register(list(sign.output_schema.values.values()))

        params_schema = self.signals_schema.slice(sign.params, self._setup)

        return UDFBase._create(target_class, sign, params_schema)

    def _extend_features(self, method_name, *args, **kwargs):
        super_func = getattr(super(), method_name)

        new_schema = self.signals_schema.resolve(*args)
        columns = [C(col) for col in new_schema.db_signals()]
        res = super_func(*columns, **kwargs)
        if isinstance(res, DataChain):
            res.signals_schema = new_schema

        return res

    @detach
    def select(self, *args: str) -> "Self":
        """Select only a specified set of signals."""
        new_schema = self.signals_schema.resolve(*args)
        columns = new_schema.db_signals()
        chain = super().select(*columns)
        chain.signals_schema = new_schema
        return chain

    @detach
    def select_except(self, *args: str) -> "Self":
        """Select all the signals expect the specified signals."""
        new_schema = self.signals_schema.select_except_signals(*args)
        columns = new_schema.db_signals()
        chain = super().select(*columns)
        chain.signals_schema = new_schema
        return chain

    def iterate(self, *cols: str) -> Iterator[list[ChainType]]:
        """Iterate over rows.

        If columns are specified - limit them to specified
        columns.
        """
        chain = self.select(*cols) if cols else self

        db_signals = chain.signals_schema.db_signals()
        with super().select(*db_signals).as_iterable() as rows_iter:
            for row in rows_iter:
                yield chain.signals_schema.row_to_features(row, chain.session.catalog)

    def iterate_one(self, col: str) -> Iterator[ChainType]:
        for item in self.iterate(col):
            yield item[0]

    def collect(self, *cols: str) -> list[list[ChainType]]:
        return list(self.iterate(*cols))

    def collect_one(self, col: str) -> list[ChainType]:
        return list(self.iterate_one(col))

    def to_pytorch(self, **kwargs):
        """Convert to pytorch dataset format."""

        try:
            import torch  # noqa: F401
        except ImportError as exc:
            raise ImportError(
                "Missing required dependency 'torch' for Dataset.to_pytorch()"
            ) from exc
        from datachain.lib.pytorch import PytorchDataset

        if self.attached:
            chain = self
        else:
            chain = self.save()
        assert chain.name is not None  # for mypy
        return PytorchDataset(chain.name, chain.version, catalog=self.catalog, **kwargs)

    def remove_file_signals(self) -> "Self":
        schema = self.signals_schema.clone_without_file_signals()
        return self.select(*schema.values.keys())

    @detach
    def merge(
        self,
        right_ds: "DataChain",
        on: Union[str, Sequence[str]],
        right_on: Union[str, Sequence[str], None] = None,
        inner=False,
        rname="right_",
    ) -> "Self":
        """Merge two chains based on the specified criteria.

        Parameters:
            right_ds : Chain to join with.
            on : Predicate or list of Predicates to join on. If both chains have the
                same predicates then this predicate is enough for the join. Otherwise,
                `right_on` parameter has to specify the predicates for the other chain.
            right_on: Optional predicate or list of Predicates
                    for the `right_ds` to join.
            inner (bool): Whether to run inner join or outer join.
            rname (str): name prefix for conflicting signal names.

        Examples:
            >>> meta = meta_emd.merge(meta_pq, on=(C.name, C.emd__index),
                                    right_on=(C.name, C.pq__index))
        """
        if on is None:
            raise DatasetMergeError(["None"], None, "'on' must be specified")

        if isinstance(on, str):
            on = [on]
        elif not isinstance(on, Sequence):
            raise DatasetMergeError(
                on,
                right_on,
                f"'on' must be 'str' or 'Sequence' object but got type '{type(on)}'",
            )

        on_columns = self.signals_schema.resolve(*on).db_signals()

        if right_on is not None:
            if isinstance(right_on, str):
                right_on = [right_on]
            elif not isinstance(right_on, Sequence):
                raise DatasetMergeError(
                    on,
                    right_on,
                    "'right_on' must be 'str' or 'Sequence' object"
                    f" but got type '{right_on}'",
                )

            if len(right_on) != len(on):
                raise DatasetMergeError(
                    on, right_on, "'on' and 'right_on' must have the same length'"
                )

            right_on_columns = right_ds.signals_schema.resolve(*right_on).db_signals()

            if len(right_on_columns) != len(on_columns):
                on_str = ", ".join(right_on_columns)
                right_on_str = ", ".join(right_on_columns)
                raise DatasetMergeError(
                    on,
                    right_on,
                    "'on' and 'right_on' must have the same number of columns in db'."
                    f" on -> {on_str}, right_on -> {right_on_str}",
                )
        else:
            right_on = on
            right_on_columns = on_columns

        if self == right_ds:
            right_ds = right_ds.clone(new_table=True)

        ops = [
            self.c(left) == right_ds.c(right)
            for left, right in zip(on_columns, right_on_columns)
        ]

        ds = self.join(right_ds, sqlalchemy.and_(*ops), inner, rname + "{name}")

        ds.feature_schema = None
        ds.signals_schema = self.signals_schema.merge(right_ds.signals_schema, rname)

        return ds

    @classmethod
    def from_features(
        cls,
        ds_name: str = "",
        session: Optional[Session] = None,
        output: Union[None, ChainType, Sequence[str], dict[str, ChainType]] = None,
        object_name: str = "",
        **fr_map,
    ) -> "DataChain":
        """Generate chain from list of features."""
        tuple_type, output, tuples = values_to_tuples(ds_name, output, **fr_map)

        def _func_fr() -> Iterator[tuple_type]:  # type: ignore[valid-type]
            yield from tuples

        chain = DataChain.create_empty(DataChain.DEFAULT_FILE_RECORD, session=session)
        if object_name:
            output = {object_name: DataChain._dict_to_feature(object_name, output)}  # type: ignore[arg-type]
        return chain.gen(_func_fr, output=output)

    @classmethod
    def from_pandas(  # type: ignore[override]
        cls,
        df: "pd.DataFrame",
        name: str = "",
        session: Optional[Session] = None,
        object_name: str = "",
    ) -> "DataChain":
        """Generate chain from pandas data-frame."""
        fr_map = {col.lower(): df[col].tolist() for col in df.columns}

        for column in fr_map:
            if column in DatasetRow.schema:
                raise DatasetPrepareError(
                    name,
                    f"import from pandas error - column '{column}' conflicts with"
                    " default schema",
                )
            if not column.isidentifier():
                raise DatasetPrepareError(
                    name,
                    f"import from pandas error - '{column}' cannot be a column name",
                )

        return cls.from_features(name, session, object_name=object_name, **fr_map)

    def parse_tabular(
        self,
        output: Union[
<<<<<<< HEAD
            None, type[BaseModel], Sequence[str], dict[str, ChainType]
=======
            None, type[BaseModel], Sequence[str], dict[str, FeatureType]
>>>>>>> 6c0fdbad
        ] = None,
        object_name: str = "",
        model_name: str = "",
        **kwargs,
    ) -> "DataChain":
        """Generate chain from list of tabular files.

        Parameters:
            output : Dictionary or feature class defining column names and their
                corresponding types. List of column names is also accepted, in which
                case types will be inferred.
            object_name : Generated object column name.
            model_name : Generated model name.
            kwargs : Parameters to pass to pyarrow.dataset.dataset.

        Examples:
            Reading a json lines file:
            >>> dc = DataChain.from_storage("s3://mybucket/file.jsonl")
            >>> dc = dc.parse_tabular(format="json")

            Reading a filtered list of files as a dataset:
            >>> dc = DataChain.from_storage("s3://mybucket")
            >>> dc = dc.filter(C("file.name").glob("*.jsonl"))
            >>> dc = dc.parse_tabular(format="json")
        """

        from datachain.lib.arrow import ArrowGenerator, infer_schema, schema_to_output

        schema = None
        col_names = output if isinstance(output, Sequence) else None
        if col_names or not output:
            try:
                schema = infer_schema(self, **kwargs)
                output = schema_to_output(schema, col_names)
            except ValueError as e:
                raise DatasetPrepareError(self.name, e) from e

        if object_name:
            if isinstance(output, dict):
                model_name = model_name or object_name
                output = DataChain._dict_to_feature(model_name, output)
            output = {object_name: output}  # type: ignore[dict-item]
        elif isinstance(output, type(BaseModel)):
            output = {
                name: info.annotation  # type: ignore[misc]
                for name, info in output.model_fields.items()
            }
        output = {"source": IndexedFile} | output  # type: ignore[assignment,operator]
        return self.gen(ArrowGenerator(schema, **kwargs), output=output)

    @staticmethod
    def _dict_to_feature(name: str, data_dict: dict[str, ChainType]) -> type[BaseModel]:
        fields = {name: (anno, ...) for name, anno in data_dict.items()}
        return create_model(name, **fields)  # type: ignore[call-overload]

    @classmethod
    def from_csv(
        cls,
        path,
        delimiter: str = ",",
        header: bool = True,
        column_names: Optional[list[str]] = None,
<<<<<<< HEAD
        output: Union[None, ChainType, Sequence[str], dict[str, ChainType]] = None,
=======
        output: Union[
            None, type[BaseModel], Sequence[str], dict[str, FeatureType]
        ] = None,
>>>>>>> 6c0fdbad
        object_name: str = "",
        model_name: str = "",
        **kwargs,
    ) -> "DataChain":
        """Generate chain from csv files.

        Parameters:
            path : Storage URI with directory. URI must start with storage prefix such
                as `s3://`, `gs://`, `az://` or "file:///".
            delimiter : Character for delimiting columns.
            header : Whether the files include a header row.
            output : Dictionary or feature class defining column names and their
                corresponding types. List of column names is also accepted, in which
                case types will be inferred.
            object_name : Created object column name.
            model_name : Generated model name.

        Examples:
            Reading a csv file:
            >>> dc = DataChain.from_csv("s3://mybucket/file.csv")

            Reading csv files from a directory as a combined dataset:
            >>> dc = DataChain.from_csv("s3://mybucket/dir")
        """
        from pyarrow.csv import ParseOptions, ReadOptions
        from pyarrow.dataset import CsvFileFormat

        chain = DataChain.from_storage(path, **kwargs)

        if not header:
            if not output:
                msg = "error parsing csv - provide output if no header"
                raise DatasetPrepareError(chain.name, msg)
            if isinstance(output, Sequence):
                column_names = output  # type: ignore[assignment]
            elif isinstance(output, dict):
                column_names = list(output.keys())
            else:
                column_names = list(output.model_fields.keys())

        parse_options = ParseOptions(delimiter=delimiter)
        read_options = ReadOptions(column_names=column_names)
        format = CsvFileFormat(parse_options=parse_options, read_options=read_options)
        return chain.parse_tabular(
            output=output, object_name=object_name, model_name=model_name, format=format
        )

    @classmethod
    def from_parquet(
        cls,
        path,
        partitioning: Any = "hive",
        output: Optional[dict[str, ChainType]] = None,
        object_name: str = "",
        model_name: str = "",
        **kwargs,
    ) -> "DataChain":
        """Generate chain from parquet files.

        Parameters:
            path : Storage URI with directory. URI must start with storage prefix such
                as `s3://`, `gs://`, `az://` or "file:///".
            partitioning : Any pyarrow partitioning schema.
            output : Dictionary defining column names and their corresponding types.
            object_name : Created object column name.
            model_name : Generated model name.

        Examples:
            Reading a single file:
            >>> dc = DataChain.from_parquet("s3://mybucket/file.parquet")

            Reading a partitioned dataset from a directory:
            >>> dc = DataChain.from_parquet("s3://mybucket/dir")
        """
        chain = DataChain.from_storage(path, **kwargs)
        return chain.parse_tabular(
            output=output,
            object_name=object_name,
            model_name=model_name,
            format="parquet",
            partitioning=partitioning,
        )

    @classmethod
    def create_empty(
        cls,
        to_insert: Optional[Union[dict, list[dict]]],
        session: Optional[Session] = None,
    ) -> "DataChain":
        """Create empty chain. Returns a chain. This method is used for programmatically
        generating a chains in contrast of reading data from storages or other sources.

        Parameters:
            to_insert : records (or a single record) to insert. Each record is
                        a dictionary of signals and theirs values.

        Examples:
            >>> empty = DataChain.create_empty()
            >>> single_record = DataChain.create_empty(DataChain.DEFAULT_FILE_RECORD)
        """
        session = Session.get(session)
        catalog = session.catalog

        name = session.generate_temp_dataset_name()
        columns: tuple[sqlalchemy.Column[Any], ...] = tuple(
            sqlalchemy.Column(name, typ)
            for name, typ in File._datachain_column_types.items()
        )
        dsr = catalog.create_dataset(name, columns=columns)

        if isinstance(to_insert, dict):
            to_insert = [to_insert]
        elif not to_insert:
            to_insert = []

        warehouse = catalog.warehouse
        dr = warehouse.dataset_rows(dsr)
        db = warehouse.db
        insert_q = dr.get_table().insert()
        for record in to_insert:
            db.execute(insert_q.values(**record))
        return DataChain(name=dsr.name)

    def sum(self, fr: ChainType):  # type: ignore[override]
        return self._extend_features("sum", fr)

    def avg(self, fr: ChainType):  # type: ignore[override]
        return self._extend_features("avg", fr)

    def min(self, fr: ChainType):  # type: ignore[override]
        return self._extend_features("min", fr)

    def max(self, fr: ChainType):  # type: ignore[override]
        return self._extend_features("max", fr)

    def setup(self, **kwargs) -> "Self":
        intersection = set(self._setup.keys()) & set(kwargs.keys())
        if intersection:
            keys = ", ".join(intersection)
            raise DatasetPrepareError(self.name, f"this value(s) already setup: {keys}")

        self._setup = self._setup | kwargs
        return self<|MERGE_RESOLUTION|>--- conflicted
+++ resolved
@@ -11,21 +11,14 @@
 )
 
 import sqlalchemy
-<<<<<<< HEAD
 from pydantic import BaseModel, create_model
 
 from datachain import DataModel
 from datachain.lib.converters.values_to_tuples import values_to_tuples
 from datachain.lib.data_model import ChainType
-=======
-from pydantic import BaseModel
-
-from datachain import DataModel
-from datachain.lib.feature import FeatureType
-from datachain.lib.feature_utils import dict_to_feature, features_to_tuples
->>>>>>> 6c0fdbad
 from datachain.lib.file import File, IndexedFile, get_file
 from datachain.lib.meta_formats import read_meta, read_schema
+from datachain.lib.model_store import ModelStore
 from datachain.lib.settings import Settings
 from datachain.lib.signal_schema import SignalSchema
 from datachain.lib.udf import (
@@ -710,13 +703,7 @@
 
     def parse_tabular(
         self,
-        output: Union[
-<<<<<<< HEAD
-            None, type[BaseModel], Sequence[str], dict[str, ChainType]
-=======
-            None, type[BaseModel], Sequence[str], dict[str, FeatureType]
->>>>>>> 6c0fdbad
-        ] = None,
+        output: Union[None, ChainType, Sequence[str], dict[str, ChainType]],
         object_name: str = "",
         model_name: str = "",
         **kwargs,
@@ -778,13 +765,7 @@
         delimiter: str = ",",
         header: bool = True,
         column_names: Optional[list[str]] = None,
-<<<<<<< HEAD
         output: Union[None, ChainType, Sequence[str], dict[str, ChainType]] = None,
-=======
-        output: Union[
-            None, type[BaseModel], Sequence[str], dict[str, FeatureType]
-        ] = None,
->>>>>>> 6c0fdbad
         object_name: str = "",
         model_name: str = "",
         **kwargs,
@@ -822,8 +803,11 @@
                 column_names = output  # type: ignore[assignment]
             elif isinstance(output, dict):
                 column_names = list(output.keys())
+            elif (fr := ModelStore.to_pydantic(output)) is not None:
+                column_names = list(fr.model_fields.keys())
             else:
-                column_names = list(output.model_fields.keys())
+                msg = f"error parsing csv - incompatible output type {type(output)}"
+                raise DatasetPrepareError(chain.name, msg)
 
         parse_options = ParseOptions(delimiter=delimiter)
         read_options = ReadOptions(column_names=column_names)
