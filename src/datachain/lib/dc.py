--- conflicted
+++ resolved
@@ -609,7 +609,6 @@
             num_samples (int): Number of random samples to draw for each epoch.
                 This argument is ignored if `num_samples=0` (the default).
 
-<<<<<<< HEAD
         Example:
             ```py
             from torch.utils.data import DataLoader
@@ -619,16 +618,7 @@
             )
             ```
         """
-        try:
-            import torch  # noqa: F401
-        except ImportError as exc:
-            raise ImportError(
-                "Missing required dependency 'torch' for Dataset.to_pytorch()"
-            ) from exc
-        from datachain.lib.pytorch import PytorchDataset
-=======
         from datachain.torch import PytorchDataset
->>>>>>> 9ca80fb4
 
         if self.attached:
             chain = self
