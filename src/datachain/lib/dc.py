import copy
import os
import os.path
import re
import sys
from collections.abc import Iterator, Sequence
from functools import wraps
from typing import (
    IO,
    TYPE_CHECKING,
    Any,
    BinaryIO,
    Callable,
    ClassVar,
    Literal,
    Optional,
    TypeVar,
    Union,
    overload,
)

import orjson
import sqlalchemy
from pydantic import BaseModel
from sqlalchemy.sql.functions import GenericFunction
from tqdm import tqdm

from datachain.dataset import DatasetRecord
from datachain.func import literal
from datachain.func.base import Function
from datachain.func.func import Func
from datachain.lib.convert.python_to_sql import python_to_sql
from datachain.lib.convert.values_to_tuples import values_to_tuples
from datachain.lib.data_model import DataModel, DataType, DataValue, dict_to_data_model
from datachain.lib.dataset_info import DatasetInfo
from datachain.lib.file import (
    EXPORT_FILES_MAX_THREADS,
    ArrowRow,
    File,
    FileExporter,
    FileType,
    get_file_type,
)
from datachain.lib.file import ExportPlacement as FileExportPlacement
from datachain.lib.listing import get_file_info, get_listing, list_bucket, ls
from datachain.lib.listing_info import ListingInfo
from datachain.lib.meta_formats import read_meta
from datachain.lib.model_store import ModelStore
from datachain.lib.settings import Settings
from datachain.lib.signal_schema import SignalSchema
from datachain.lib.udf import Aggregator, BatchMapper, Generator, Mapper, UDFBase
from datachain.lib.udf_signature import UdfSignature
from datachain.lib.utils import DataChainColumnError, DataChainParamsError
from datachain.query import Session
from datachain.query.dataset import DatasetQuery, PartitionByType
from datachain.query.schema import DEFAULT_DELIMITER, Column, ColumnMeta
from datachain.sql.functions import path as pathfunc
from datachain.utils import batched_it, inside_notebook, row_to_nested_dict

if TYPE_CHECKING:
    import pandas as pd
    from pyarrow import DataType as ArrowDataType
    from typing_extensions import Concatenate, ParamSpec, Self

    from datachain.lib.hf import HFDatasetType

    P = ParamSpec("P")

C = Column

_T = TypeVar("_T")
D = TypeVar("D", bound="DataChain")
UDFObjT = TypeVar("UDFObjT", bound=UDFBase)

DEFAULT_PARQUET_CHUNK_SIZE = 100_000


def resolve_columns(
    method: "Callable[Concatenate[D, P], D]",
) -> "Callable[Concatenate[D, P], D]":
    """Decorator that resolvs input column names to their actual DB names. This is
    specially important for nested columns as user works with them by using dot
    notation e.g (file.name) but are actually defined with default delimiter
    in DB, e.g file__name.
    If there are any sql functions in arguments, they will just be transferred as is
    to a method.
    """

    @wraps(method)
    def _inner(self: D, *args: "P.args", **kwargs: "P.kwargs") -> D:
        resolved_args = self.signals_schema.resolve(
            *[arg for arg in args if not isinstance(arg, GenericFunction)]  # type: ignore[arg-type]
        ).db_signals()

        for idx, arg in enumerate(args):
            if isinstance(arg, GenericFunction):
                resolved_args.insert(idx, arg)  # type: ignore[arg-type]

        return method(self, *resolved_args, **kwargs)

    return _inner


class DatasetPrepareError(DataChainParamsError):  # noqa: D101
    def __init__(self, name, msg, output=None):  # noqa: D107
        name = f" '{name}'" if name else ""
        output = f" output '{output}'" if output else ""
        super().__init__(f"Dataset{name}{output} processing prepare error: {msg}")


class DatasetFromValuesError(DataChainParamsError):  # noqa: D101
    def __init__(self, name, msg):  # noqa: D107
        name = f" '{name}'" if name else ""
        super().__init__(f"Dataset{name} from values error: {msg}")


MergeColType = Union[str, Function, sqlalchemy.ColumnElement]


def _validate_merge_on(
    on: Union[MergeColType, Sequence[MergeColType]],
    ds: "DataChain",
) -> Sequence[MergeColType]:
    if isinstance(on, (str, sqlalchemy.ColumnElement)):
        return [on]
    if isinstance(on, Function):
        return [on.get_column(table=ds._query.table)]
    if isinstance(on, Sequence):
        return [
            c.get_column(table=ds._query.table) if isinstance(c, Function) else c
            for c in on
        ]


def _get_merge_error_str(col: MergeColType) -> str:
    if isinstance(col, str):
        return col
    if isinstance(col, Function):
        return f"{col.name}()"
    if isinstance(col, sqlalchemy.Column):
        return col.name.replace(DEFAULT_DELIMITER, ".")
    if isinstance(col, sqlalchemy.ColumnElement) and hasattr(col, "name"):
        return f"{col.name} expression"
    return str(col)


class DatasetMergeError(DataChainParamsError):  # noqa: D101
    def __init__(  # noqa: D107
        self,
        on: Union[MergeColType, Sequence[MergeColType]],
        right_on: Optional[Union[MergeColType, Sequence[MergeColType]]],
        msg: str,
    ):
        def _get_str(
            on: Union[MergeColType, Sequence[MergeColType]],
        ) -> str:
            if not isinstance(on, Sequence):
                return str(on)  # type: ignore[unreachable]
            return ", ".join([_get_merge_error_str(col) for col in on])

        on_str = _get_str(on)
        right_on_str = (
            ", right_on='" + _get_str(right_on) + "'"
            if right_on and isinstance(right_on, Sequence)
            else ""
        )
        super().__init__(f"Merge error on='{on_str}'{right_on_str}: {msg}")


OutputType = Union[None, DataType, Sequence[str], dict[str, DataType]]


class Sys(DataModel):
    """Model for internal DataChain signals `id` and `rand`."""

    id: int
    rand: int


class DataChain:
    """DataChain - a data structure for batch data processing and evaluation.

    It represents a sequence of data manipulation steps such as reading data from
    storages, running AI or LLM models or calling external services API to validate or
    enrich data.

    Data in DataChain is presented as Python classes with arbitrary set of fields,
    including nested classes. The data classes have to inherit from `DataModel` class.
    The supported set of field types include: majority of the type supported by the
    underlyind library `Pydantic`.

    See Also:
        `DataChain.from_storage("s3://my-bucket/my-dir/")` - reading unstructured
            data files from storages such as S3, gs or Azure ADLS.

        `DataChain.save("name")` - saving to a dataset.

        `DataChain.from_dataset("name")` - reading from a dataset.

        `DataChain.from_values(fib=[1, 2, 3, 5, 8])` - generating from values.

        `DataChain.from_pandas(pd.DataFrame(...))` - generating from pandas.

        `DataChain.from_json("file.json")` - generating from json.

        `DataChain.from_csv("file.csv")` - generating from csv.

        `DataChain.from_parquet("file.parquet")` - generating from parquet.

    Example:
        ```py
        import os

        from mistralai.client import MistralClient
        from mistralai.models.chat_completion import ChatMessage

        from datachain import DataChain, Column

        PROMPT = (
            "Was this bot dialog successful? "
            "Describe the 'result' as 'Yes' or 'No' in a short JSON"
        )

        model = "mistral-large-latest"
        api_key = os.environ["MISTRAL_API_KEY"]

        chain = (
            DataChain.from_storage("gs://datachain-demo/chatbot-KiT/")
            .limit(5)
            .settings(cache=True, parallel=5)
            .map(
                mistral_response=lambda file: MistralClient(api_key=api_key)
                .chat(
                    model=model,
                    response_format={"type": "json_object"},
                    messages=[
                        ChatMessage(role="user", content=f"{PROMPT}: {file.read()}")
                    ],
                )
                .choices[0]
                .message.content,
            )
            .save()
        )

        try:
            print(chain.select("mistral_response").results())
        except Exception as e:
            print(f"do you have the right Mistral API key? {e}")
        ```
    """

    DEFAULT_FILE_RECORD: ClassVar[dict] = {
        "source": "",
        "path": "",
        "size": 0,
    }

    def __init__(
        self,
        query: DatasetQuery,
        settings: Settings,
        signal_schema: SignalSchema,
        setup: Optional[dict] = None,
        _sys: bool = False,
    ) -> None:
        """Don't instantiate this directly, use one of the from_XXX constructors."""
        self._query = query
        self._settings = settings
        self.signals_schema = signal_schema
        self._setup: dict = setup or {}
        self._sys = _sys

    def __repr__(self) -> str:
        """Return a string representation of the chain."""
        classname = self.__class__.__name__
        if not self._effective_signals_schema.values:
            return f"Empty {classname}"

        import io

        file = io.StringIO()
        self.print_schema(file=file)
        return file.getvalue()

    @property
    def schema(self) -> dict[str, DataType]:
        """Get schema of the chain."""
        return self._effective_signals_schema.values

    def column(self, name: str) -> Column:
        """Returns Column instance with a type if name is found in current schema,
        otherwise raises an exception.
        """
        if "." in name:
            name_path = name.split(".")
        elif DEFAULT_DELIMITER in name:
            name_path = name.split(DEFAULT_DELIMITER)
        else:
            name_path = [name]
        for path, type_, _, _ in self.signals_schema.get_flat_tree():
            if path == name_path:
                return Column(name, python_to_sql(type_))

        raise ValueError(f"Column with name {name} not found in the schema")

    def c(self, column: Union[str, Column]) -> Column:
        """Returns Column instance attached to the current chain."""
        c = self.column(column) if isinstance(column, str) else self.column(column.name)
        c.table = self._query.table
        return c

    @property
    def session(self) -> Session:
        """Session of the chain."""
        return self._query.session

    @property
    def name(self) -> Optional[str]:
        """Name of the underlying dataset, if there is one."""
        return self._query.name

    @property
    def version(self) -> Optional[int]:
        """Version of the underlying dataset, if there is one."""
        return self._query.version

    @property
    def dataset(self) -> Optional[DatasetRecord]:
        """Underlying dataset, if there is one."""
        if not self.name:
            return None
        return self.session.catalog.get_dataset(self.name)

    def __or__(self, other: "Self") -> "Self":
        """Return `self.union(other)`."""
        return self.union(other)

    def print_schema(self, file: Optional[IO] = None) -> None:
        """Print schema of the chain."""
        self._effective_signals_schema.print_tree(file=file)

    def clone(self) -> "Self":
        """Make a copy of the chain in a new table."""
        return self._evolve(query=self._query.clone(new_table=True))

    def _evolve(
        self,
        *,
        query: Optional[DatasetQuery] = None,
        settings: Optional[Settings] = None,
        signal_schema=None,
        _sys=None,
    ) -> "Self":
        if query is None:
            query = self._query.clone(new_table=False)
        if settings is None:
            settings = self._settings
        if signal_schema is None:
            signal_schema = copy.deepcopy(self.signals_schema)
        if _sys is None:
            _sys = self._sys
        return type(self)(
            query, settings, signal_schema=signal_schema, setup=self._setup, _sys=_sys
        )

    def settings(
        self,
        cache=None,
        parallel=None,
        workers=None,
        min_task_size=None,
        prefetch: Optional[int] = None,
        sys: Optional[bool] = None,
    ) -> "Self":
        """Change settings for chain.

        This function changes specified settings without changing not specified ones.
        It returns chain, so, it can be chained later with next operation.

        Parameters:
            cache : data caching (default=False)
            parallel : number of thread for processors. True is a special value to
                enable all available CPUs (default=1)
            workers : number of distributed workers. Only for Studio mode. (default=1)
            min_task_size : minimum number of tasks (default=1)
            prefetch: number of workers to use for downloading files in advance.
                      This is enabled by default and uses 2 workers.
                      To disable prefetching, set it to 0.

        Example:
            ```py
            chain = (
                chain
                .settings(cache=True, parallel=8)
                .map(laion=process_webdataset(spec=WDSLaion), params="file")
            )
            ```
        """
        if sys is None:
            sys = self._sys
        settings = copy.copy(self._settings)
        settings.add(Settings(cache, parallel, workers, min_task_size, prefetch))
        return self._evolve(settings=settings, _sys=sys)

    def reset_settings(self, settings: Optional[Settings] = None) -> "Self":
        """Reset all settings to default values."""
        self._settings = settings if settings else Settings()
        return self

    def reset_schema(self, signals_schema: SignalSchema) -> "Self":  # noqa: D102
        self.signals_schema = signals_schema
        return self

    def add_schema(self, signals_schema: SignalSchema) -> "Self":  # noqa: D102
        self.signals_schema |= signals_schema
        return self

    @classmethod
    def from_storage(
        cls,
        uri: Union[str, os.PathLike[str]],
        *,
        type: FileType = "binary",
        session: Optional[Session] = None,
        settings: Optional[dict] = None,
        in_memory: bool = False,
        recursive: Optional[bool] = True,
        object_name: str = "file",
        update: bool = False,
        anon: bool = False,
        client_config: Optional[dict] = None,
    ) -> "Self":
        """Get data from a storage as a list of file with all file attributes.
        It returns the chain itself as usual.

        Parameters:
            uri : storage URI with directory. URI must start with storage prefix such
                as `s3://`, `gs://`, `az://` or "file:///"
            type : read file as "binary", "text", or "image" data. Default is "binary".
            recursive : search recursively for the given path.
            object_name : Created object column name.
            update : force storage reindexing. Default is False.
            anon : If True, we will treat cloud bucket as public one
            client_config : Optional client configuration for the storage client.

        Example:
            Simple call from s3
            ```py
            chain = DataChain.from_storage("s3://my-bucket/my-dir")
            ```

            With AWS S3-compatible storage
            ```py
            chain = DataChain.from_storage(
                "s3://my-bucket/my-dir",
                client_config = {"aws_endpoint_url": "<minio-endpoint-url>"}
            )
            ```

            Pass existing session
            ```py
            session = Session.get()
            chain = DataChain.from_storage("s3://my-bucket/my-dir", session=session)
            ```
        """
        file_type = get_file_type(type)

        if anon:
            client_config = (client_config or {}) | {"anon": True}
        session = Session.get(session, client_config=client_config, in_memory=in_memory)
        cache = session.catalog.cache
        client_config = session.catalog.client_config

        list_ds_name, list_uri, list_path, list_ds_exists = get_listing(
            uri, session, update=update
        )

        # ds_name is None if object is a file, we don't want to use cache
        # or do listing in that case - just read that single object
        if not list_ds_name:
            dc = cls.from_values(
                session=session,
                settings=settings,
                in_memory=in_memory,
                file=[get_file_info(list_uri, cache, client_config=client_config)],
            )
            dc.signals_schema = dc.signals_schema.mutate({f"{object_name}": file_type})
            return dc

        dc = cls.from_dataset(list_ds_name, session=session, settings=settings)
        dc.signals_schema = dc.signals_schema.mutate({f"{object_name}": file_type})

        if update or not list_ds_exists:

            def lst_fn():
                # disable prefetch for listing, as it pre-downloads all files
                (
                    cls.from_records(
                        DataChain.DEFAULT_FILE_RECORD,
                        session=session,
                        settings=settings,
                        in_memory=in_memory,
                    )
                    .settings(prefetch=0)
                    .gen(
                        list_bucket(list_uri, cache, client_config=client_config),
<<<<<<< HEAD
                        output={f"{object_name}": File},
=======
                        output={f"{object_name}": file_type},
>>>>>>> 2e9ada38
                    )
                    .save(list_ds_name, listing=True)
                )

            dc._query.set_listing_pre_step(lst_fn)

        return ls(dc, list_path, recursive=recursive, object_name=object_name)

    @classmethod
    def from_dataset(
        cls,
        name: str,
        version: Optional[int] = None,
        session: Optional[Session] = None,
        settings: Optional[dict] = None,
        fallback_to_studio: bool = True,
    ) -> "Self":
        """Get data from a saved Dataset. It returns the chain itself.
        If dataset or version is not found locally, it will try to pull it from Studio.

        Parameters:
            name : dataset name
            version : dataset version
            session : Session to use for the chain.
            settings : Settings to use for the chain.
            fallback_to_studio : Try to pull dataset from Studio if not found locally.
                Default is True.

        Example:
            ```py
            chain = DataChain.from_dataset("my_cats")
            ```

            ```py
            chain = DataChain.from_dataset("my_cats", fallback_to_studio=False)
            ```

            ```py
            chain = DataChain.from_dataset("my_cats", version=1)
            ```

            ```py
            session = Session.get(client_config={"aws_endpoint_url": "<minio-url>"})
            settings = {
                "cache": True,
                "parallel": 4,
                "workers": 4,
                "min_task_size": 1000,
                "prefetch": 10,
            }
            chain = DataChain.from_dataset(
                name="my_cats",
                version=1,
                session=session,
                settings=settings,
                fallback_to_studio=True,
            )
            ```
        """
        from datachain.telemetry import telemetry

        query = DatasetQuery(
            name=name,
            version=version,
            session=session,
            indexing_column_types=File._datachain_column_types,
            fallback_to_studio=fallback_to_studio,
        )
        telemetry.send_event_once("class", "datachain_init", name=name, version=version)
        if settings:
            _settings = Settings(**settings)
        else:
            _settings = Settings()

        signals_schema = SignalSchema({"sys": Sys})
        if query.feature_schema:
            signals_schema |= SignalSchema.deserialize(query.feature_schema)
        else:
            signals_schema |= SignalSchema.from_column_types(query.column_types or {})
        return cls(query, _settings, signals_schema)

    @classmethod
    def from_json(
        cls,
        path: Union[str, os.PathLike[str]],
        type: FileType = "text",
        spec: Optional[DataType] = None,
        schema_from: Optional[str] = "auto",
        jmespath: Optional[str] = None,
        object_name: Optional[str] = "",
        model_name: Optional[str] = None,
        format: Optional[str] = "json",
        nrows=None,
        **kwargs,
    ) -> "DataChain":
        """Get data from JSON. It returns the chain itself.

        Parameters:
            path : storage URI with directory. URI must start with storage prefix such
                as `s3://`, `gs://`, `az://` or "file:///"
            type : read file as "binary", "text", or "image" data. Default is "text".
            spec : optional Data Model
            schema_from : path to sample to infer spec (if schema not provided)
            object_name : generated object column name
            model_name : optional generated model name
            format: "json", "jsonl"
            jmespath : optional JMESPATH expression to reduce JSON
            nrows : optional row limit for jsonl and JSON arrays

        Example:
            infer JSON schema from data, reduce using JMESPATH
            ```py
            chain = DataChain.from_json("gs://json", jmespath="key1.key2")
            ```

            infer JSON schema from a particular path
            ```py
            chain = DataChain.from_json("gs://json_ds", schema_from="gs://json/my.json")
            ```
        """
        if schema_from == "auto":
            schema_from = str(path)

        def jmespath_to_name(s: str):
            name_end = re.search(r"\W", s).start() if re.search(r"\W", s) else len(s)  # type: ignore[union-attr]
            return s[:name_end]

        if (not object_name) and jmespath:
            object_name = jmespath_to_name(jmespath)
        if not object_name:
            object_name = format
        chain = DataChain.from_storage(uri=path, type=type, **kwargs)
        signal_dict = {
            object_name: read_meta(
                schema_from=schema_from,
                format=format,
                spec=spec,
                model_name=model_name,
                jmespath=jmespath,
                nrows=nrows,
            ),
            "params": {"file": File},
        }
        # disable prefetch if nrows is set
        settings = {"prefetch": 0} if nrows else {}
        return chain.settings(**settings).gen(**signal_dict)  # type: ignore[misc, arg-type]

    def explode(
        self,
        col: str,
        model_name: Optional[str] = None,
        object_name: Optional[str] = None,
        schema_sample_size: int = 1,
    ) -> "DataChain":
        """Explodes a column containing JSON objects (dict or str DataChain type) into
           individual columns based on the schema of the JSON. Schema is inferred from
           the first row of the column.

        Args:
            col: the name of the column containing JSON to be exploded.
            model_name: optional generated model name.  By default generates the name
                automatically.
            object_name: optional generated object column name. By default generates the
                name automatically.
            schema_sample_size: the number of rows to use for inferring the schema of
                the JSON (in case some fields are optional and it's not enough to
                analyze a single row).

        Returns:
            DataChain: A new DataChain instance with the new set of columns.
        """
        import json

        import pyarrow as pa

        from datachain.lib.arrow import schema_to_output

        json_values = list(self.limit(schema_sample_size).collect(col))
        json_dicts = [
            json.loads(json_value) if isinstance(json_value, str) else json_value
            for json_value in json_values
        ]

        if any(not isinstance(json_dict, dict) for json_dict in json_dicts):
            raise TypeError(f"Column {col} should be a string or dict type with JSON")

        schema = pa.Table.from_pylist(json_dicts).schema
        output, original_names = schema_to_output(schema, None)

        if not model_name:
            model_name = f"{col.title()}ExplodedModel"

        model = dict_to_data_model(model_name, output, original_names)

        def json_to_model(json_value: Union[str, dict]):
            json_dict = (
                json.loads(json_value) if isinstance(json_value, str) else json_value
            )
            return model.model_validate(json_dict)

        if not object_name:
            object_name = f"{col}_expl"

        return self.map(json_to_model, params=col, output={object_name: model})

    @classmethod
    def datasets(
        cls,
        session: Optional[Session] = None,
        settings: Optional[dict] = None,
        in_memory: bool = False,
        object_name: str = "dataset",
        include_listing: bool = False,
        studio: bool = False,
    ) -> "DataChain":
        """Generate chain with list of registered datasets.

        Args:
            session: Optional session instance. If not provided, uses default session.
            settings: Optional dictionary of settings to configure the chain.
            in_memory: If True, creates an in-memory session. Defaults to False.
            object_name: Name of the output object in the chain. Defaults to "dataset".
            include_listing: If True, includes listing datasets. Defaults to False.
            studio: If True, returns datasets from Studio only,
                otherwise returns all local datasets. Defaults to False.

        Returns:
            DataChain: A new DataChain instance containing dataset information.

        Example:
            ```py
            from datachain import DataChain

            chain = DataChain.datasets()
            for ds in chain.collect("dataset"):
                print(f"{ds.name}@v{ds.version}")
            ```
        """
        session = Session.get(session, in_memory=in_memory)
        catalog = session.catalog

        datasets = [
            DatasetInfo.from_models(d, v, j)
            for d, v, j in catalog.list_datasets_versions(
                include_listing=include_listing, studio=studio
            )
        ]

        return cls.from_values(
            session=session,
            settings=settings,
            in_memory=in_memory,
            output={object_name: DatasetInfo},
            **{object_name: datasets},  # type: ignore[arg-type]
        )

    @classmethod
    def listings(
        cls,
        session: Optional[Session] = None,
        in_memory: bool = False,
        object_name: str = "listing",
        **kwargs,
    ) -> "DataChain":
        """Generate chain with list of cached listings.
        Listing is a special kind of dataset which has directory listing data of
        some underlying storage (e.g S3 bucket).

        Example:
            ```py
            from datachain import DataChain
            DataChain.listings().show()
            ```
        """
        session = Session.get(session, in_memory=in_memory)
        catalog = kwargs.get("catalog") or session.catalog

        return cls.from_values(
            session=session,
            in_memory=in_memory,
            output={object_name: ListingInfo},
            **{object_name: catalog.listings()},  # type: ignore[arg-type]
        )

    def save(  # type: ignore[override]
        self,
        name: Optional[str] = None,
        version: Optional[int] = None,
        description: Optional[str] = None,
        labels: Optional[list[str]] = None,
        **kwargs,
    ) -> "Self":
        """Save to a Dataset. It returns the chain itself.

        Parameters:
            name : dataset name. Empty name saves to a temporary dataset that will be
                removed after process ends. Temp dataset are useful for optimization.
            version : version of a dataset. Default - the last version that exist.
            description : description of a dataset.
            labels : labels of a dataset.
        """
        schema = self.signals_schema.clone_without_sys_signals().serialize()
        return self._evolve(
            query=self._query.save(
                name=name,
                version=version,
                description=description,
                labels=labels,
                feature_schema=schema,
                **kwargs,
            )
        )

    def apply(self, func, *args, **kwargs):
        """Apply any function to the chain.

        Useful for reusing in a chain of operations.

        Example:
            ```py
            def parse_stem(chain):
                return chain.map(
                    lambda file: file.get_file_stem()
                    output={"stem": str}
                )

            chain = (
                DataChain.from_storage("s3://my-bucket")
                .apply(parse_stem)
                .filter(C("stem").glob("*cat*"))
            )
            ```
        """
        return func(self, *args, **kwargs)

    def map(
        self,
        func: Optional[Callable] = None,
        params: Union[None, str, Sequence[str]] = None,
        output: OutputType = None,
        **signal_map,
    ) -> "Self":
        """Apply a function to each row to create new signals. The function should
        return a new object for each row. It returns a chain itself with new signals.

        Input-output relationship: 1:1

        Parameters:
            func : Function applied to each row.
            params : List of column names used as input for the function. Default
                    is taken from function signature.
            output : Dictionary defining new signals and their corresponding types.
                    Default type is taken from function signature. Default can be also
                    taken from kwargs - **signal_map (see below).
                    If signal name is defined using signal_map (see below) only a single
                    type value can be used.
            **signal_map : kwargs can be used to define `func` together with it's return
                    signal name in format of `map(my_sign=my_func)`. This helps define
                    signal names and function in a nicer way.

        Example:
            Using signal_map and single type in output:
            ```py
            chain = chain.map(value=lambda name: name[:-4] + ".json", output=str)
            chain.save("new_dataset")
            ```

            Using func and output as a map:
            ```py
            chain = chain.map(
                lambda name: name.split("."), output={"stem": str, "ext": str}
            )
            chain.save("new_dataset")
            ```
        """
        udf_obj = self._udf_to_obj(Mapper, func, params, output, signal_map)
        if (prefetch := self._settings.prefetch) is not None:
            udf_obj.prefetch = prefetch

        return self._evolve(
            query=self._query.add_signals(
                udf_obj.to_udf_wrapper(),
                **self._settings.to_dict(),
            ),
            signal_schema=self.signals_schema | udf_obj.output,
        )

    def gen(
        self,
        func: Optional[Union[Callable, Generator]] = None,
        params: Union[None, str, Sequence[str]] = None,
        output: OutputType = None,
        **signal_map,
    ) -> "Self":
        r"""Apply a function to each row to create new rows (with potentially new
        signals). The function needs to return a new objects for each of the new rows.
        It returns a chain itself with new signals.

        Input-output relationship: 1:N

        This method is similar to `map()`, uses the same list of parameters, but with
        one key differences: It produces a sequence of rows for each input row (like
        extracting multiple file records from a single tar file or bounding boxes from a
        single image file).

        Example:
            ```py
            chain = chain.gen(
                line=lambda file: [l for l in file.read().split("\n")],
                output=str,
            )
            chain.save("new_dataset")
            ```
        """
        udf_obj = self._udf_to_obj(Generator, func, params, output, signal_map)
        if (prefetch := self._settings.prefetch) is not None:
            udf_obj.prefetch = prefetch
        return self._evolve(
            query=self._query.generate(
                udf_obj.to_udf_wrapper(),
                **self._settings.to_dict(),
            ),
            signal_schema=udf_obj.output,
        )

    def agg(
        self,
        func: Optional[Callable] = None,
        partition_by: Optional[PartitionByType] = None,
        params: Union[None, str, Sequence[str]] = None,
        output: OutputType = None,
        **signal_map,
    ) -> "Self":
        """Aggregate rows using `partition_by` statement and apply a function to the
        groups of aggregated rows. The function needs to return new objects for each
        group of the new rows. It returns a chain itself with new signals.

        Input-output relationship: N:M

        This method bears similarity to `gen()` and `map()`, employing a comparable set
        of parameters, yet differs in two crucial aspects:
        1. The `partition_by` parameter: This specifies the column name or a list of
           column names that determine the grouping criteria for aggregation.
        2. Group-based UDF function input: Instead of individual rows, the function
           receives a list all rows within each group defined by `partition_by`.

        Examples:
            ```py
            chain = chain.agg(
                total=lambda category, amount: [sum(amount)],
                output=float,
                partition_by="category",
            )
            chain.save("new_dataset")
            ```

            An alternative syntax, when you need to specify a more complex function:

            ```py
            # It automatically resolves which columns to pass to the function
            # by looking at the function signature.
            def agg_sum(
                file: list[File], amount: list[float]
            ) -> Iterator[tuple[File, float]]:
                yield file[0], sum(amount)

            chain = chain.agg(
                agg_sum,
                output={"file": File, "total": float},
                # Alternative syntax is to use `C` (short for Column) to specify
                # a column name or a nested column, e.g. C("file.path").
                partition_by=C("category"),
            )
            chain.save("new_dataset")
            ```
        """
        udf_obj = self._udf_to_obj(Aggregator, func, params, output, signal_map)
        return self._evolve(
            query=self._query.generate(
                udf_obj.to_udf_wrapper(),
                partition_by=partition_by,
                **self._settings.to_dict(),
            ),
            signal_schema=udf_obj.output,
        )

    def batch_map(
        self,
        func: Optional[Callable] = None,
        params: Union[None, str, Sequence[str]] = None,
        output: OutputType = None,
        batch: int = 1000,
        **signal_map,
    ) -> "Self":
        """This is a batch version of `map()`.

        Input-output relationship: N:N

        It accepts the same parameters plus an
        additional parameter:

            batch : Size of each batch passed to `func`. Defaults to 1000.

        Example:
            ```py
            chain = chain.batch_map(
                sqrt=lambda size: np.sqrt(size),
                output=float
            )
            chain.save("new_dataset")
            ```
        """
        udf_obj = self._udf_to_obj(BatchMapper, func, params, output, signal_map)
        return self._evolve(
            query=self._query.add_signals(
                udf_obj.to_udf_wrapper(batch),
                **self._settings.to_dict(),
            ),
            signal_schema=self.signals_schema | udf_obj.output,
        )

    def _udf_to_obj(
        self,
        target_class: type[UDFObjT],
        func: Optional[Union[Callable, UDFObjT]],
        params: Union[None, str, Sequence[str]],
        output: OutputType,
        signal_map: dict[str, Callable],
    ) -> UDFObjT:
        is_batch = target_class.is_input_batched
        is_generator = target_class.is_output_batched
        name = self.name or ""

        sign = UdfSignature.parse(name, signal_map, func, params, output, is_generator)
        DataModel.register(list(sign.output_schema.values.values()))

        signals_schema = self.signals_schema
        if self._sys:
            signals_schema = SignalSchema({"sys": Sys}) | signals_schema

        params_schema = signals_schema.slice(
            sign.params, self._setup, is_batch=is_batch
        )

        return target_class._create(sign, params_schema)

    def _extend_to_data_model(self, method_name, *args, **kwargs):
        query_func = getattr(self._query, method_name)

        new_schema = self.signals_schema.resolve(*args)
        columns = [C(col) for col in new_schema.db_signals()]
        return query_func(*columns, **kwargs)

    @resolve_columns
    def order_by(self, *args, descending: bool = False) -> "Self":
        """Orders by specified set of columns.

        Parameters:
            descending (bool): Whether to sort in descending order or not.

        Example:
            ```py
            dc.order_by("similarity_score", descending=True).limit(10)
            ```

        Note:
            Order is not guaranteed when steps are added after an `order_by` statement.
            I.e. when using `from_dataset` an `order_by` statement should be used if
            the order of the records in the chain is important.
            Using `order_by` directly before `limit`, `collect` and `collect_flatten`
            will give expected results.
            See https://github.com/iterative/datachain/issues/477 for further details.
        """
        if descending:
            args = tuple(sqlalchemy.desc(a) for a in args)

        return self._evolve(query=self._query.order_by(*args))

    def distinct(self, arg: str, *args: str) -> "Self":  # type: ignore[override]
        """Removes duplicate rows based on uniqueness of some input column(s)
        i.e if rows are found with the same value of input column(s), only one
        row is left in the result set.

        Example:
            ```py
            dc.distinct("file.parent", "file.name")
            ```
        """
        return self._evolve(
            query=self._query.distinct(
                *self.signals_schema.resolve(arg, *args).db_signals()
            )
        )

    def select(self, *args: str, _sys: bool = True) -> "Self":
        """Select only a specified set of signals."""
        new_schema = self.signals_schema.resolve(*args)
        if self._sys and _sys:
            new_schema = SignalSchema({"sys": Sys}) | new_schema
        columns = new_schema.db_signals()
        return self._evolve(
            query=self._query.select(*columns), signal_schema=new_schema
        )

    def select_except(self, *args: str) -> "Self":
        """Select all the signals expect the specified signals."""
        new_schema = self.signals_schema.select_except_signals(*args)
        columns = new_schema.db_signals()
        return self._evolve(
            query=self._query.select(*columns), signal_schema=new_schema
        )

    def group_by(
        self,
        *,
        partition_by: Optional[Union[str, Func, Sequence[Union[str, Func]]]] = None,
        **kwargs: Func,
    ) -> "Self":
        """Group rows by specified set of signals and return new signals
        with aggregated values.

        The supported functions:
           count(), sum(), avg(), min(), max(), any_value(), collect(), concat()

        Example:
            ```py
            chain = chain.group_by(
                cnt=func.count(),
                partition_by=("file_source", "file_ext"),
            )
            ```
        """
        if partition_by is None:
            partition_by = []
        elif isinstance(partition_by, (str, Func)):
            partition_by = [partition_by]

        partition_by_columns: list[Column] = []
        signal_columns: list[Column] = []
        schema_fields: dict[str, DataType] = {}
        keep_columns: list[str] = []

        # validate partition_by columns and add them to the schema
        for col in partition_by:
            if isinstance(col, str):
                col_db_name = ColumnMeta.to_db_name(col)
                col_type = self.signals_schema.get_column_type(col_db_name)
                column = Column(col_db_name, python_to_sql(col_type))
                if col not in keep_columns:
                    keep_columns.append(col)
            elif isinstance(col, Function):
                column = col.get_column(self.signals_schema)
                col_db_name = column.name
                col_type = column.type.python_type
                schema_fields[col_db_name] = col_type
            else:
                raise DataChainColumnError(
                    col,
                    (
                        f"partition_by column {col} has type {type(col)}"
                        " but expected str or Function"
                    ),
                )
            partition_by_columns.append(column)

        # validate signal columns and add them to the schema
        if not kwargs:
            raise ValueError("At least one column should be provided for group_by")
        for col_name, func in kwargs.items():
            if not isinstance(func, Func):
                raise DataChainColumnError(
                    col_name,
                    f"Column {col_name} has type {type(func)} but expected Func object",
                )
            column = func.get_column(self.signals_schema, label=col_name)
            signal_columns.append(column)
            schema_fields[col_name] = func.get_result_type(self.signals_schema)

        signal_schema = SignalSchema(schema_fields)
        if keep_columns:
            signal_schema |= self.signals_schema.to_partial(*keep_columns)

        return self._evolve(
            query=self._query.group_by(signal_columns, partition_by_columns),
            signal_schema=signal_schema,
        )

    def mutate(self, **kwargs) -> "Self":
        """Create new signals based on existing signals.

        This method cannot modify existing columns. If you need to modify an
        existing column, use a different name for the new column and then use
        `select()` to choose which columns to keep.

        This method is vectorized and more efficient compared to map(), and it does not
        extract or download any data from the internal database. However, it can only
        utilize predefined built-in functions and their combinations.

        The supported functions:
           Numerical:   +, -, *, /, rand(), avg(), count(), func(),
                        greatest(), least(), max(), min(), sum()
           String:      length(), split(), replace(), regexp_replace()
           Filename:    name(), parent(), file_stem(), file_ext()
           Array:       length(), sip_hash_64(), euclidean_distance(),
                        cosine_distance()
           Window:      row_number(), rank(), dense_rank(), first()

        Example:
        ```py
         dc.mutate(
            area=Column("image.height") * Column("image.width"),
            extension=file_ext(Column("file.name")),
            dist=cosine_distance(embedding_text, embedding_image)
        )
        ```

        Window function example:
        ```py
        window = func.window(partition_by="file.parent", order_by="file.size")
        dc.mutate(
            row_number=func.row_number().over(window),
        )
        ```

        This method can be also used to rename signals. If the Column("name") provided
        as value for the new signal - the old column will be dropped. Otherwise a new
        column is created.

        Example:
        ```py
         dc.mutate(
            newkey=Column("oldkey")
        )
        ```
        """
        from sqlalchemy.sql.sqltypes import NullType

        primitives = (bool, str, int, float)

        for col_name, expr in kwargs.items():
            if not isinstance(expr, (*primitives, Column, Func)) and isinstance(
                expr.type, NullType
            ):
                raise DataChainColumnError(
                    col_name, f"Cannot infer type with expression {expr}"
                )

        mutated = {}
        schema = self.signals_schema
        for name, value in kwargs.items():
            if isinstance(value, Column):
                # renaming existing column
                for signal in schema.db_signals(name=value.name, as_columns=True):
                    mutated[signal.name.replace(value.name, name, 1)] = signal  # type: ignore[union-attr]
            elif isinstance(value, Func):
                # adding new signal
                mutated[name] = value.get_column(schema)
            elif isinstance(value, primitives):
                # adding simple python constant primitives like str, int, float, bool
                val = literal(value)
                val.type = python_to_sql(type(value))()
                mutated[name] = val  # type: ignore[assignment]
            else:
                # adding new signal
                mutated[name] = value

        return self._evolve(
            query=self._query.mutate(**mutated), signal_schema=schema.mutate(kwargs)
        )

    @property
    def _effective_signals_schema(self) -> "SignalSchema":
        """Effective schema used for user-facing API like collect, to_pandas, etc."""
        signals_schema = self.signals_schema
        if not self._sys:
            return signals_schema.clone_without_sys_signals()
        return signals_schema

    @overload
    def collect_flatten(self) -> Iterator[tuple[Any, ...]]: ...

    @overload
    def collect_flatten(self, *, include_hidden: bool) -> Iterator[tuple[Any, ...]]: ...

    @overload
    def collect_flatten(
        self, *, row_factory: Callable[[list[str], tuple[Any, ...]], _T]
    ) -> Iterator[_T]: ...

    @overload
    def collect_flatten(
        self,
        *,
        row_factory: Callable[[list[str], tuple[Any, ...]], _T],
        include_hidden: bool,
    ) -> Iterator[_T]: ...

    def collect_flatten(self, *, row_factory=None, include_hidden: bool = True):
        """Yields flattened rows of values as a tuple.

        Args:
            row_factory : A callable to convert row to a custom format.
                          It should accept two arguments: a list of column names and
                          a tuple of row values.
            include_hidden: Whether to include hidden signals from the schema.
        """
        db_signals = self._effective_signals_schema.db_signals(
            include_hidden=include_hidden
        )
        with self._query.ordered_select(*db_signals).as_iterable() as rows:
            if row_factory:
                rows = (row_factory(db_signals, r) for r in rows)  # type: ignore[assignment]
            yield from rows

    def to_columnar_data_with_names(
        self, chunk_size: int = DEFAULT_PARQUET_CHUNK_SIZE
    ) -> tuple[list[str], Iterator[list[list[Any]]]]:
        """Returns column names and the results as an iterator that provides chunks,
        with each chunk containing a list of columns, where each column contains a
        list of the row values for that column in that chunk. Useful for columnar data
        formats, such as parquet or other OLAP databases.
        """
        headers, _ = self._effective_signals_schema.get_headers_with_length()
        column_names = [".".join(filter(None, header)) for header in headers]

        results_iter = self.collect_flatten()

        def column_chunks() -> Iterator[list[list[Any]]]:
            for chunk_iter in batched_it(results_iter, chunk_size):
                columns: list[list[Any]] = [[] for _ in column_names]
                for row in chunk_iter:
                    for i, col in enumerate(columns):
                        col.append(row[i])
                yield columns

        return column_names, column_chunks()

    @overload
    def results(self) -> list[tuple[Any, ...]]: ...

    @overload
    def results(
        self, *, row_factory: Callable[[list[str], tuple[Any, ...]], _T]
    ) -> list[_T]: ...

    @overload
    def results(
        self,
        *,
        row_factory: Callable[[list[str], tuple[Any, ...]], _T],
        include_hidden: bool,
    ) -> list[_T]: ...

    @overload
    def results(self, *, include_hidden: bool) -> list[tuple[Any, ...]]: ...

    def results(self, *, row_factory=None, include_hidden=True):  # noqa: D102
        if row_factory is None:
            return list(self.collect_flatten(include_hidden=include_hidden))
        return list(
            self.collect_flatten(row_factory=row_factory, include_hidden=include_hidden)
        )

    def to_records(self) -> list[dict[str, Any]]:
        """Convert every row to a dictionary."""

        def to_dict(cols: list[str], row: tuple[Any, ...]) -> dict[str, Any]:
            return dict(zip(cols, row))

        return self.results(row_factory=to_dict)

    @overload
    def collect(self) -> Iterator[tuple[DataValue, ...]]: ...

    @overload
    def collect(self, col: str) -> Iterator[DataValue]: ...

    @overload
    def collect(self, *cols: str) -> Iterator[tuple[DataValue, ...]]: ...

    def collect(self, *cols: str) -> Iterator[Union[DataValue, tuple[DataValue, ...]]]:  # type: ignore[overload-overlap,misc]
        """Yields rows of values, optionally limited to the specified columns.

        Args:
            *cols: Limit to the specified columns. By default, all columns are selected.

        Yields:
            (DataType): Yields a single item if a column is selected.
            (tuple[DataType, ...]): Yields a tuple of items if multiple columns are
                selected.

        Example:
            Iterating over all rows:
            ```py
            for row in dc.collect():
                print(row)
            ```

            Iterating over all rows with selected columns:
            ```py
            for name, size in dc.collect("file.name", "file.size"):
                print(name, size)
            ```

            Iterating over a single column:
            ```py
            for file in dc.collect("file.name"):
                print(file)
            ```
        """
        chain = self.select(*cols) if cols else self
        signals_schema = chain._effective_signals_schema
        db_signals = signals_schema.db_signals()
        with self._query.ordered_select(*db_signals).as_iterable() as rows:
            for row in rows:
                ret = signals_schema.row_to_features(
                    row, catalog=chain.session.catalog, cache=chain._settings.cache
                )
                yield ret[0] if len(cols) == 1 else tuple(ret)

    def to_pytorch(
        self,
        transform=None,
        tokenizer=None,
        tokenizer_kwargs=None,
        num_samples=0,
        remove_prefetched: bool = False,
    ):
        """Convert to pytorch dataset format.

        Args:
            transform (Transform): Torchvision transforms to apply to the dataset.
            tokenizer (Callable): Tokenizer to use to tokenize text values.
            tokenizer_kwargs (dict): Additional kwargs to pass when calling tokenizer.
            num_samples (int): Number of random samples to draw for each epoch.
                This argument is ignored if `num_samples=0` (the default).
            remove_prefetched (bool): Whether to remove prefetched files after reading.

        Example:
            ```py
            from torch.utils.data import DataLoader
            loader = DataLoader(
                chain.select("file", "label").to_pytorch(),
                batch_size=16
            )
            ```
        """
        from datachain.torch import PytorchDataset

        if self._query.attached:
            chain = self
        else:
            chain = self.save()
        assert chain.name is not None  # for mypy
        return PytorchDataset(
            chain.name,
            chain.version,
            catalog=self.session.catalog,
            transform=transform,
            tokenizer=tokenizer,
            tokenizer_kwargs=tokenizer_kwargs,
            num_samples=num_samples,
            dc_settings=chain._settings,
            remove_prefetched=remove_prefetched,
        )

    def remove_file_signals(self) -> "Self":  # noqa: D102
        schema = self.signals_schema.clone_without_file_signals()
        return self.select(*schema.values.keys())

    def merge(
        self,
        right_ds: "DataChain",
        on: Union[MergeColType, Sequence[MergeColType]],
        right_on: Optional[Union[MergeColType, Sequence[MergeColType]]] = None,
        inner=False,
        full=False,
        rname="right_",
    ) -> "Self":
        """Merge two chains based on the specified criteria.

        Parameters:
            right_ds: Chain to join with.
            on: Predicate ("column.name", C("column.name"), or Func) or list of
                Predicates to join on. If both chains have the same predicates then
                this predicate is enough for the join. Otherwise, `right_on` parameter
                has to specify the predicates for the other chain.
            right_on: Optional predicate or list of Predicates for the `right_ds`
                to join.
            inner (bool): Whether to run inner join or outer join.
            full (bool): Whether to run full outer join.
            rname (str): Name prefix for conflicting signal names.

        Examples:
            ```py
            meta = meta_emd.merge(meta_pq, on=(C.name, C.emd__index),
                                  right_on=(C.name, C.pq__index))
            ```

            ```py
            imgs.merge(captions,
                       on=func.path.file_stem(imgs.c("file.path")),
                       right_on=func.path.file_stem(captions.c("file.path"))
            ```
        )
        """
        if on is None:
            raise DatasetMergeError(["None"], None, "'on' must be specified")

        on = _validate_merge_on(on, self)
        if not on:
            raise DatasetMergeError(
                on,
                right_on,
                (
                    "'on' must be 'str', 'Func' or 'Sequence' object "
                    f"but got type '{type(on)}'"
                ),
            )

        if right_on is not None:
            right_on = _validate_merge_on(right_on, right_ds)
            if not right_on:
                raise DatasetMergeError(
                    on,
                    right_on,
                    "'right_on' must be 'str', 'Func' or 'Sequence' object"
                    f" but got type '{type(right_on)}'",
                )

            if len(right_on) != len(on):
                raise DatasetMergeError(
                    on, right_on, "'on' and 'right_on' must have the same length'"
                )

        if self == right_ds:
            right_ds = right_ds.clone()

        errors = []

        def _resolve(
            ds: DataChain,
            col: Union[str, Function, sqlalchemy.ColumnElement],
            side: Union[str, None],
        ):
            try:
                if isinstance(col, Function):
                    return ds.c(col.get_column())
                return ds.c(col) if isinstance(col, (str, C)) else col
            except ValueError:
                if side:
                    errors.append(f"{_get_merge_error_str(col)} in {side}")

        ops = [
            _resolve(self, left, "left")
            == _resolve(right_ds, right, "right" if right_on else None)
            for left, right in zip(on, right_on or on)
        ]

        if errors:
            raise DatasetMergeError(
                on, right_on, f"Could not resolve {', '.join(errors)}"
            )

        query = self._query.join(
            right_ds._query, sqlalchemy.and_(*ops), inner, full, rname + "{name}"
        )
        query.feature_schema = None
        ds = self._evolve(query=query)

        signals_schema = self.signals_schema.clone_without_sys_signals()
        right_signals_schema = right_ds.signals_schema.clone_without_sys_signals()
        ds.signals_schema = SignalSchema({"sys": Sys}) | signals_schema.merge(
            right_signals_schema, rname
        )

        return ds

    def union(self, other: "Self") -> "Self":
        """Return the set union of the two datasets.

        Parameters:
            other: chain whose rows will be added to `self`.
        """
        return self._evolve(query=self._query.union(other._query))

    def subtract(  # type: ignore[override]
        self,
        other: "DataChain",
        on: Optional[Union[str, Sequence[str]]] = None,
        right_on: Optional[Union[str, Sequence[str]]] = None,
    ) -> "Self":
        """Remove rows that appear in another chain.

        Parameters:
            other: chain whose rows will be removed from `self`
            on: columns to consider for determining row equality in `self`.
                If unspecified, defaults to all common columns
                between `self` and `other`.
            right_on: columns to consider for determining row equality in `other`.
                If unspecified, defaults to the same values as `on`.
        """
        if isinstance(on, str):
            if not on:
                raise DataChainParamsError("'on' cannot be an empty string")
            on = [on]
        elif isinstance(on, Sequence):
            if not on or any(not col for col in on):
                raise DataChainParamsError("'on' cannot contain empty strings")

        if isinstance(right_on, str):
            if not right_on:
                raise DataChainParamsError("'right_on' cannot be an empty string")
            right_on = [right_on]
        elif isinstance(right_on, Sequence):
            if not right_on or any(not col for col in right_on):
                raise DataChainParamsError("'right_on' cannot contain empty strings")

        if on is None and right_on is None:
            other_columns = set(other._effective_signals_schema.db_signals())
            signals = [
                c
                for c in self._effective_signals_schema.db_signals()
                if c in other_columns
            ]
            if not signals:
                raise DataChainParamsError("subtract(): no common columns")
        elif on is not None and right_on is None:
            right_on = on
            signals = list(self.signals_schema.resolve(*on).db_signals())
        elif on is None and right_on is not None:
            raise DataChainParamsError(
                "'on' must be specified when 'right_on' is provided"
            )
        else:
            if not isinstance(on, Sequence) or not isinstance(right_on, Sequence):
                raise TypeError(
                    "'on' and 'right_on' must be 'str' or 'Sequence' object"
                )
            if len(on) != len(right_on):
                raise DataChainParamsError(
                    "'on' and 'right_on' must have the same length"
                )
            signals = list(
                zip(
                    self.signals_schema.resolve(*on).db_signals(),
                    other.signals_schema.resolve(*right_on).db_signals(),
                )  # type: ignore[arg-type]
            )
        return self._evolve(query=self._query.subtract(other._query, signals))  # type: ignore[arg-type]

    def compare(
        self,
        other: "DataChain",
        on: Union[str, Sequence[str]],
        right_on: Optional[Union[str, Sequence[str]]] = None,
        compare: Optional[Union[str, Sequence[str]]] = None,
        right_compare: Optional[Union[str, Sequence[str]]] = None,
        added: bool = True,
        deleted: bool = True,
        modified: bool = True,
        same: bool = False,
        status_col: Optional[str] = None,
    ) -> "DataChain":
        """Comparing two chains by identifying rows that are added, deleted, modified
        or same. Result is the new chain that has additional column with possible
        values: `A`, `D`, `M`, `U` representing added, deleted, modified and same
        rows respectively. Note that if only one "status" is asked, by setting proper
        flags, this additional column is not created as it would have only one value
        for all rows. Beside additional diff column, new chain has schema of the chain
        on which method was called.

        Parameters:
            other: Chain to calculate diff from.
            on: Column or list of columns to match on. If both chains have the
                same columns then this column is enough for the match. Otherwise,
                `right_on` parameter has to specify the columns for the other chain.
                This value is used to find corresponding row in other dataset. If not
                found there, row is considered as added (or removed if vice versa), and
                if found then row can be either modified or same.
            right_on: Optional column or list of columns
                for the `other` to match.
            compare: Column or list of columns to compare on. If both chains have
                the same columns then this column is enough for the compare. Otherwise,
                `right_compare` parameter has to specify the columns for the other
                chain. This value is used to see if row is modified or same. If
                not set, all columns will be used for comparison
            right_compare: Optional column or list of columns
                    for the `other` to compare to.
            added (bool): Whether to return added rows in resulting chain.
            deleted (bool): Whether to return deleted rows in resulting chain.
            modified (bool): Whether to return modified rows in resulting chain.
            same (bool): Whether to return unchanged rows in resulting chain.
            status_col (str): Name of the new column that is created in resulting chain
                representing diff status.

        Example:
            ```py
            res = persons.compare(
                new_persons,
                on=["id"],
                right_on=["other_id"],
                compare=["name"],
                added=True,
                deleted=True,
                modified=True,
                same=True,
                status_col="diff"
            )
            ```
        """
        from datachain.diff import _compare

        return _compare(
            self,
            other,
            on,
            right_on=right_on,
            compare=compare,
            right_compare=right_compare,
            added=added,
            deleted=deleted,
            modified=modified,
            same=same,
            status_col=status_col,
        )

    def diff(
        self,
        other: "DataChain",
        on: str = "file",
        right_on: Optional[str] = None,
        added: bool = True,
        modified: bool = True,
        deleted: bool = False,
        same: bool = False,
        status_col: Optional[str] = None,
    ) -> "DataChain":
        """Similar to `.compare()`, which is more generic method to calculate difference
        between two chains. Unlike `.compare()`, this method works only on those chains
        that have `File` object, or it's derivatives, in it. File `source` and `path`
        are used for matching, and file `version` and `etag` for comparing, while in
        `.compare()` user needs to provide arbitrary columns for matching and comparing.

        Parameters:
            other: Chain to calculate diff from.
            on: File signal to match on. If both chains have the
                same file signal then this column is enough for the match. Otherwise,
                `right_on` parameter has to specify the file signal for the other chain.
                This value is used to find corresponding row in other dataset. If not
                found there, row is considered as added (or removed if vice versa), and
                if found then row can be either modified or same.
            right_on: Optional file signal for the `other` to match.
            added (bool): Whether to return added rows in resulting chain.
            deleted (bool): Whether to return deleted rows in resulting chain.
            modified (bool): Whether to return modified rows in resulting chain.
            same (bool): Whether to return unchanged rows in resulting chain.
            status_col (str): Optional name of the new column that is created in
                resulting chain representing diff status.

        Example:
            ```py
            diff = images.diff(
                new_images,
                on="file",
                right_on="other_file",
                added=True,
                deleted=True,
                modified=True,
                same=True,
                status_col="diff"
            )
            ```
        """
        on_file_signals = ["source", "path"]
        compare_file_signals = ["version", "etag"]

        def get_file_signals(file: str, signals):
            return [f"{file}.{c}" for c in signals]

        right_on = right_on or on

        on_cols = get_file_signals(on, on_file_signals)
        right_on_cols = get_file_signals(right_on, on_file_signals)
        compare_cols = get_file_signals(on, compare_file_signals)
        right_compare_cols = get_file_signals(right_on, compare_file_signals)

        return self.compare(
            other,
            on_cols,
            right_on=right_on_cols,
            compare=compare_cols,
            right_compare=right_compare_cols,
            added=added,
            deleted=deleted,
            modified=modified,
            same=same,
            status_col=status_col,
        )

    @classmethod
    def from_values(
        cls,
        ds_name: str = "",
        session: Optional[Session] = None,
        settings: Optional[dict] = None,
        in_memory: bool = False,
        output: OutputType = None,
        object_name: str = "",
        **fr_map,
    ) -> "Self":
        """Generate chain from list of values.

        Example:
            ```py
            DataChain.from_values(fib=[1, 2, 3, 5, 8])
            ```
        """
        tuple_type, output, tuples = values_to_tuples(ds_name, output, **fr_map)

        def _func_fr() -> Iterator[tuple_type]:  # type: ignore[valid-type]
            yield from tuples

        chain = cls.from_records(
            DataChain.DEFAULT_FILE_RECORD,
            session=session,
            settings=settings,
            in_memory=in_memory,
        )
        if object_name:
            output = {object_name: dict_to_data_model(object_name, output)}  # type: ignore[arg-type]
        return chain.gen(_func_fr, output=output)

    @classmethod
    def from_pandas(  # type: ignore[override]
        cls,
        df: "pd.DataFrame",
        name: str = "",
        session: Optional[Session] = None,
        settings: Optional[dict] = None,
        in_memory: bool = False,
        object_name: str = "",
    ) -> "DataChain":
        """Generate chain from pandas data-frame.

        Example:
            ```py
            import pandas as pd

            df = pd.DataFrame({"fib": [1, 2, 3, 5, 8]})
            DataChain.from_pandas(df)
            ```
        """
        fr_map = {col.lower(): df[col].tolist() for col in df.columns}

        for column in fr_map:
            if not column.isidentifier():
                raise DatasetPrepareError(
                    name,
                    f"import from pandas error - '{column}' cannot be a column name",
                )

        return cls.from_values(
            name,
            session,
            settings=settings,
            object_name=object_name,
            in_memory=in_memory,
            **fr_map,
        )

    def to_pandas(self, flatten=False, include_hidden=True) -> "pd.DataFrame":
        """Return a pandas DataFrame from the chain.

        Parameters:
            flatten : Whether to use a multiindex or flatten column names.
            include_hidden : Whether to include hidden columns.
        """
        import pandas as pd

        headers, max_length = self._effective_signals_schema.get_headers_with_length(
            include_hidden=include_hidden
        )
        if flatten or max_length < 2:
            columns = [".".join(filter(None, header)) for header in headers]
        else:
            columns = pd.MultiIndex.from_tuples(map(tuple, headers))

        results = self.results(include_hidden=include_hidden)
        return pd.DataFrame.from_records(results, columns=columns)

    def show(
        self,
        limit: int = 20,
        flatten=False,
        transpose=False,
        truncate=True,
        include_hidden=False,
    ) -> None:
        """Show a preview of the chain results.

        Parameters:
            limit : How many rows to show.
            flatten : Whether to use a multiindex or flatten column names.
            transpose : Whether to transpose rows and columns.
            truncate : Whether or not to truncate the contents of columns.
            include_hidden : Whether to include hidden columns.
        """
        import pandas as pd

        dc = self.limit(limit) if limit > 0 else self  # type: ignore[misc]
        df = dc.to_pandas(flatten, include_hidden=include_hidden)

        if df.empty:
            print("Empty result")
            print(f"Columns: {list(df.columns)}")
            return

        if transpose:
            df = df.T

        options: list = [
            "display.max_columns",
            None,
            "display.multi_sparse",
            False,
        ]

        try:
            if columns := os.get_terminal_size().columns:
                options.extend(["display.width", columns])
        except OSError:
            pass

        if not truncate:
            options.extend(["display.max_colwidth", None])

        with pd.option_context(*options):
            if inside_notebook():
                from IPython.display import display

                display(df)
            else:
                print(df)

        if len(df) == limit:
            print(f"\n[Limited by {len(df)} rows]")

    @classmethod
    def from_hf(
        cls,
        dataset: Union[str, "HFDatasetType"],
        *args,
        session: Optional[Session] = None,
        settings: Optional[dict] = None,
        object_name: str = "",
        model_name: str = "",
        **kwargs,
    ) -> "DataChain":
        """Generate chain from huggingface hub dataset.

        Parameters:
            dataset : Path or name of the dataset to read from Hugging Face Hub,
                or an instance of `datasets.Dataset`-like object.
            session : Session to use for the chain.
            settings : Settings to use for the chain.
            object_name : Generated object column name.
            model_name : Generated model name.
            kwargs : Parameters to pass to datasets.load_dataset.

        Example:
            Load from Hugging Face Hub:
            ```py
            DataChain.from_hf("beans", split="train")
            ```

            Generate chain from loaded dataset:
            ```py
            from datasets import load_dataset
            ds = load_dataset("beans", split="train")
            DataChain.from_hf(ds)
            ```
        """
        from datachain.lib.hf import HFGenerator, get_output_schema, stream_splits

        output: dict[str, DataType] = {}
        ds_dict = stream_splits(dataset, *args, **kwargs)
        if len(ds_dict) > 1:
            output = {"split": str}

        model_name = model_name or object_name or ""
        hf_features = next(iter(ds_dict.values())).features
        output = output | get_output_schema(hf_features)
        model = dict_to_data_model(model_name, output)
        if object_name:
            output = {object_name: model}

        chain = DataChain.from_values(
            split=list(ds_dict.keys()), session=session, settings=settings
        )
        return chain.gen(HFGenerator(dataset, model, *args, **kwargs), output=output)

    def parse_tabular(
        self,
        output: OutputType = None,
        object_name: str = "",
        model_name: str = "",
        source: bool = True,
        nrows: Optional[int] = None,
        **kwargs,
    ) -> "Self":
        """Generate chain from list of tabular files.

        Parameters:
            output : Dictionary or feature class defining column names and their
                corresponding types. List of column names is also accepted, in which
                case types will be inferred.
            object_name : Generated object column name.
            model_name : Generated model name.
            source : Whether to include info about the source file.
            nrows : Optional row limit.
            kwargs : Parameters to pass to pyarrow.dataset.dataset.

        Example:
            Reading a json lines file:
            ```py
            dc = DataChain.from_storage("s3://mybucket/file.jsonl")
            dc = dc.parse_tabular(format="json")
            ```

            Reading a filtered list of files as a dataset:
            ```py
            dc = DataChain.from_storage("s3://mybucket")
            dc = dc.filter(C("file.name").glob("*.jsonl"))
            dc = dc.parse_tabular(format="json")
            ```
        """
        from pyarrow.dataset import CsvFileFormat, JsonFileFormat

        from datachain.lib.arrow import ArrowGenerator, infer_schema, schema_to_output

        if nrows:
            format = kwargs.get("format")
            if format not in ["csv", "json"] and not isinstance(
                format, (CsvFileFormat, JsonFileFormat)
            ):
                raise DatasetPrepareError(
                    self.name,
                    "error in `parse_tabular` - "
                    "`nrows` only supported for csv and json formats.",
                )

        if "file" not in self.schema or not self.count():
            raise DatasetPrepareError(self.name, "no files to parse.")

        schema = None
        col_names = output if isinstance(output, Sequence) else None
        if col_names or not output:
            try:
                schema = infer_schema(self, **kwargs)
                output, _ = schema_to_output(schema, col_names)
            except ValueError as e:
                raise DatasetPrepareError(self.name, e) from e

        if isinstance(output, dict):
            model_name = model_name or object_name or ""
            model = dict_to_data_model(model_name, output)
            output = model
        else:
            model = output  # type: ignore[assignment]

        if object_name:
            output = {object_name: model}  # type: ignore[dict-item]
        elif isinstance(output, type(BaseModel)):
            output = {
                name: info.annotation  # type: ignore[misc]
                for name, info in output.model_fields.items()
            }

        if source:
            output = {"source": ArrowRow} | output  # type: ignore[assignment,operator]

        # disable prefetch if nrows is set
        settings = {"prefetch": 0} if nrows else {}
        return self.settings(**settings).gen(  # type: ignore[arg-type]
            ArrowGenerator(schema, model, source, nrows, **kwargs), output=output
        )

    @classmethod
    def from_csv(
        cls,
        path,
        delimiter: Optional[str] = None,
        header: bool = True,
        output: OutputType = None,
        object_name: str = "",
        model_name: str = "",
        source: bool = True,
        nrows=None,
        session: Optional[Session] = None,
        settings: Optional[dict] = None,
        column_types: Optional[dict[str, "Union[str, ArrowDataType]"]] = None,
        parse_options: Optional[dict[str, "Union[str, Union[bool, Callable]]"]] = None,
        **kwargs,
    ) -> "DataChain":
        """Generate chain from csv files.

        Parameters:
            path : Storage URI with directory. URI must start with storage prefix such
                as `s3://`, `gs://`, `az://` or "file:///".
            delimiter : Character for delimiting columns. Takes precedence if also
                specified in `parse_options`. Defaults to ",".
            header : Whether the files include a header row.
            output : Dictionary or feature class defining column names and their
                corresponding types. List of column names is also accepted, in which
                case types will be inferred.
            object_name : Created object column name.
            model_name : Generated model name.
            source : Whether to include info about the source file.
            nrows : Optional row limit.
            session : Session to use for the chain.
            settings : Settings to use for the chain.
            column_types : Dictionary of column names and their corresponding types.
                It is passed to CSV reader and for each column specified type auto
                inference is disabled.
            parse_options: Tells the parser how to process lines.
                See https://arrow.apache.org/docs/python/generated/pyarrow.csv.ParseOptions.html

        Example:
            Reading a csv file:
            ```py
            dc = DataChain.from_csv("s3://mybucket/file.csv")
            ```

            Reading csv files from a directory as a combined dataset:
            ```py
            dc = DataChain.from_csv("s3://mybucket/dir")
            ```
        """
        from pandas.io.parsers.readers import STR_NA_VALUES
        from pyarrow.csv import ConvertOptions, ParseOptions, ReadOptions
        from pyarrow.dataset import CsvFileFormat
        from pyarrow.lib import type_for_alias

        parse_options = parse_options or {}
        if "delimiter" not in parse_options:
            parse_options["delimiter"] = ","
        if delimiter:
            parse_options["delimiter"] = delimiter

        if column_types:
            column_types = {
                name: type_for_alias(typ) if isinstance(typ, str) else typ
                for name, typ in column_types.items()
            }
        else:
            column_types = {}

        chain = DataChain.from_storage(
            path, session=session, settings=settings, **kwargs
        )

        column_names = None
        if not header:
            if not output:
                msg = "error parsing csv - provide output if no header"
                raise DatasetPrepareError(chain.name, msg)
            if isinstance(output, Sequence):
                column_names = output  # type: ignore[assignment]
            elif isinstance(output, dict):
                column_names = list(output.keys())
            elif (fr := ModelStore.to_pydantic(output)) is not None:
                column_names = list(fr.model_fields.keys())
            else:
                msg = f"error parsing csv - incompatible output type {type(output)}"
                raise DatasetPrepareError(chain.name, msg)

        parse_options = ParseOptions(**parse_options)
        read_options = ReadOptions(column_names=column_names)
        convert_options = ConvertOptions(
            strings_can_be_null=True,
            null_values=STR_NA_VALUES,
            column_types=column_types,
        )
        format = CsvFileFormat(
            parse_options=parse_options,
            read_options=read_options,
            convert_options=convert_options,
        )
        return chain.parse_tabular(
            output=output,
            object_name=object_name,
            model_name=model_name,
            source=source,
            nrows=nrows,
            format=format,
        )

    @classmethod
    def from_parquet(
        cls,
        path,
        partitioning: Any = "hive",
        output: Optional[dict[str, DataType]] = None,
        object_name: str = "",
        model_name: str = "",
        source: bool = True,
        session: Optional[Session] = None,
        settings: Optional[dict] = None,
        **kwargs,
    ) -> "DataChain":
        """Generate chain from parquet files.

        Parameters:
            path : Storage URI with directory. URI must start with storage prefix such
                as `s3://`, `gs://`, `az://` or "file:///".
            partitioning : Any pyarrow partitioning schema.
            output : Dictionary defining column names and their corresponding types.
            object_name : Created object column name.
            model_name : Generated model name.
            source : Whether to include info about the source file.
            session : Session to use for the chain.
            settings : Settings to use for the chain.

        Example:
            Reading a single file:
            ```py
            dc = DataChain.from_parquet("s3://mybucket/file.parquet")
            ```

            Reading a partitioned dataset from a directory:
            ```py
            dc = DataChain.from_parquet("s3://mybucket/dir")
            ```
        """
        chain = DataChain.from_storage(
            path, session=session, settings=settings, **kwargs
        )
        return chain.parse_tabular(
            output=output,
            object_name=object_name,
            model_name=model_name,
            source=source,
            format="parquet",
            partitioning=partitioning,
        )

    def to_parquet(
        self,
        path: Union[str, os.PathLike[str], BinaryIO],
        partition_cols: Optional[Sequence[str]] = None,
        chunk_size: int = DEFAULT_PARQUET_CHUNK_SIZE,
        fs_kwargs: Optional[dict[str, Any]] = None,
        **kwargs,
    ) -> None:
        """Save chain to parquet file with SignalSchema metadata.

        Parameters:
            path : Path or a file-like binary object to save the file. This supports
                local paths as well as remote paths, such as s3:// or hf:// with fsspec.
            partition_cols : Column names by which to partition the dataset.
            chunk_size : The chunk size of results to read and convert to columnar
                data, to avoid running out of memory.
            fs_kwargs : Optional kwargs to pass to the fsspec filesystem, used only for
                write, for fsspec-type URLs, such as s3:// or hf:// when
                provided as the destination path.
        """
        import pyarrow as pa
        import pyarrow.parquet as pq

        from datachain.lib.arrow import DATACHAIN_SIGNAL_SCHEMA_PARQUET_KEY

        fsspec_fs = None

        if isinstance(path, str) and "://" in path:
            from datachain.client.fsspec import Client

            fs_kwargs = {
                **self._query.catalog.client_config,
                **(fs_kwargs or {}),
            }

            client = Client.get_implementation(path)

            if path.startswith("file://"):
                # pyarrow does not handle file:// uris, and needs a direct path instead.
                from urllib.parse import urlparse

                path = urlparse(path).path
                if sys.platform == "win32":
                    path = os.path.normpath(path.lstrip("/"))

            fsspec_fs = client.create_fs(**fs_kwargs)

        _partition_cols = list(partition_cols) if partition_cols else None
        signal_schema_metadata = orjson.dumps(
            self._effective_signals_schema.serialize()
        )

        column_names, column_chunks = self.to_columnar_data_with_names(chunk_size)

        parquet_schema = None
        parquet_writer = None
        first_chunk = True

        for chunk in column_chunks:
            # pyarrow infers the best parquet schema from the python types of
            # the input data.
            table = pa.Table.from_pydict(
                dict(zip(column_names, chunk)),
                schema=parquet_schema,
            )

            # Preserve any existing metadata, and add the DataChain SignalSchema.
            existing_metadata = table.schema.metadata or {}
            merged_metadata = {
                **existing_metadata,
                DATACHAIN_SIGNAL_SCHEMA_PARQUET_KEY: signal_schema_metadata,
            }
            table = table.replace_schema_metadata(merged_metadata)
            parquet_schema = table.schema

            if _partition_cols:
                # Write to a partitioned parquet dataset.
                pq.write_to_dataset(
                    table,
                    root_path=path,
                    partition_cols=_partition_cols,
                    filesystem=fsspec_fs,
                    **kwargs,
                )
            else:
                if first_chunk:
                    # Write to a single parquet file.
                    parquet_writer = pq.ParquetWriter(
                        path, parquet_schema, filesystem=fsspec_fs, **kwargs
                    )
                    first_chunk = False

                assert parquet_writer
                parquet_writer.write_table(table)

        if parquet_writer:
            parquet_writer.close()

    def to_csv(
        self,
        path: Union[str, os.PathLike[str]],
        delimiter: str = ",",
        fs_kwargs: Optional[dict[str, Any]] = None,
        **kwargs,
    ) -> None:
        """Save chain to a csv (comma-separated values) file.

        Parameters:
            path : Path to save the file. This supports local paths as well as
                remote paths, such as s3:// or hf:// with fsspec.
            delimiter : Delimiter to use for the resulting file.
            fs_kwargs : Optional kwargs to pass to the fsspec filesystem, used only for
                write, for fsspec-type URLs, such as s3:// or hf:// when
                provided as the destination path.
        """
        import csv

        opener = open

        if isinstance(path, str) and "://" in path:
            from datachain.client.fsspec import Client

            fs_kwargs = {
                **self._query.catalog.client_config,
                **(fs_kwargs or {}),
            }

            client = Client.get_implementation(path)

            fsspec_fs = client.create_fs(**fs_kwargs)

            opener = fsspec_fs.open

        headers, _ = self._effective_signals_schema.get_headers_with_length()
        column_names = [".".join(filter(None, header)) for header in headers]

        results_iter = self.collect_flatten()

        with opener(path, "w", newline="") as f:
            writer = csv.writer(f, delimiter=delimiter, **kwargs)
            writer.writerow(column_names)

            for row in results_iter:
                writer.writerow(row)

    def to_json(
        self,
        path: Union[str, os.PathLike[str]],
        fs_kwargs: Optional[dict[str, Any]] = None,
        include_outer_list: bool = True,
    ) -> None:
        """Save chain to a JSON file.

        Parameters:
            path : Path to save the file. This supports local paths as well as
                remote paths, such as s3:// or hf:// with fsspec.
            fs_kwargs : Optional kwargs to pass to the fsspec filesystem, used only for
                write, for fsspec-type URLs, such as s3:// or hf:// when
                provided as the destination path.
            include_outer_list : Sets whether to include an outer list for all rows.
                Setting this to True makes the file valid JSON, while False instead
                writes in the JSON lines format.
        """
        opener = open

        if isinstance(path, str) and "://" in path:
            from datachain.client.fsspec import Client

            fs_kwargs = {
                **self._query.catalog.client_config,
                **(fs_kwargs or {}),
            }

            client = Client.get_implementation(path)

            fsspec_fs = client.create_fs(**fs_kwargs)

            opener = fsspec_fs.open

        headers, _ = self._effective_signals_schema.get_headers_with_length()
        headers = [list(filter(None, header)) for header in headers]

        is_first = True

        with opener(path, "wb") as f:
            if include_outer_list:
                # This makes the file JSON instead of JSON lines.
                f.write(b"[\n")
            for row in self.collect_flatten():
                if not is_first:
                    if include_outer_list:
                        # This makes the file JSON instead of JSON lines.
                        f.write(b",\n")
                    else:
                        f.write(b"\n")
                else:
                    is_first = False
                f.write(orjson.dumps(row_to_nested_dict(headers, row)))
            if include_outer_list:
                # This makes the file JSON instead of JSON lines.
                f.write(b"\n]\n")

    def to_jsonl(
        self,
        path: Union[str, os.PathLike[str]],
        fs_kwargs: Optional[dict[str, Any]] = None,
    ) -> None:
        """Save chain to a JSON lines file.

        Parameters:
            path : Path to save the file. This supports local paths as well as
                remote paths, such as s3:// or hf:// with fsspec.
            fs_kwargs : Optional kwargs to pass to the fsspec filesystem, used only for
                write, for fsspec-type URLs, such as s3:// or hf:// when
                provided as the destination path.
        """
        self.to_json(path, fs_kwargs, include_outer_list=False)

    @classmethod
    def from_records(
        cls,
        to_insert: Optional[Union[dict, list[dict]]],
        session: Optional[Session] = None,
        settings: Optional[dict] = None,
        in_memory: bool = False,
        schema: Optional[dict[str, DataType]] = None,
    ) -> "Self":
        """Create a DataChain from the provided records. This method can be used for
        programmatically generating a chain in contrast of reading data from storages
        or other sources.

        Parameters:
            to_insert : records (or a single record) to insert. Each record is
                        a dictionary of signals and theirs values.
            schema : describes chain signals and their corresponding types

        Example:
            ```py
            single_record = DataChain.from_records(DataChain.DEFAULT_FILE_RECORD)
            ```
        """
        session = Session.get(session, in_memory=in_memory)
        catalog = session.catalog

        name = session.generate_temp_dataset_name()
        signal_schema = None
        columns: list[sqlalchemy.Column] = []

        if schema:
            signal_schema = SignalSchema(schema)
            columns = [
                sqlalchemy.Column(c.name, c.type)  # type: ignore[union-attr]
                for c in signal_schema.db_signals(as_columns=True)  # type: ignore[assignment]
            ]
        else:
            columns = [
                sqlalchemy.Column(name, typ)
                for name, typ in File._datachain_column_types.items()
            ]

        dsr = catalog.create_dataset(
            name,
            columns=columns,
            feature_schema=(
                signal_schema.clone_without_sys_signals().serialize()
                if signal_schema
                else None
            ),
        )

        session.add_dataset_version(dsr, dsr.latest_version)

        if isinstance(to_insert, dict):
            to_insert = [to_insert]
        elif not to_insert:
            to_insert = []

        warehouse = catalog.warehouse
        dr = warehouse.dataset_rows(dsr)
        db = warehouse.db
        insert_q = dr.get_table().insert()
        for record in to_insert:
            db.execute(insert_q.values(**record))
        return cls.from_dataset(name=dsr.name, session=session, settings=settings)

    def sum(self, fr: DataType):  # type: ignore[override]
        """Compute the sum of a column."""
        return self._extend_to_data_model("sum", fr)

    def avg(self, fr: DataType):  # type: ignore[override]
        """Compute the average of a column."""
        return self._extend_to_data_model("avg", fr)

    def min(self, fr: DataType):  # type: ignore[override]
        """Compute the minimum of a column."""
        return self._extend_to_data_model("min", fr)

    def max(self, fr: DataType):  # type: ignore[override]
        """Compute the maximum of a column."""
        return self._extend_to_data_model("max", fr)

    def setup(self, **kwargs) -> "Self":
        """Setup variables to pass to UDF functions.

        Use before running map/gen/agg/batch_map to save an object and pass it as an
        argument to the UDF.

        Example:
            ```py
            import anthropic
            from anthropic.types import Message

            (
                DataChain.from_storage(DATA, type="text")
                .settings(parallel=4, cache=True)
                .setup(client=lambda: anthropic.Anthropic(api_key=API_KEY))
                .map(
                    claude=lambda client, file: client.messages.create(
                        model=MODEL,
                        system=PROMPT,
                        messages=[{"role": "user", "content": file.get_value()}],
                    ),
                    output=Message,
                )
            )
            ```
        """
        intersection = set(self._setup.keys()) & set(kwargs.keys())
        if intersection:
            keys = ", ".join(intersection)
            raise DatasetPrepareError(self.name, f"this value(s) already setup: {keys}")

        self._setup = self._setup | kwargs
        return self

    def to_storage(
        self,
        output: Union[str, os.PathLike[str]],
        signal: str = "file",
        placement: FileExportPlacement = "fullpath",
        link_type: Literal["copy", "symlink"] = "copy",
        num_threads: Optional[int] = EXPORT_FILES_MAX_THREADS,
        anon: bool = False,
        client_config: Optional[dict] = None,
    ) -> None:
        """Export files from a specified signal to a directory. Files can be
        exported to a local or cloud directory.

        Args:
            output: Path to the target directory for exporting files.
            signal: Name of the signal to export files from.
            placement: The method to use for naming exported files.
                The possible values are: "filename", "etag", "fullpath", and "checksum".
            link_type: Method to use for exporting files.
                Falls back to `'copy'` if symlinking fails.
            num_threads : number of threads to use for exporting files.
                By default it uses 5 threads.
            anon: If true, we will treat cloud bucket as public one
            client_config: Optional configuration for the destination storage client

        Example:
            Cross cloud transfer
            ```py
            ds = DataChain.from_storage("s3://mybucket")
            ds.to_storage("gs://mybucket", placement="filename")
            ```
        """
        if placement == "filename" and (
            self._query.distinct(pathfunc.name(C(f"{signal}__path"))).count()
            != self._query.count()
        ):
            raise ValueError("Files with the same name found")

        if anon:
            client_config = (client_config or {}) | {"anon": True}

        progress_bar = tqdm(
            desc=f"Exporting files to {output}: ",
            unit=" files",
            unit_scale=True,
            unit_divisor=10,
            total=self.count(),
            leave=False,
        )
        file_exporter = FileExporter(
            output,
            placement,
            self._settings.cache if self._settings else False,
            link_type,
            max_threads=num_threads or 1,
            client_config=client_config,
        )
        file_exporter.run(self.collect(signal), progress_bar)

    def shuffle(self) -> "Self":
        """Shuffle the rows of the chain deterministically."""
        return self.order_by("sys.rand")

    def sample(self, n) -> "Self":
        """Return a random sample from the chain.

        Parameters:
            n (int): Number of samples to draw.

        NOTE: Samples are not deterministic, and streamed/paginated queries or
        multiple workers will draw samples with replacement.
        """
        return self._evolve(query=self._query.sample(n))

    def filter(self, *args: Any) -> "Self":
        """Filter the chain according to conditions.

        Example:
            Basic usage with built-in operators
            ```py
            dc.filter(C("width") < 200)
            ```

            Using glob to match patterns
            ```py
            dc.filter(C("file.name").glob("*.jpg"))
            ```

            Using `datachain.func`
            ```py
            from datachain.func import string
            dc.filter(string.length(C("file.name")) > 5)
            ```

            Combining filters with "or"
            ```py
            dc.filter(C("file.name").glob("cat*") | C("file.name").glob("dog*))
            ```

            Combining filters with "and"
            ```py
            dc.filter(
                C("file.name").glob("*.jpg) &
                (string.length(C("file.name")) > 5)
            )
            ```
        """
        return self._evolve(query=self._query.filter(*args))

    def limit(self, n: int) -> "Self":
        """Return the first `n` rows of the chain.

        If the chain is unordered, which rows are returned is undefined.
        If the chain has less than `n` rows, the whole chain is returned.

        Parameters:
            n (int): Number of rows to return.
        """
        return self._evolve(query=self._query.limit(n))

    def offset(self, offset: int) -> "Self":
        """Return the results starting with the offset row.

        If the chain is unordered, which rows are skipped in undefined.
        If the chain has less than `offset` rows, the result is an empty chain.

        Parameters:
            offset (int): Number of rows to skip.
        """
        return self._evolve(query=self._query.offset(offset))

    def count(self) -> int:
        """Return the number of rows in the chain."""
        return self._query.count()

    def exec(self) -> "Self":
        """Execute the chain."""
        return self._evolve(query=self._query.exec())

    def chunk(self, index: int, total: int) -> "Self":
        """Split a chain into smaller chunks for e.g. parallelization.

        Example:
            ```py
            chain = DataChain.from_storage(...)
            chunk_1 = query._chunk(0, 2)
            chunk_2 = query._chunk(1, 2)
            ```

        Note:
            Bear in mind that `index` is 0-indexed but `total` isn't.
            Use 0/3, 1/3 and 2/3, not 1/3, 2/3 and 3/3.
        """
        return self._evolve(query=self._query.chunk(index, total))<|MERGE_RESOLUTION|>--- conflicted
+++ resolved
@@ -505,11 +505,7 @@
                     .settings(prefetch=0)
                     .gen(
                         list_bucket(list_uri, cache, client_config=client_config),
-<<<<<<< HEAD
-                        output={f"{object_name}": File},
-=======
                         output={f"{object_name}": file_type},
->>>>>>> 2e9ada38
                     )
                     .save(list_ds_name, listing=True)
                 )
