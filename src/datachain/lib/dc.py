--- conflicted
+++ resolved
@@ -2507,11 +2507,7 @@
         signal: str = "file",
         placement: FileExportPlacement = "fullpath",
         link_type: Literal["copy", "symlink"] = "copy",
-<<<<<<< HEAD
-        num_workers: Optional[int] = EXPORT_FILES_MAX_THREADS,
-=======
         num_threads: Optional[int] = EXPORT_FILES_MAX_THREADS,
->>>>>>> 49df1093
     ) -> None:
         """Export files from a specified signal to a directory. Files can be
         exported to a local or cloud directory.
@@ -2523,13 +2519,8 @@
                 The possible values are: "filename", "etag", "fullpath", and "checksum".
             link_type: Method to use for exporting files.
                 Falls back to `'copy'` if symlinking fails.
-<<<<<<< HEAD
-            num_workers : number of workers to use for exporting files.
-                By default it uses 5 workers.
-=======
             num_threads : number of threads to use for exporting files.
                 By default it uses 5 threads.
->>>>>>> 49df1093
 
         Example:
             Cross cloud transfer
@@ -2555,15 +2546,9 @@
         file_exporter = FileExporter(
             output,
             placement,
-<<<<<<< HEAD
-            use_cache,
-            link_type,
-            max_threads=num_workers or 1,
-=======
             self._settings.cache if self._settings else False,
             link_type,
             max_threads=num_threads or 1,
->>>>>>> 49df1093
         )
         file_exporter.run(self.collect(signal), progress_bar)
 
