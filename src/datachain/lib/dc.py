--- conflicted
+++ resolved
@@ -309,17 +309,11 @@
             ```
         """
         func = get_file(type)
-<<<<<<< HEAD
-        return cls(
-            path, session=session, recursive=recursive, update=update, **kwargs
-        ).map(**{object_name: func})
-=======
         return (
-            cls(path, session=session, recursive=recursive, **kwargs)
+            cls(path, session=session, recursive=recursive, update=update, **kwargs)
             .map(**{object_name: func})
             .select(object_name)
         )
->>>>>>> a092dad5
 
     @classmethod
     def from_dataset(cls, name: str, version: Optional[int] = None) -> "DataChain":
