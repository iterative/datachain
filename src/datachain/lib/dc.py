--- conflicted
+++ resolved
@@ -603,14 +603,11 @@
         return res
 
     @detach
-<<<<<<< HEAD
     def order_by(self, *args: str) -> "Self":
-        """Orders by specified set of signals"""
+        """Orders by specified set of signals."""
         return super().order_by(*self.signals_schema.resolve(*args).db_signals())
 
     @detach
-    def select(self, *args: str) -> "Self":
-=======
     def distinct(self, arg: str, *args: str) -> "Self":  # type: ignore[override]
         """Removes duplicate rows based on uniqueness of some input column(s)
         i.e if rows are found with the same value of input column(s), only one
@@ -626,7 +623,6 @@
 
     @detach
     def select(self, *args: str, _sys: bool = True) -> "Self":
->>>>>>> 97ba4f1f
         """Select only a specified set of signals."""
         new_schema = self.signals_schema.resolve(*args)
         if _sys:
