import copy
import os
import re
from collections.abc import Iterator, Sequence
from functools import wraps
from typing import (
    TYPE_CHECKING,
    Any,
    BinaryIO,
    Callable,
    ClassVar,
    Literal,
    Optional,
    TypeVar,
    Union,
    overload,
)

import pandas as pd
import sqlalchemy
from pydantic import BaseModel, create_model
from sqlalchemy.sql.functions import GenericFunction
from sqlalchemy.sql.sqltypes import NullType

from datachain import DataModel
from datachain.lib.convert.python_to_sql import python_to_sql
from datachain.lib.convert.values_to_tuples import values_to_tuples
from datachain.lib.data_model import DataType
from datachain.lib.dataset_info import DatasetInfo
from datachain.lib.file import ExportPlacement as FileExportPlacement
from datachain.lib.file import File, IndexedFile, get_file
from datachain.lib.meta_formats import read_meta, read_schema
from datachain.lib.model_store import ModelStore
from datachain.lib.settings import Settings
from datachain.lib.signal_schema import SignalSchema
from datachain.lib.udf import (
    Aggregator,
    BatchMapper,
    Generator,
    Mapper,
    UDFBase,
)
from datachain.lib.udf_signature import UdfSignature
from datachain.lib.utils import DataChainParamsError
from datachain.query import Session
from datachain.query.dataset import (
    DatasetQuery,
    PartitionByType,
    detach,
)
from datachain.query.schema import Column, DatasetRow
from datachain.utils import inside_notebook

if TYPE_CHECKING:
    from typing_extensions import Concatenate, ParamSpec, Self

    P = ParamSpec("P")

C = Column

_T = TypeVar("_T")
D = TypeVar("D", bound="DataChain")


def resolve_columns(
    method: "Callable[Concatenate[D, P], D]",
) -> "Callable[Concatenate[D, P], D]":
    """Decorator that resolvs input column names to their actual DB names. This is
    specially important for nested columns as user works with them by using dot
    notation e.g (file.name) but are actually defined with default delimiter
    in DB, e.g file__name.
    If there are any sql functions in arguments, they will just be transferred as is
    to a method.
    """

    @wraps(method)
    def _inner(self: D, *args: "P.args", **kwargs: "P.kwargs") -> D:
        resolved_args = self.signals_schema.resolve(
            *[arg for arg in args if not isinstance(arg, GenericFunction)]
        ).db_signals()

        for idx, arg in enumerate(args):
            if isinstance(arg, GenericFunction):
                resolved_args.insert(idx, arg)

        return method(self, *resolved_args, **kwargs)

    return _inner


class DatasetPrepareError(DataChainParamsError):  # noqa: D101
    def __init__(self, name, msg, output=None):  # noqa: D107
        name = f" '{name}'" if name else ""
        output = f" output '{output}'" if output else ""
        super().__init__(f"Dataset{name}{output} processing prepare error: {msg}")


class DatasetFromValuesError(DataChainParamsError):  # noqa: D101
    def __init__(self, name, msg):  # noqa: D107
        name = f" '{name}'" if name else ""
        super().__init__(f"Dataset{name} from values error: {msg}")


class DatasetMergeError(DataChainParamsError):  # noqa: D101
    def __init__(self, on: Sequence[str], right_on: Optional[Sequence[str]], msg: str):  # noqa: D107
        on_str = ", ".join(on) if isinstance(on, Sequence) else ""
        right_on_str = (
            ", right_on='" + ", ".join(right_on) + "'"
            if right_on and isinstance(right_on, Sequence)
            else ""
        )
        super().__init__(f"Merge error on='{on_str}'{right_on_str}: {msg}")


class DataChainColumnError(DataChainParamsError):  # noqa: D101
    def __init__(self, col_name, msg):  # noqa: D107
        super().__init__(f"Error for column {col_name}: {msg}")


OutputType = Union[None, DataType, Sequence[str], dict[str, DataType]]


class Sys(DataModel):
    """Model for internal DataChain signals `id` and `rand`."""

    id: int
    rand: int


class DataChain(DatasetQuery):
    """AI 🔗 DataChain - a data structure for batch data processing and evaluation.

    It represents a sequence of data manipulation steps such as reading data from
    storages, running AI or LLM models or calling external services API to validate or
    enrich data.

    Data in DataChain is presented as Python classes with arbitrary set of fields,
    including nested classes. The data classes have to inherit from `DataModel` class.
    The supported set of field types include: majority of the type supported by the
    underlyind library `Pydantic`.

    See Also:
        `DataChain.from_storage("s3://my-bucket/my-dir/")` - reading unstructured
            data files from storages such as S3, gs or Azure ADLS.

        `DataChain.save("name")` - saving to a dataset.

        `DataChain.from_dataset("name")` - reading from a dataset.

        `DataChain.from_values(fib=[1, 2, 3, 5, 8])` - generating from values.

        `DataChain.from_pandas(pd.DataFrame(...))` - generating from pandas.

        `DataChain.from_json("file.json")` - generating from json.

        `DataChain.from_csv("file.csv")` - generating from csv.

        `DataChain.from_parquet("file.parquet")` - generating from parquet.

    Example:
        ```py
        import os

        from mistralai.client import MistralClient
        from mistralai.models.chat_completion import ChatMessage

        from datachain.dc import DataChain, Column

        PROMPT = (
            "Was this bot dialog successful? "
            "Describe the 'result' as 'Yes' or 'No' in a short JSON"
        )

        model = "mistral-large-latest"
        api_key = os.environ["MISTRAL_API_KEY"]

        chain = (
            DataChain.from_storage("gs://datachain-demo/chatbot-KiT/")
            .limit(5)
            .settings(cache=True, parallel=5)
            .map(
                mistral_response=lambda file: MistralClient(api_key=api_key)
                .chat(
                    model=model,
                    response_format={"type": "json_object"},
                    messages=[
                        ChatMessage(role="user", content=f"{PROMPT}: {file.read()}")
                    ],
                )
                .choices[0]
                .message.content,
            )
            .save()
        )

        try:
            print(chain.select("mistral_response").results())
        except Exception as e:
            print(f"do you have the right Mistral API key? {e}")
        ```
    """

    DEFAULT_FILE_RECORD: ClassVar[dict] = {
        "source": "",
        "name": "",
        "vtype": "",
        "size": 0,
    }

    def __init__(self, *args, **kwargs):
        """This method needs to be redefined as a part of Dataset and DataChain
        decoupling.
        """
        super().__init__(
            *args,
            **kwargs,
            indexing_column_types=File._datachain_column_types,
        )
        self._settings = Settings()
        self._setup = {}

        self.signals_schema = SignalSchema({"sys": Sys})
        if self.feature_schema:
            self.signals_schema |= SignalSchema.deserialize(self.feature_schema)
        else:
            self.signals_schema |= SignalSchema.from_column_types(self.column_types)

        self._sys = False

    @property
    def schema(self) -> dict[str, DataType]:
        """Get schema of the chain."""
        return self._effective_signals_schema.values

    def column(self, name: str) -> Column:
        """Returns Column instance with a type if name is found in current schema,
        otherwise raises an exception.
        """
        name_path = name.split(".")
        for path, type_, _, _ in self.signals_schema.get_flat_tree():
            if path == name_path:
                return Column(name, python_to_sql(type_))

        raise ValueError(f"Column with name {name} not found in the schema")

    def print_schema(self) -> None:
        """Print schema of the chain."""
        self._effective_signals_schema.print_tree()

    def clone(self, new_table: bool = True) -> "Self":
        """Make a copy of the chain in a new table."""
        obj = super().clone(new_table=new_table)
        obj.signals_schema = copy.deepcopy(self.signals_schema)
        return obj

    def settings(
        self,
        cache=None,
        parallel=None,
        workers=None,
        min_task_size=None,
        sys: Optional[bool] = None,
    ) -> "Self":
        """Change settings for chain.

        This function changes specified settings without changing not specified ones.
        It returns chain, so, it can be chained later with next operation.

        Parameters:
            cache : data caching (default=False)
            parallel : number of thread for processors. True is a special value to
                enable all available CPUs (default=1)
            workers : number of distributed workers. Only for Studio mode. (default=1)
            min_task_size : minimum number of tasks (default=1)

        Example:
            ```py
            chain = (
                chain
                .settings(cache=True, parallel=8)
                .map(laion=process_webdataset(spec=WDSLaion), params="file")
            )
            ```
        """
        chain = self.clone()
        if sys is not None:
            chain._sys = sys
        chain._settings.add(Settings(cache, parallel, workers, min_task_size))
        return chain

    def reset_settings(self, settings: Optional[Settings] = None) -> "Self":
        """Reset all settings to default values."""
        self._settings = settings if settings else Settings()
        return self

    def reset_schema(self, signals_schema: SignalSchema) -> "Self":  # noqa: D102
        self.signals_schema = signals_schema
        return self

    def add_schema(self, signals_schema: SignalSchema) -> "Self":  # noqa: D102
        self.signals_schema |= signals_schema
        return self

    @classmethod
    def from_storage(
        cls,
        path,
        *,
        type: Literal["binary", "text", "image"] = "binary",
        session: Optional[Session] = None,
        recursive: Optional[bool] = True,
        object_name: str = "file",
        update: bool = False,
        **kwargs,
    ) -> "Self":
        """Get data from a storage as a list of file with all file attributes.
        It returns the chain itself as usual.

        Parameters:
            path : storage URI with directory. URI must start with storage prefix such
                as `s3://`, `gs://`, `az://` or "file:///"
            type : read file as "binary", "text", or "image" data. Default is "binary".
            recursive : search recursively for the given path.
            object_name : Created object column name.
            update : force storage reindexing. Default is False.

        Example:
            ```py
            chain = DataChain.from_storage("s3://my-bucket/my-dir")
            ```
        """
        func = get_file(type)
        return (
            cls(path, session=session, recursive=recursive, update=update, **kwargs)
            .map(**{object_name: func})
            .select(object_name)
        )

    @classmethod
    def from_dataset(cls, name: str, version: Optional[int] = None) -> "DataChain":
        """Get data from a saved Dataset. It returns the chain itself.

        Parameters:
            name : dataset name
            version : dataset version

        Example:
            ```py
            chain = DataChain.from_dataset("my_cats")
            ```
        """
        return DataChain(name=name, version=version)

    @classmethod
    def from_json(
        cls,
        path,
        type: Literal["binary", "text", "image"] = "text",
        spec: Optional[DataType] = None,
        schema_from: Optional[str] = "auto",
        jmespath: Optional[str] = None,
        object_name: Optional[str] = "",
        model_name: Optional[str] = None,
        print_schema: Optional[bool] = False,
        meta_type: Optional[str] = "json",
        nrows=None,
        **kwargs,
    ) -> "DataChain":
        """Get data from JSON. It returns the chain itself.

        Parameters:
            path : storage URI with directory. URI must start with storage prefix such
                as `s3://`, `gs://`, `az://` or "file:///"
            type : read file as "binary", "text", or "image" data. Default is "binary".
            spec : optional Data Model
            schema_from : path to sample to infer spec (if schema not provided)
            object_name : generated object column name
            model_name : optional generated model name
            print_schema : print auto-generated schema
            jmespath : optional JMESPATH expression to reduce JSON
            nrows : optional row limit for jsonl and JSON arrays

        Example:
            infer JSON schema from data, reduce using JMESPATH
            ```py
            chain = DataChain.from_json("gs://json", jmespath="key1.key2")
            ```

            infer JSON schema from a particular path
            ```py
            chain = DataChain.from_json("gs://json_ds", schema_from="gs://json/my.json")
            ```
        """
        if schema_from == "auto":
            schema_from = path

        def jmespath_to_name(s: str):
            name_end = re.search(r"\W", s).start() if re.search(r"\W", s) else len(s)  # type: ignore[union-attr]
            return s[:name_end]

        if (not object_name) and jmespath:
            object_name = jmespath_to_name(jmespath)
        if not object_name:
            object_name = meta_type
        chain = DataChain.from_storage(path=path, type=type, **kwargs)
        signal_dict = {
            object_name: read_meta(
                schema_from=schema_from,
                meta_type=meta_type,
                spec=spec,
                model_name=model_name,
                print_schema=print_schema,
                jmespath=jmespath,
                nrows=nrows,
            )
        }
        return chain.gen(**signal_dict)  # type: ignore[misc, arg-type]

    @classmethod
    def from_jsonl(
        cls,
        path,
        type: Literal["binary", "text", "image"] = "text",
        spec: Optional[DataType] = None,
        schema_from: Optional[str] = "auto",
        jmespath: Optional[str] = None,
        object_name: Optional[str] = "",
        model_name: Optional[str] = None,
        print_schema: Optional[bool] = False,
        meta_type: Optional[str] = "jsonl",
        nrows=None,
        **kwargs,
    ) -> "DataChain":
        """Get data from JSON lines. It returns the chain itself.

        Parameters:
            path : storage URI with directory. URI must start with storage prefix such
                as `s3://`, `gs://`, `az://` or "file:///"
            type : read file as "binary", "text", or "image" data. Default is "binary".
            spec : optional Data Model
            schema_from : path to sample to infer spec (if schema not provided)
            object_name : generated object column name
            model_name : optional generated model name
            print_schema : print auto-generated schema
            jmespath : optional JMESPATH expression to reduce JSON
            nrows : optional row limit for jsonl and JSON arrays

        Example:
            infer JSONl schema from data, limit parsing to 1 row
            ```py
            chain = DataChain.from_jsonl("gs://myjsonl", nrows=1)
            ```
        """
        if schema_from == "auto":
            schema_from = path

        def jmespath_to_name(s: str):
            name_end = re.search(r"\W", s).start() if re.search(r"\W", s) else len(s)  # type: ignore[union-attr]
            return s[:name_end]

        if (not object_name) and jmespath:
            object_name = jmespath_to_name(jmespath)
        if not object_name:
            object_name = meta_type
        chain = DataChain.from_storage(path=path, type=type, **kwargs)
        signal_dict = {
            object_name: read_meta(
                schema_from=schema_from,
                meta_type=meta_type,
                spec=spec,
                model_name=model_name,
                print_schema=print_schema,
                jmespath=jmespath,
                nrows=nrows,
            )
        }
        return chain.gen(**signal_dict)  # type: ignore[misc, arg-type]

    @classmethod
    def datasets(
        cls, session: Optional[Session] = None, object_name: str = "dataset"
    ) -> "DataChain":
        """Generate chain with list of registered datasets.

        Example:
            ```py
            from datachain import DataChain

            chain = DataChain.datasets()
            for ds in chain.collect("dataset"):
                print(f"{ds.name}@v{ds.version}")
            ```
        """
        session = Session.get(session)
        catalog = session.catalog

        datasets = [
            DatasetInfo.from_models(d, v, j)
            for d, v, j in catalog.list_datasets_versions()
        ]

        return cls.from_values(
            session=session,
            output={object_name: DatasetInfo},
            **{object_name: datasets},  # type: ignore[arg-type]
        )

    def print_json_schema(  # type: ignore[override]
        self, jmespath: Optional[str] = None, model_name: Optional[str] = None
    ) -> "DataChain":
        """Print JSON data model and save it. It returns the chain itself.

        Parameters:
            jmespath : JMESPATH expression to reduce JSON
            model_name : generated model name

        Example:
            print JSON schema and save to column "meta_from":
            ```py
            uri = "gs://datachain-demo/coco2017/annotations_captions/"
            chain = DataChain.from_storage(uri)
            chain = chain.show_json_schema()
            chain.save()
            ```
        """
        return self.map(
            meta_schema=lambda file: read_schema(
                file, data_type="json", expr=jmespath, model_name=model_name
            ),
            output=str,
        )

    def print_jsonl_schema(  # type: ignore[override]
        self, jmespath: Optional[str] = None, model_name: Optional[str] = None
    ) -> "DataChain":
        """Print JSON data model and save it. It returns the chain itself.

        Parameters:
            jmespath : JMESPATH expression to reduce JSON
            model_name : generated model name
        """
        return self.map(
            meta_schema=lambda file: read_schema(
                file, data_type="jsonl", expr=jmespath, model_name=model_name
            ),
            output=str,
        )

    def save(  # type: ignore[override]
        self, name: Optional[str] = None, version: Optional[int] = None
    ) -> "DataChain":
        """Save to a Dataset. It returns the chain itself.

        Parameters:
            name : dataset name. Empty name saves to a temporary dataset that will be
                removed after process ends. Temp dataset are useful for optimization.
            version : version of a dataset. Default - the last version that exist.
        """
        schema = self.signals_schema.clone_without_sys_signals().serialize()
        return super().save(name=name, version=version, feature_schema=schema)

    def apply(self, func, *args, **kwargs):
        """Apply any function to the chain.

        Useful for reusing in a chain of operations.

        Example:
            ```py
            def parse_stem(chain):
                return chain.map(
                    lambda file: file.get_file_stem()
                    output={"stem": str}
                )

            chain = (
                DataChain.from_storage("s3://my-bucket")
                .apply(parse_stem)
                .filter(C("stem").glob("*cat*"))
            )
            ```
        """
        return func(self, *args, **kwargs)

    def map(
        self,
        func: Optional[Callable] = None,
        params: Union[None, str, Sequence[str]] = None,
        output: OutputType = None,
        **signal_map,
    ) -> "Self":
        """Apply a function to each row to create new signals. The function should
        return a new object for each row. It returns a chain itself with new signals.

        Input-output relationship: 1:1

        Parameters:
            func : Function applied to each row.
            params : List of column names used as input for the function. Default
                    is taken from function signature.
            output : Dictionary defining new signals and their corresponding types.
                    Default type is taken from function signature. Default can be also
                    taken from kwargs - **signal_map (see below).
                    If signal name is defined using signal_map (see below) only a single
                    type value can be used.
            **signal_map : kwargs can be used to define `func` together with it's return
                    signal name in format of `map(my_sign=my_func)`. This helps define
                    signal names and function in a nicer way.

        Example:
            Using signal_map and single type in output:
            ```py
            chain = chain.map(value=lambda name: name[:-4] + ".json", output=str)
            chain.save("new_dataset")
            ```

            Using func and output as a map:
            ```py
            chain = chain.map(
                lambda name: name.split("."), output={"stem": str, "ext": str}
            )
            chain.save("new_dataset")
            ```
        """
        udf_obj = self._udf_to_obj(Mapper, func, params, output, signal_map)

        chain = self.add_signals(
            udf_obj.to_udf_wrapper(),
            **self._settings.to_dict(),
        )

        return chain.add_schema(udf_obj.output).reset_settings(self._settings)

    def gen(
        self,
        func: Optional[Callable] = None,
        params: Union[None, str, Sequence[str]] = None,
        output: OutputType = None,
        **signal_map,
    ) -> "Self":
        r"""Apply a function to each row to create new rows (with potentially new
        signals). The function needs to return a new objects for each of the new rows.
        It returns a chain itself with new signals.

        Input-output relationship: 1:N

        This method is similar to `map()`, uses the same list of parameters, but with
        one key differences: It produces a sequence of rows for each input row (like
        extracting multiple file records from a single tar file or bounding boxes from a
        single image file).

        Example:
            ```py
            chain = chain.gen(
                line=lambda file: [l for l in file.read().split("\n")],
                output=str,
            )
            chain.save("new_dataset")
            ```
        """
        udf_obj = self._udf_to_obj(Generator, func, params, output, signal_map)
        chain = DatasetQuery.generate(
            self,
            udf_obj.to_udf_wrapper(),
            **self._settings.to_dict(),
        )

        return chain.reset_schema(udf_obj.output).reset_settings(self._settings)

    def agg(
        self,
        func: Optional[Callable] = None,
        partition_by: Optional[PartitionByType] = None,
        params: Union[None, str, Sequence[str]] = None,
        output: OutputType = None,
        **signal_map,
    ) -> "Self":
        """Aggregate rows using `partition_by` statement and apply a function to the
        groups of aggregated rows. The function needs to return new objects for each
        group of the new rows. It returns a chain itself with new signals.

        Input-output relationship: N:M

        This method bears similarity to `gen()` and `map()`, employing a comparable set
        of parameters, yet differs in two crucial aspects:
        1. The `partition_by` parameter: This specifies the column name or a list of
           column names that determine the grouping criteria for aggregation.
        2. Group-based UDF function input: Instead of individual rows, the function
           receives a list all rows within each group defined by `partition_by`.

        Example:
            ```py
            chain = chain.agg(
                total=lambda category, amount: [sum(amount)],
                output=float,
                partition_by="category",
            )
            chain.save("new_dataset")
            ```
        """
        udf_obj = self._udf_to_obj(Aggregator, func, params, output, signal_map)
        chain = DatasetQuery.generate(
            self,
            udf_obj.to_udf_wrapper(),
            partition_by=partition_by,
            **self._settings.to_dict(),
        )

        return chain.reset_schema(udf_obj.output).reset_settings(self._settings)

    def batch_map(
        self,
        func: Optional[Callable] = None,
        params: Union[None, str, Sequence[str]] = None,
        output: OutputType = None,
        batch: int = 1000,
        **signal_map,
    ) -> "Self":
        """This is a batch version of `map()`.

        Input-output relationship: N:N

        It accepts the same parameters plus an
        additional parameter:

            batch : Size of each batch passed to `func`. Defaults to 1000.

        Example:
            ```py
            chain = chain.batch_map(
                sqrt=lambda size: np.sqrt(size),
                output=float
            )
            chain.save("new_dataset")
            ```
        """
        udf_obj = self._udf_to_obj(BatchMapper, func, params, output, signal_map)
        chain = DatasetQuery.add_signals(
            self,
            udf_obj.to_udf_wrapper(batch),
            **self._settings.to_dict(),
        )

        return chain.add_schema(udf_obj.output).reset_settings(self._settings)

    def _udf_to_obj(
        self,
        target_class: type[UDFBase],
        func: Optional[Callable],
        params: Union[None, str, Sequence[str]],
        output: OutputType,
        signal_map,
    ) -> UDFBase:
        is_generator = target_class.is_output_batched
        name = self.name or ""

        sign = UdfSignature.parse(name, signal_map, func, params, output, is_generator)
        DataModel.register(list(sign.output_schema.values.values()))

        signals_schema = self.signals_schema
        if self._sys:
            signals_schema = SignalSchema({"sys": Sys}) | signals_schema

        params_schema = signals_schema.slice(sign.params, self._setup)

        return target_class._create(sign, params_schema)

    def _extend_to_data_model(self, method_name, *args, **kwargs):
        super_func = getattr(super(), method_name)

        new_schema = self.signals_schema.resolve(*args)
        columns = [C(col) for col in new_schema.db_signals()]
        res = super_func(*columns, **kwargs)
        if isinstance(res, DataChain):
            res.signals_schema = new_schema

        return res

    @detach
    @resolve_columns
    def order_by(self, *args, descending: bool = False) -> "Self":
        """Orders by specified set of signals.

        Parameters:
            descending (bool): Whether to sort in descending order or not.
        """
        if descending:
            args = tuple([sqlalchemy.desc(a) for a in args])

        return super().order_by(*args)

    @detach
    def distinct(self, arg: str, *args: str) -> "Self":  # type: ignore[override]
        """Removes duplicate rows based on uniqueness of some input column(s)
        i.e if rows are found with the same value of input column(s), only one
        row is left in the result set.

        Example:
        ```py
         dc.distinct("file.parent", "file.name")
        )
        ```
        """
        return super().distinct(*self.signals_schema.resolve(arg, *args).db_signals())

    @detach
    def select(self, *args: str, _sys: bool = True) -> "Self":
        """Select only a specified set of signals."""
        new_schema = self.signals_schema.resolve(*args)
        if _sys:
            new_schema = SignalSchema({"sys": Sys}) | new_schema
        columns = new_schema.db_signals()
        chain = super().select(*columns)
        chain.signals_schema = new_schema
        return chain

    @detach
    def select_except(self, *args: str) -> "Self":
        """Select all the signals expect the specified signals."""
        new_schema = self.signals_schema.select_except_signals(*args)
        columns = new_schema.db_signals()
        chain = super().select(*columns)
        chain.signals_schema = new_schema
        return chain

    @detach
    def mutate(self, **kwargs) -> "Self":
        """Create new signals based on existing signals.

        This method is vectorized and more efficient compared to map(), and it does not
        extract or download any data from the internal database. However, it can only
        utilize predefined built-in functions and their combinations.

        The supported functions:
           Numerical:   +, -, *, /, rand(), avg(), count(), func(),
                        greatest(), least(), max(), min(), sum()
           String:      length(), split()
           Filename:    name(), parent(), file_stem(), file_ext()
           Array:       length(), sip_hash_64(), euclidean_distance(),
                        cosine_distance()

        Example:
        ```py
         dc.mutate(
                area=Column("image.height") * Column("image.width"),
                extension=file_ext(Column("file.name")),
                dist=cosine_distance(embedding_text, embedding_image)
        )
        ```
        """
<<<<<<< HEAD
        for col_name, expr in kwargs.items():
            if isinstance(expr.type, NullType):
                raise DataChainColumnError(
                    col_name, f"Cannot infer type with expression {expr}"
                )

        chain = super().mutate(**kwargs)
        chain.signals_schema = self.signals_schema.mutate(kwargs)
=======
        mutated = {}
        schema = self.signals_schema
        for name, value in kwargs.items():
            if isinstance(value, Column):
                # renaming existing column
                for signal in schema.db_signals(name=value.name, as_columns=True):
                    mutated[signal.name.replace(value.name, name, 1)] = signal
            else:
                # adding new signal
                mutated[name] = value

        chain = super().mutate(**mutated)
        chain.signals_schema = schema.mutate(kwargs)
>>>>>>> 1e5178be
        return chain

    @property
    def _effective_signals_schema(self) -> "SignalSchema":
        """Effective schema used for user-facing API like collect, to_pandas, etc."""
        signals_schema = self.signals_schema
        if not self._sys:
            return signals_schema.clone_without_sys_signals()
        return signals_schema

    @overload
    def collect_flatten(self) -> Iterator[tuple[Any, ...]]: ...

    @overload
    def collect_flatten(
        self, *, row_factory: Callable[[list[str], tuple[Any, ...]], _T]
    ) -> Iterator[_T]: ...

    def collect_flatten(self, *, row_factory=None):
        """Yields flattened rows of values as a tuple.

        Args:
            row_factory : A callable to convert row to a custom format.
                          It should accept two arguments: a list of column names and
                          a tuple of row values.
        """
        db_signals = self._effective_signals_schema.db_signals()
        with super().select(*db_signals).as_iterable() as rows:
            if row_factory:
                rows = (row_factory(db_signals, r) for r in rows)
            yield from rows

    @overload
    def results(self) -> list[tuple[Any, ...]]: ...

    @overload
    def results(
        self, *, row_factory: Callable[[list[str], tuple[Any, ...]], _T]
    ) -> list[_T]: ...

    def results(self, *, row_factory=None):  # noqa: D102
        if row_factory is None:
            return list(self.collect_flatten())
        return list(self.collect_flatten(row_factory=row_factory))

    def to_records(self) -> list[dict[str, Any]]:
        """Convert every row to a dictionary."""

        def to_dict(cols: list[str], row: tuple[Any, ...]) -> dict[str, Any]:
            return dict(zip(cols, row))

        return self.results(row_factory=to_dict)

    @overload
    def collect(self) -> Iterator[tuple[DataType, ...]]: ...

    @overload
    def collect(self, col: str) -> Iterator[DataType]: ...  # type: ignore[overload-overlap]

    @overload
    def collect(self, *cols: str) -> Iterator[tuple[DataType, ...]]: ...

    def collect(self, *cols: str) -> Iterator[Union[DataType, tuple[DataType, ...]]]:  # type: ignore[overload-overlap,misc]
        """Yields rows of values, optionally limited to the specified columns.

        Args:
            *cols: Limit to the specified columns. By default, all columns are selected.

        Yields:
            (DataType): Yields a single item if a column is selected.
            (tuple[DataType, ...]): Yields a tuple of items if multiple columns are
                selected.

        Example:
            Iterating over all rows:
            ```py
            for row in dc.collect():
                print(row)
            ```

            Iterating over all rows with selected columns:
            ```py
            for name, size in dc.collect("file.name", "file.size"):
                print(name, size)
            ```

            Iterating over a single column:
            ```py
            for file in dc.collect("file.name"):
                print(file)
            ```
        """
        chain = self.select(*cols) if cols else self
        signals_schema = chain._effective_signals_schema
        db_signals = signals_schema.db_signals()
        with super().select(*db_signals).as_iterable() as rows:
            for row in rows:
                ret = signals_schema.row_to_features(
                    row, catalog=chain.session.catalog, cache=chain._settings.cache
                )
                yield ret[0] if len(cols) == 1 else tuple(ret)

    def to_pytorch(
        self, transform=None, tokenizer=None, tokenizer_kwargs=None, num_samples=0
    ):
        """Convert to pytorch dataset format.

        Args:
            transform (Transform): Torchvision transforms to apply to the dataset.
            tokenizer (Callable): Tokenizer to use to tokenize text values.
            tokenizer_kwargs (dict): Additional kwargs to pass when calling tokenizer.
            num_samples (int): Number of random samples to draw for each epoch.
                This argument is ignored if `num_samples=0` (the default).

        Example:
            ```py
            from torch.utils.data import DataLoader
            loader = DataLoader(
                chain.select("file", "label").to_pytorch(),
                batch_size=16
            )
            ```
        """
        from datachain.torch import PytorchDataset

        if self.attached:
            chain = self
        else:
            chain = self.save()
        assert chain.name is not None  # for mypy
        return PytorchDataset(
            chain.name,
            chain.version,
            catalog=self.catalog,
            transform=transform,
            tokenizer=tokenizer,
            tokenizer_kwargs=tokenizer_kwargs,
            num_samples=num_samples,
        )

    def remove_file_signals(self) -> "Self":  # noqa: D102
        schema = self.signals_schema.clone_without_file_signals()
        return self.select(*schema.values.keys())

    @detach
    def merge(
        self,
        right_ds: "DataChain",
        on: Union[str, Sequence[str]],
        right_on: Union[str, Sequence[str], None] = None,
        inner=False,
        rname="right_",
    ) -> "Self":
        """Merge two chains based on the specified criteria.

        Parameters:
            right_ds : Chain to join with.
            on : Predicate or list of Predicates to join on. If both chains have the
                same predicates then this predicate is enough for the join. Otherwise,
                `right_on` parameter has to specify the predicates for the other chain.
            right_on: Optional predicate or list of Predicates
                    for the `right_ds` to join.
            inner (bool): Whether to run inner join or outer join.
            rname (str): name prefix for conflicting signal names.

        Example:
            ```py
            meta = meta_emd.merge(meta_pq, on=(C.name, C.emd__index),
                                  right_on=(C.name, C.pq__index))
            ```
        """
        if on is None:
            raise DatasetMergeError(["None"], None, "'on' must be specified")

        if isinstance(on, str):
            on = [on]
        elif not isinstance(on, Sequence):
            raise DatasetMergeError(
                on,
                right_on,
                f"'on' must be 'str' or 'Sequence' object but got type '{type(on)}'",
            )

        signals_schema = self.signals_schema.clone_without_sys_signals()
        on_columns = signals_schema.resolve(*on).db_signals()

        right_signals_schema = right_ds.signals_schema.clone_without_sys_signals()
        if right_on is not None:
            if isinstance(right_on, str):
                right_on = [right_on]
            elif not isinstance(right_on, Sequence):
                raise DatasetMergeError(
                    on,
                    right_on,
                    "'right_on' must be 'str' or 'Sequence' object"
                    f" but got type '{right_on}'",
                )

            if len(right_on) != len(on):
                raise DatasetMergeError(
                    on, right_on, "'on' and 'right_on' must have the same length'"
                )

            right_on_columns = right_signals_schema.resolve(*right_on).db_signals()

            if len(right_on_columns) != len(on_columns):
                on_str = ", ".join(right_on_columns)
                right_on_str = ", ".join(right_on_columns)
                raise DatasetMergeError(
                    on,
                    right_on,
                    "'on' and 'right_on' must have the same number of columns in db'."
                    f" on -> {on_str}, right_on -> {right_on_str}",
                )
        else:
            right_on = on
            right_on_columns = on_columns

        if self == right_ds:
            right_ds = right_ds.clone(new_table=True)

        ops = [
            self.c(left) == right_ds.c(right)
            for left, right in zip(on_columns, right_on_columns)
        ]

        ds = self.join(right_ds, sqlalchemy.and_(*ops), inner, rname + "{name}")

        ds.feature_schema = None
        ds.signals_schema = SignalSchema({"sys": Sys}) | signals_schema.merge(
            right_signals_schema, rname
        )

        return ds

    def subtract(  # type: ignore[override]
        self,
        other: "DataChain",
        on: Optional[Union[str, Sequence[str]]] = None,
    ) -> "Self":
        """Remove rows that appear in another chain.

        Parameters:
            other: chain whose rows will be removed from `self`
            on: columns to consider for determining row equality. If unspecified,
                defaults to all common columns between `self` and `other`.
        """
        if isinstance(on, str):
            on = [on]
        if on is None:
            other_columns = set(other._effective_signals_schema.db_signals())
            signals = [
                c
                for c in self._effective_signals_schema.db_signals()
                if c in other_columns
            ]
            if not signals:
                raise DataChainParamsError("subtract(): no common columns")
        elif not isinstance(on, Sequence):
            raise TypeError(
                f"'on' must be 'str' or 'Sequence' object but got type '{type(on)}'",
            )
        elif not on:
            raise DataChainParamsError(
                "'on' cannot be empty",
            )
        else:
            signals = self.signals_schema.resolve(*on).db_signals()
        return super()._subtract(other, signals)  # type: ignore[arg-type]

    @classmethod
    def from_values(
        cls,
        ds_name: str = "",
        session: Optional[Session] = None,
        output: OutputType = None,
        object_name: str = "",
        **fr_map,
    ) -> "DataChain":
        """Generate chain from list of values.

        Example:
            ```py
            DataChain.from_values(fib=[1, 2, 3, 5, 8])
            ```
        """
        tuple_type, output, tuples = values_to_tuples(ds_name, output, **fr_map)

        def _func_fr() -> Iterator[tuple_type]:  # type: ignore[valid-type]
            yield from tuples

        chain = DataChain.from_records(DataChain.DEFAULT_FILE_RECORD, session=session)
        if object_name:
            output = {object_name: DataChain._dict_to_data_model(object_name, output)}  # type: ignore[arg-type]
        return chain.gen(_func_fr, output=output)

    @classmethod
    def from_pandas(  # type: ignore[override]
        cls,
        df: "pd.DataFrame",
        name: str = "",
        session: Optional[Session] = None,
        object_name: str = "",
    ) -> "DataChain":
        """Generate chain from pandas data-frame.

        Example:
            ```py
            import pandas as pd

            df = pd.DataFrame({"fib": [1, 2, 3, 5, 8]})
            DataChain.from_pandas(df)
            ```
        """
        fr_map = {col.lower(): df[col].tolist() for col in df.columns}

        for column in fr_map:
            if column in DatasetRow.schema:
                raise DatasetPrepareError(
                    name,
                    f"import from pandas error - column '{column}' conflicts with"
                    " default schema",
                )
            if not column.isidentifier():
                raise DatasetPrepareError(
                    name,
                    f"import from pandas error - '{column}' cannot be a column name",
                )

        return cls.from_values(name, session, object_name=object_name, **fr_map)

    def to_pandas(self, flatten=False) -> "pd.DataFrame":
        """Return a pandas DataFrame from the chain.

        Parameters:
            flatten : Whether to use a multiindex or flatten column names.
        """
        headers, max_length = self._effective_signals_schema.get_headers_with_length()
        if flatten or max_length < 2:
            df = pd.DataFrame.from_records(self.to_records())
            if headers:
                df.columns = [".".join(filter(None, header)) for header in headers]
            return df

        transposed_result = list(map(list, zip(*self.results())))
        data = {tuple(n): val for n, val in zip(headers, transposed_result)}
        return pd.DataFrame(data)

    def show(
        self,
        limit: int = 20,
        flatten=False,
        transpose=False,
        truncate=True,
    ) -> None:
        """Show a preview of the chain results.

        Parameters:
            limit : How many rows to show.
            flatten : Whether to use a multiindex or flatten column names.
            transpose : Whether to transpose rows and columns.
            truncate : Whether or not to truncate the contents of columns.
        """
        dc = self.limit(limit) if limit > 0 else self
        df = dc.to_pandas(flatten)
        if transpose:
            df = df.T

        options: list = [
            "display.max_columns",
            None,
            "display.multi_sparse",
            False,
        ]

        try:
            if columns := os.get_terminal_size().columns:
                options.extend(["display.width", columns])
        except OSError:
            pass

        if not truncate:
            options.extend(["display.max_colwidth", None])

        with pd.option_context(*options):
            if inside_notebook():
                from IPython.display import display

                display(df)
            else:
                print(df)

        if len(df) == limit:
            print(f"\n[Limited by {len(df)} rows]")

    def parse_tabular(
        self,
        output: OutputType = None,
        object_name: str = "",
        model_name: str = "",
        source: bool = True,
        nrows: Optional[int] = None,
        **kwargs,
    ) -> "DataChain":
        """Generate chain from list of tabular files.

        Parameters:
            output : Dictionary or feature class defining column names and their
                corresponding types. List of column names is also accepted, in which
                case types will be inferred.
            object_name : Generated object column name.
            model_name : Generated model name.
            source : Whether to include info about the source file.
            nrows : Optional row limit.
            kwargs : Parameters to pass to pyarrow.dataset.dataset.

        Example:
            Reading a json lines file:
            ```py
            dc = DataChain.from_storage("s3://mybucket/file.jsonl")
            dc = dc.parse_tabular(format="json")
            ```

            Reading a filtered list of files as a dataset:
            ```py
            dc = DataChain.from_storage("s3://mybucket")
            dc = dc.filter(C("file.name").glob("*.jsonl"))
            dc = dc.parse_tabular(format="json")
            ```
        """
        from pyarrow.dataset import CsvFileFormat, JsonFileFormat

        from datachain.lib.arrow import ArrowGenerator, infer_schema, schema_to_output

        if nrows:
            format = kwargs.get("format")
            if format not in ["csv", "json"] and not isinstance(
                format, (CsvFileFormat, JsonFileFormat)
            ):
                raise DatasetPrepareError(
                    self.name,
                    "error in `parse_tabular` - "
                    "`nrows` only supported for csv and json formats.",
                )

        schema = None
        col_names = output if isinstance(output, Sequence) else None
        if col_names or not output:
            try:
                schema = infer_schema(self, **kwargs)
                output = schema_to_output(schema, col_names)
            except ValueError as e:
                raise DatasetPrepareError(self.name, e) from e

        if isinstance(output, dict):
            model_name = model_name or object_name or ""
            model = DataChain._dict_to_data_model(model_name, output)
        else:
            model = output  # type: ignore[assignment]

        if object_name:
            output = {object_name: model}  # type: ignore[dict-item]
        elif isinstance(output, type(BaseModel)):
            output = {
                name: info.annotation  # type: ignore[misc]
                for name, info in output.model_fields.items()
            }
        if source:
            output = {"source": IndexedFile} | output  # type: ignore[assignment,operator]
        return self.gen(
            ArrowGenerator(schema, model, source, nrows, **kwargs), output=output
        )

    @staticmethod
    def _dict_to_data_model(
        name: str, data_dict: dict[str, DataType]
    ) -> type[BaseModel]:
        fields = {name: (anno, ...) for name, anno in data_dict.items()}
        return create_model(
            name,
            __base__=(DataModel,),  # type: ignore[call-overload]
            **fields,
        )  # type: ignore[call-overload]

    @classmethod
    def from_csv(
        cls,
        path,
        delimiter: str = ",",
        header: bool = True,
        output: OutputType = None,
        object_name: str = "",
        model_name: str = "",
        source: bool = True,
        nrows=None,
        **kwargs,
    ) -> "DataChain":
        """Generate chain from csv files.

        Parameters:
            path : Storage URI with directory. URI must start with storage prefix such
                as `s3://`, `gs://`, `az://` or "file:///".
            delimiter : Character for delimiting columns.
            header : Whether the files include a header row.
            output : Dictionary or feature class defining column names and their
                corresponding types. List of column names is also accepted, in which
                case types will be inferred.
            object_name : Created object column name.
            model_name : Generated model name.
            source : Whether to include info about the source file.
            nrows : Optional row limit.

        Example:
            Reading a csv file:
            ```py
            dc = DataChain.from_csv("s3://mybucket/file.csv")
            ```

            Reading csv files from a directory as a combined dataset:
            ```py
            dc = DataChain.from_csv("s3://mybucket/dir")
            ```
        """
        from pyarrow.csv import ParseOptions, ReadOptions
        from pyarrow.dataset import CsvFileFormat

        chain = DataChain.from_storage(path, **kwargs)

        column_names = None
        if not header:
            if not output:
                msg = "error parsing csv - provide output if no header"
                raise DatasetPrepareError(chain.name, msg)
            if isinstance(output, Sequence):
                column_names = output  # type: ignore[assignment]
            elif isinstance(output, dict):
                column_names = list(output.keys())
            elif (fr := ModelStore.to_pydantic(output)) is not None:
                column_names = list(fr.model_fields.keys())
            else:
                msg = f"error parsing csv - incompatible output type {type(output)}"
                raise DatasetPrepareError(chain.name, msg)
        elif nrows:
            nrows += 1

        parse_options = ParseOptions(delimiter=delimiter)
        read_options = ReadOptions(column_names=column_names)
        format = CsvFileFormat(parse_options=parse_options, read_options=read_options)
        return chain.parse_tabular(
            output=output,
            object_name=object_name,
            model_name=model_name,
            source=source,
            nrows=nrows,
            format=format,
        )

    @classmethod
    def from_parquet(
        cls,
        path,
        partitioning: Any = "hive",
        output: Optional[dict[str, DataType]] = None,
        object_name: str = "",
        model_name: str = "",
        source: bool = True,
        **kwargs,
    ) -> "DataChain":
        """Generate chain from parquet files.

        Parameters:
            path : Storage URI with directory. URI must start with storage prefix such
                as `s3://`, `gs://`, `az://` or "file:///".
            partitioning : Any pyarrow partitioning schema.
            output : Dictionary defining column names and their corresponding types.
            object_name : Created object column name.
            model_name : Generated model name.
            source : Whether to include info about the source file.

        Example:
            Reading a single file:
            ```py
            dc = DataChain.from_parquet("s3://mybucket/file.parquet")
            ```

            Reading a partitioned dataset from a directory:
            ```py
            dc = DataChain.from_parquet("s3://mybucket/dir")
            ```
        """
        chain = DataChain.from_storage(path, **kwargs)
        return chain.parse_tabular(
            output=output,
            object_name=object_name,
            model_name=model_name,
            source=source,
            format="parquet",
            partitioning=partitioning,
        )

    def to_parquet(
        self,
        path: Union[str, os.PathLike[str], BinaryIO],
        partition_cols: Optional[Sequence[str]] = None,
        **kwargs,
    ) -> None:
        """Save chain to parquet file.

        Parameters:
            path : Path or a file-like binary object to save the file.
            partition_cols : Column names by which to partition the dataset.
        """
        _partition_cols = list(partition_cols) if partition_cols else None
        return self.to_pandas().to_parquet(
            path,
            partition_cols=_partition_cols,
            **kwargs,
        )

    @classmethod
    def from_records(
        cls,
        to_insert: Optional[Union[dict, list[dict]]],
        session: Optional[Session] = None,
    ) -> "DataChain":
        """Create a DataChain from the provided records. This method can be used for
        programmatically generating a chain in contrast of reading data from storages
        or other sources.

        Parameters:
            to_insert : records (or a single record) to insert. Each record is
                        a dictionary of signals and theirs values.

        Example:
            ```py
            empty = DataChain.from_records()
            single_record = DataChain.from_records(DataChain.DEFAULT_FILE_RECORD)
            ```
        """
        session = Session.get(session)
        catalog = session.catalog

        name = session.generate_temp_dataset_name()
        columns: tuple[sqlalchemy.Column[Any], ...] = tuple(
            sqlalchemy.Column(name, typ)
            for name, typ in File._datachain_column_types.items()
        )
        dsr = catalog.create_dataset(name, columns=columns)

        if isinstance(to_insert, dict):
            to_insert = [to_insert]
        elif not to_insert:
            to_insert = []

        warehouse = catalog.warehouse
        dr = warehouse.dataset_rows(dsr)
        db = warehouse.db
        insert_q = dr.get_table().insert()
        for record in to_insert:
            db.execute(insert_q.values(**record))
        return DataChain(name=dsr.name)

    def sum(self, fr: DataType):  # type: ignore[override]
        """Compute the sum of a column."""
        return self._extend_to_data_model("sum", fr)

    def avg(self, fr: DataType):  # type: ignore[override]
        """Compute the average of a column."""
        return self._extend_to_data_model("avg", fr)

    def min(self, fr: DataType):  # type: ignore[override]
        """Compute the minimum of a column."""
        return self._extend_to_data_model("min", fr)

    def max(self, fr: DataType):  # type: ignore[override]
        """Compute the maximum of a column."""
        return self._extend_to_data_model("max", fr)

    def setup(self, **kwargs) -> "Self":
        """Setup variables to pass to UDF functions.

        Use before running map/gen/agg/batch_map to save an object and pass it as an
        argument to the UDF.

        Example:
            ```py
            import anthropic
            from anthropic.types import Message

            (
                DataChain.from_storage(DATA, type="text")
                .settings(parallel=4, cache=True)
                .setup(client=lambda: anthropic.Anthropic(api_key=API_KEY))
                .map(
                    claude=lambda client, file: client.messages.create(
                        model=MODEL,
                        system=PROMPT,
                        messages=[{"role": "user", "content": file.get_value()}],
                    ),
                    output=Message,
                )
            )
            ```
        """
        intersection = set(self._setup.keys()) & set(kwargs.keys())
        if intersection:
            keys = ", ".join(intersection)
            raise DatasetPrepareError(self.name, f"this value(s) already setup: {keys}")

        self._setup = self._setup | kwargs
        return self

    def export_files(
        self,
        output: str,
        signal="file",
        placement: FileExportPlacement = "fullpath",
        use_cache: bool = True,
    ) -> None:
        """Method that exports all files from chain to some folder."""
        if placement == "filename":
            print("Checking if file names are unique")
            if self.distinct(f"{signal}.name").count() != self.count():
                raise ValueError("Files with the same name found")

        for file in self.collect(signal):
            file.export(output, placement, use_cache)  # type: ignore[union-attr]

    def shuffle(self) -> "Self":
        """Shuffle the rows of the chain deterministically."""
        return self.order_by("sys.rand")

    def sample(self, n) -> "Self":
        """Return a random sample from the chain.

        Parameters:
            n (int): Number of samples to draw.

        NOTE: Samples are not deterministic, and streamed/paginated queries or
        multiple workers will draw samples with replacement.
        """
        return super().sample(n)

    @detach
    def filter(self, *args) -> "Self":
        """Filter the chain according to conditions.

        Example:
            Basic usage with built-in operators
            ```py
            dc.filter(C("width") < 200)
            ```

            Using glob to match patterns
            ```py
            dc.filter(C("file.name").glob("*.jpg))
            ```

            Using `datachain.sql.functions`
            ```py
            from datachain.sql.functions import string
            dc.filter(string.length(C("file.name")) > 5)
            ```

            Combining filters with "or"
            ```py
            dc.filter(C("file.name").glob("cat*") | C("file.name").glob("dog*))
            ```

            Combining filters with "and"
            ```py
            dc.filter(
                C("file.name").glob("*.jpg) &
                (string.length(C("file.name")) > 5)
            )
            ```
        """
        return super().filter(*args)

    @detach
    def limit(self, n: int) -> "Self":
        """Return the first n rows of the chain."""
        return super().limit(n)

    @detach
    def offset(self, offset: int) -> "Self":
        """Return the results starting with the offset row."""
        return super().offset(offset)<|MERGE_RESOLUTION|>--- conflicted
+++ resolved
@@ -847,16 +847,12 @@
         )
         ```
         """
-<<<<<<< HEAD
         for col_name, expr in kwargs.items():
-            if isinstance(expr.type, NullType):
+            if not isinstance(expr, Column) and isinstance(expr.type, NullType):
                 raise DataChainColumnError(
                     col_name, f"Cannot infer type with expression {expr}"
                 )
 
-        chain = super().mutate(**kwargs)
-        chain.signals_schema = self.signals_schema.mutate(kwargs)
-=======
         mutated = {}
         schema = self.signals_schema
         for name, value in kwargs.items():
@@ -870,7 +866,6 @@
 
         chain = super().mutate(**mutated)
         chain.signals_schema = schema.mutate(kwargs)
->>>>>>> 1e5178be
         return chain
 
     @property
