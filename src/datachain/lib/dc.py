--- conflicted
+++ resolved
@@ -412,11 +412,8 @@
         object_name: str = "file",
         update: bool = False,
         anon: bool = False,
-<<<<<<< HEAD
         incremental: bool = False,
-=======
         client_config: Optional[dict] = None,
->>>>>>> ed973c82
     ) -> "Self":
         """Get data from a storage as a list of file with all file attributes.
         It returns the chain itself as usual.
