import io
import json
import logging
import os
import os.path
import posixpath
import signal
import subprocess
import sys
import time
import traceback
from collections.abc import Callable, Iterable, Iterator, Mapping, Sequence
from copy import copy
from dataclasses import dataclass
from functools import cached_property, reduce
from threading import Thread
from typing import IO, TYPE_CHECKING, Any, NoReturn
from uuid import uuid4

import sqlalchemy as sa
from sqlalchemy import Column
from tqdm.auto import tqdm

from datachain.cache import Cache
from datachain.client import Client
from datachain.dataset import (
    DATASET_PREFIX,
    DEFAULT_DATASET_VERSION,
    QUERY_DATASET_PREFIX,
    DatasetDependency,
    DatasetListRecord,
    DatasetRecord,
    DatasetStatus,
    StorageURI,
    create_dataset_uri,
    parse_dataset_name,
    parse_dataset_uri,
)
from datachain.error import (
    DataChainError,
    DatasetInvalidVersionError,
    DatasetNotFoundError,
    DatasetVersionNotFoundError,
    NamespaceNotFoundError,
    ProjectNotFoundError,
    QueryScriptCancelError,
    QueryScriptRunError,
)
from datachain.lib.listing import get_listing
from datachain.node import DirType, Node, NodeWithPath
from datachain.nodes_thread_pool import NodesThreadPool
from datachain.project import Project
from datachain.sql.types import DateTime, SQLType
from datachain.utils import DataChainDir

from .datasource import DataSource

if TYPE_CHECKING:
    from datachain.data_storage import AbstractMetastore, AbstractWarehouse
    from datachain.dataset import DatasetListVersion
    from datachain.job import Job
    from datachain.lib.listing_info import ListingInfo
    from datachain.listing import Listing

logger = logging.getLogger("datachain")

DEFAULT_DATASET_DIR = "dataset"

TTL_INT = 4 * 60 * 60

INDEX_INTERNAL_ERROR_MESSAGE = "Internal error on indexing"
DATASET_INTERNAL_ERROR_MESSAGE = "Internal error on creating dataset"
# exit code we use if last statement in query script is not instance of DatasetQuery
QUERY_SCRIPT_INVALID_LAST_STATEMENT_EXIT_CODE = 10
# exit code we use if query script was canceled
QUERY_SCRIPT_CANCELED_EXIT_CODE = 11
QUERY_SCRIPT_SIGTERM_EXIT_CODE = -15  # if query script was terminated by SIGTERM

# dataset pull
PULL_DATASET_MAX_THREADS = 5
PULL_DATASET_CHUNK_TIMEOUT = 3600
PULL_DATASET_SLEEP_INTERVAL = 0.1  # sleep time while waiting for chunk to be available
PULL_DATASET_CHECK_STATUS_INTERVAL = 20  # interval to check export status in Studio


def noop(_: str):
    pass


class TerminationSignal(RuntimeError):  # noqa: N818
    def __init__(self, signal):
        self.signal = signal
        super().__init__("Received termination signal", signal)

    def __repr__(self):
        return f"{self.__class__.__name__}({self.signal})"


if sys.platform == "win32":
    SIGINT = signal.CTRL_C_EVENT
else:
    SIGINT = signal.SIGINT


def is_namespace_local(namespace_name) -> bool:
    """Checks if namespace is from local environment, i.e. is `local`"""
    return namespace_name == "local"


def shutdown_process(
    proc: subprocess.Popen,
    interrupt_timeout: int | None = None,
    terminate_timeout: int | None = None,
) -> int:
    """Shut down the process gracefully with SIGINT -> SIGTERM -> SIGKILL."""

    logger.info("sending interrupt signal to the process %s", proc.pid)
    proc.send_signal(SIGINT)

    logger.info("waiting for the process %s to finish", proc.pid)
    try:
        return proc.wait(interrupt_timeout)
    except subprocess.TimeoutExpired:
        logger.info(
            "timed out waiting, sending terminate signal to the process %s", proc.pid
        )
        proc.terminate()
        try:
            return proc.wait(terminate_timeout)
        except subprocess.TimeoutExpired:
            logger.info("timed out waiting, killing the process %s", proc.pid)
            proc.kill()
            return proc.wait()


def _process_stream(stream: "IO[bytes]", callback: Callable[[str], None]) -> None:
    buffer = b""
    while byt := stream.read(1):  # Read one byte at a time
        buffer += byt

        if byt in (b"\n", b"\r"):  # Check for newline or carriage return
            line = buffer.decode("utf-8")
            callback(line)
            buffer = b""  # Clear buffer for next line

    if buffer:  # Handle any remaining data in the buffer
        line = buffer.decode("utf-8")
        callback(line)


class DatasetRowsFetcher(NodesThreadPool):
    def __init__(
        self,
        metastore: "AbstractMetastore",
        warehouse: "AbstractWarehouse",
        remote_ds: DatasetRecord,
        remote_ds_version: str,
        local_ds: DatasetRecord,
        local_ds_version: str,
        schema: dict[str, SQLType | type[SQLType]],
        max_threads: int = PULL_DATASET_MAX_THREADS,
        progress_bar=None,
    ):
        from datachain.remote.studio import StudioClient

        super().__init__(max_threads)
        self._check_dependencies()
        self.metastore = metastore
        self.warehouse = warehouse
        self.remote_ds = remote_ds
        self.remote_ds_version = remote_ds_version
        self.local_ds = local_ds
        self.local_ds_version = local_ds_version
        self.schema = schema
        self.last_status_check: float | None = None
        self.studio_client = StudioClient()
        self.progress_bar = progress_bar

    def done_task(self, done):
        for task in done:
            task.result()

    def _check_dependencies(self) -> None:
        try:
            import lz4.frame  # noqa: F401
            import numpy as np  # noqa: F401
            import pandas as pd  # noqa: F401
            import pyarrow as pa  # noqa: F401
        except ImportError as exc:
            raise Exception(
                f"Missing dependency: {exc.name}\n"
                "To install run:\n"
                "\tpip install 'datachain[remote]'"
            ) from None

    def should_check_for_status(self) -> bool:
        if not self.last_status_check:
            return True
        return time.time() - self.last_status_check > PULL_DATASET_CHECK_STATUS_INTERVAL

    def check_for_status(self) -> None:
        """
        Method that checks export status in Studio and raises Exception if export
        failed or was removed.
        Checks are done every PULL_DATASET_CHECK_STATUS_INTERVAL seconds
        """
        export_status_response = self.studio_client.dataset_export_status(
            self.remote_ds, self.remote_ds_version
        )
        if not export_status_response.ok:
            raise DataChainError(export_status_response.message)

        export_status = export_status_response.data["status"]  # type: ignore [index]

        if export_status == "failed":
            raise DataChainError("Dataset export failed in Studio")
        if export_status == "removed":
            raise DataChainError("Dataset export removed in Studio")

        self.last_status_check = time.time()

    def fix_columns(self, df) -> None:
        import pandas as pd

        """
        Method that does various column decoding or parsing, depending on a type
        before inserting into DB
        """
        # we get dataframe from parquet export files where datetimes are serialized
        # as timestamps so we need to parse it back to datetime objects
        for c in [c for c, t in self.schema.items() if t == DateTime]:
            df[c] = pd.to_datetime(df[c], unit="s")

        # id will be autogenerated in DB
        return df.drop("sys__id", axis=1)

    def get_parquet_content(self, url: str):
        import requests

        while True:
            if self.should_check_for_status():
                self.check_for_status()
            r = requests.get(url, timeout=PULL_DATASET_CHUNK_TIMEOUT)
            if r.status_code == 404:
                time.sleep(PULL_DATASET_SLEEP_INTERVAL)
                continue
            r.raise_for_status()
            return r.content

    def do_task(self, urls):
        import lz4.frame
        import pandas as pd

        # metastore and warehouse are not thread safe
        with self.warehouse.clone() as warehouse:
            urls = list(urls)

            for url in urls:
                if self.should_check_for_status():
                    self.check_for_status()

                df = pd.read_parquet(
                    io.BytesIO(lz4.frame.decompress(self.get_parquet_content(url)))
                )
                df = self.fix_columns(df)

                inserted = warehouse.insert_dataset_rows(
                    df, self.local_ds, self.local_ds_version
                )
                self.increase_counter(inserted)  # type: ignore [arg-type]
                # sometimes progress bar doesn't get updated so manually updating it
                self.update_progress_bar(self.progress_bar)


@dataclass
class NodeGroup:
    """Class for a group of nodes from the same source"""

    listing: "Listing | None"
    client: Client
    sources: list[DataSource]

    # The source path within the bucket
    # (not including the bucket name or s3:// prefix)
    source_path: str = ""
    dataset_name: str | None = None
    dataset_version: str | None = None
    instantiated_nodes: list[NodeWithPath] | None = None

    @property
    def is_dataset(self) -> bool:
        return bool(self.dataset_name)

    def iternodes(self, recursive: bool = False):
        for src in self.sources:
            if recursive and src.is_container():
                for nwp in src.find():
                    yield nwp.n
            else:
                yield src.node

    def download(self, recursive: bool = False, pbar=None) -> None:
        """
        Download this node group to cache.
        """
        if self.sources:
            self.client.fetch_nodes(self.iternodes(recursive), shared_progress_bar=pbar)


def prepare_output_for_cp(
    node_groups: list[NodeGroup],
    output: str,
    force: bool = False,
    no_cp: bool = False,
) -> tuple[bool, str | None]:
    total_node_count = 0
    for node_group in node_groups:
        if not node_group.sources:
            raise FileNotFoundError(
                f"No such file or directory: {node_group.source_path}"
            )
        total_node_count += len(node_group.sources)

    always_copy_dir_contents = False
    copy_to_filename = None

    if no_cp:
        return always_copy_dir_contents, copy_to_filename

    if not os.path.isdir(output):
        if all(n.is_dataset for n in node_groups):
            os.mkdir(output)
        elif total_node_count == 1:
            first_source = node_groups[0].sources[0]
            if first_source.is_container():
                if os.path.exists(output):
                    if force:
                        os.remove(output)
                    else:
                        raise FileExistsError(f"Path already exists: {output}")
                always_copy_dir_contents = True
                os.mkdir(output)
            else:  # Is a File
                if os.path.exists(output):
                    if force:
                        os.remove(output)
                    else:
                        raise FileExistsError(f"Path already exists: {output}")
                copy_to_filename = output
        else:
            raise FileNotFoundError(f"Is not a directory: {output}")
    return always_copy_dir_contents, copy_to_filename


def collect_nodes_for_cp(
    node_groups: Iterable[NodeGroup],
    recursive: bool = False,
) -> tuple[int, int]:
    total_size: int = 0
    total_files: int = 0

    # Collect all sources to process
    for node_group in node_groups:
        listing: Listing | None = node_group.listing
        valid_sources: list[DataSource] = []
        for dsrc in node_group.sources:
            if dsrc.is_single_object():
                total_size += dsrc.node.size
                total_files += 1
                valid_sources.append(dsrc)
            else:
                assert listing
                node = dsrc.node
                if not recursive:
                    print(f"{node.full_path} is a directory (not copied).")
                    continue
                add_size, add_files = listing.du(node, count_files=True)
                total_size += add_size
                total_files += add_files
                valid_sources.append(dsrc)

        node_group.sources = valid_sources

    return total_size, total_files


def get_download_bar(bar_format: str, total_size: int):
    return tqdm(
        desc="Downloading files: ",
        unit="B",
        bar_format=bar_format,
        unit_scale=True,
        unit_divisor=1000,
        total=total_size,
        leave=False,
    )


def instantiate_node_groups(
    node_groups: Iterable[NodeGroup],
    output: str,
    bar_format: str,
    total_files: int,
    force: bool = False,
    recursive: bool = False,
    virtual_only: bool = False,
    always_copy_dir_contents: bool = False,
    copy_to_filename: str | None = None,
) -> None:
    instantiate_progress_bar = (
        None
        if virtual_only
        else tqdm(
            desc=f"Instantiating {output}: ",
            unit=" f",
            bar_format=bar_format,
            unit_scale=True,
            unit_divisor=1000,
            total=total_files,
            leave=False,
        )
    )

    output_dir = output
    output_file = None
    if copy_to_filename:
        output_dir = os.path.dirname(output)
        if not output_dir:
            output_dir = "."
        output_file = os.path.basename(output)

    # Instantiate these nodes
    for node_group in node_groups:
        if not node_group.sources:
            continue
        listing: Listing | None = node_group.listing
        source_path: str = node_group.source_path

        copy_dir_contents = always_copy_dir_contents or source_path.endswith("/")
        if not listing:
            source = node_group.sources[0]
            client = source.client
            node = NodeWithPath(source.node, [output_file or source.node.path])
            instantiated_nodes = [node]
            if not virtual_only:
                node.instantiate(
                    client, output_dir, instantiate_progress_bar, force=force
                )
        else:
            instantiated_nodes = listing.collect_nodes_to_instantiate(
                node_group.sources,
                copy_to_filename,
                recursive,
                copy_dir_contents,
                node_group.is_dataset,
            )
            if not virtual_only:
                listing.instantiate_nodes(
                    instantiated_nodes,
                    output_dir,
                    total_files,
                    force=force,
                    shared_progress_bar=instantiate_progress_bar,
                )

        node_group.instantiated_nodes = instantiated_nodes

    if instantiate_progress_bar:
        instantiate_progress_bar.close()


def find_column_to_str(  # noqa: PLR0911
    row: tuple[Any, ...], field_lookup: dict[str, int], src: DataSource, column: str
) -> str:
    if column == "du":
        return str(
            src.listing.du(
                {f: row[field_lookup[f]] for f in ["dir_type", "size", "path"]}
            )[0]
        )
    if column == "name":
        return posixpath.basename(row[field_lookup["path"]]) or ""
    if column == "path":
        is_dir = row[field_lookup["dir_type"]] == DirType.DIR
        path = row[field_lookup["path"]]
        if is_dir and path:
            full_path = path + "/"
        else:
            full_path = path
        return src.get_node_full_path_from_path(full_path)
    if column == "size":
        return str(row[field_lookup["size"]])
    if column == "type":
        dt = row[field_lookup["dir_type"]]
        if dt == DirType.DIR:
            return "d"
        if dt == DirType.FILE:
            return "f"
        if dt == DirType.TAR_ARCHIVE:
            return "t"
        # Unknown - this only happens if a type was added elsewhere but not here
        return "u"
    return ""


def clone_catalog_with_cache(catalog: "Catalog", cache: "Cache") -> "Catalog":
    clone = catalog.copy()
    clone.cache = cache
    return clone


class Catalog:
    def __init__(
        self,
        metastore: "AbstractMetastore",
        warehouse: "AbstractWarehouse",
        cache_dir=None,
        tmp_dir=None,
        client_config: dict[str, Any] | None = None,
        warehouse_ready_callback: Callable[["AbstractWarehouse"], None] | None = None,
        in_memory: bool = False,
    ):
        datachain_dir = DataChainDir(cache=cache_dir, tmp=tmp_dir)
        datachain_dir.init()
        self.metastore = metastore
        self._warehouse = warehouse
        self.cache = Cache(datachain_dir.cache, datachain_dir.tmp)
        self.client_config = client_config if client_config is not None else {}
        self._init_params = {
            "cache_dir": cache_dir,
            "tmp_dir": tmp_dir,
        }
        self._warehouse_ready_callback = warehouse_ready_callback
        self.in_memory = in_memory

    @cached_property
    def warehouse(self) -> "AbstractWarehouse":
        if self._warehouse_ready_callback:
            self._warehouse_ready_callback(self._warehouse)

        return self._warehouse

    @cached_property
    def session(self):
        from datachain.query.session import Session

        return Session.get(catalog=self)

    def get_init_params(self) -> dict[str, Any]:
        return {
            **self._init_params,
            "client_config": self.client_config,
        }

    def copy(self, cache=True, db=True):
        result = copy(self)
        if not db:
            result.metastore = None
            result._warehouse = None
            result.warehouse = None
        return result

    @classmethod
    def generate_query_dataset_name(cls) -> str:
        return f"{QUERY_DATASET_PREFIX}_{uuid4().hex}"

    def get_client(self, uri: str, **config: Any) -> Client:
        """
        Return the client corresponding to the given source `uri`.
        """
        config = config or self.client_config
        cls = Client.get_implementation(uri)
        return cls.from_source(StorageURI(uri), self.cache, **config)

    def enlist_source(
        self,
        source: str,
        update=False,
        client_config=None,
        column="file",
        skip_indexing=False,
    ) -> tuple["Listing | None", Client, str]:
        from datachain import read_storage
        from datachain.listing import Listing

        read_storage(source, session=self.session, update=update, column=column).exec()

        list_ds_name, list_uri, list_path, _ = get_listing(
            source, self.session, update=update
        )
        lst = None
        client = Client.get_client(list_uri, self.cache, **self.client_config)

        if list_ds_name:
            lst = Listing(
                self.metastore.clone(),
                self.warehouse.clone(),
                client,
                dataset_name=list_ds_name,
                column=column,
            )

        return lst, client, list_path

    def _remove_dataset_rows_and_warehouse_info(
        self, dataset: DatasetRecord, version: str, **kwargs
    ):
        self.warehouse.drop_dataset_rows_table(dataset, version)
        self.update_dataset_version_with_warehouse_info(
            dataset,
            version,
            rows_dropped=True,
            **kwargs,
        )

    def enlist_sources(
        self,
        sources: list[str],
        update: bool,
        skip_indexing=False,
        client_config=None,
        only_index=False,
    ) -> list["DataSource"] | None:
        enlisted_sources = []
        for src in sources:  # Opt: parallel
            listing, client, file_path = self.enlist_source(
                src,
                update,
                client_config=client_config or self.client_config,
                skip_indexing=skip_indexing,
            )
            enlisted_sources.append((listing, client, file_path))

        if only_index:
            # sometimes we don't really need listing result (e.g on indexing process)
            # so this is to improve performance
            return None

        dsrc_all: list[DataSource] = []
        for listing, client, file_path in enlisted_sources:
            if not listing:
                nodes = [Node.from_file(client.get_file_info(file_path))]
                dir_only = False
            else:
                nodes = listing.expand_path(file_path)
                dir_only = file_path.endswith("/")
            dsrc_all.extend(
                DataSource(listing, client, node, dir_only) for node in nodes
            )
        return dsrc_all

    def enlist_sources_grouped(
        self,
        sources: list[str],
        update: bool,
        no_glob: bool = False,
        client_config=None,
    ) -> list[NodeGroup]:
        from datachain.listing import Listing
        from datachain.query.dataset import DatasetQuery

        def _row_to_node(d: dict[str, Any]) -> Node:
            del d["file__source"]
            return Node.from_row(d)

        enlisted_sources: list[tuple[bool, bool, Any]] = []
        client_config = client_config or self.client_config
        for src in sources:  # Opt: parallel
            listing: Listing | None
            if src.startswith("ds://"):
                ds_name, ds_version = parse_dataset_uri(src)
                ds_namespace, ds_project, ds_name = parse_dataset_name(ds_name)
                assert ds_namespace
                assert ds_project
                dataset = self.get_dataset(
                    ds_name, namespace_name=ds_namespace, project_name=ds_project
                )
                if not ds_version:
                    ds_version = dataset.latest_version
                dataset_sources = self.warehouse.get_dataset_sources(
                    dataset,
                    ds_version,
                )
                indexed_sources = []
                for source in dataset_sources:
                    client = self.get_client(source, **client_config)
                    uri = client.uri
                    dataset_name, _, _, _ = get_listing(uri, self.session)
                    assert dataset_name
                    listing = Listing(
                        self.metastore.clone(),
                        self.warehouse.clone(),
                        client,
                        dataset_name=dataset_name,
                    )
                    rows = DatasetQuery(
                        name=dataset.name,
                        namespace_name=dataset.project.namespace.name,
                        project_name=dataset.project.name,
                        version=ds_version,
                        catalog=self,
                    ).to_db_records()
                    indexed_sources.append(
                        (
                            listing,
                            client,
                            source,
                            [_row_to_node(r) for r in rows],
                            ds_name,
                            ds_version,
                        )  # type: ignore [arg-type]
                    )

                enlisted_sources.append((False, True, indexed_sources))
            else:
                listing, client, source_path = self.enlist_source(
                    src, update, client_config=client_config
                )
                enlisted_sources.append((False, False, (listing, client, source_path)))

        node_groups = []
        for is_datachain, is_dataset, payload in enlisted_sources:  # Opt: parallel
            if is_dataset:
                for (
                    listing,
                    client,
                    source_path,
                    nodes,
                    dataset_name,
                    dataset_version,
                ) in payload:
                    assert listing
                    dsrc = [DataSource(listing, client, node) for node in nodes]
                    node_groups.append(
                        NodeGroup(
                            listing,
                            client,
                            dsrc,
                            source_path,
                            dataset_name=dataset_name,
                            dataset_version=dataset_version,
                        )
                    )
            elif is_datachain:
                for listing, source_path, paths in payload:
                    assert listing
                    dsrc = [
                        DataSource(listing, listing.client, listing.resolve_path(p))
                        for p in paths
                    ]
                    node_groups.append(
                        NodeGroup(
                            listing,
                            listing.client,
                            dsrc,
                            source_path,
                        )
                    )
            else:
                listing, client, source_path = payload
                if not listing:
                    nodes = [Node.from_file(client.get_file_info(source_path))]
                    as_container = False
                else:
                    as_container = source_path.endswith("/")
                    nodes = listing.expand_path(source_path, use_glob=not no_glob)
                dsrc = [DataSource(listing, client, n, as_container) for n in nodes]
                node_groups.append(NodeGroup(listing, client, dsrc, source_path))

        return node_groups

    def create_dataset(
        self,
        name: str,
        project: Project | None = None,
        version: str | None = None,
        *,
        columns: Sequence[Column],
        feature_schema: dict | None = None,
        query_script: str = "",
<<<<<<< HEAD
        create_rows: Optional[bool] = True,
        validate_version: Optional[bool] = True,
        listing: Optional[bool] = False,
        uuid: Optional[str] = None,
        description: Optional[str] = None,
        attrs: Optional[list[str]] = None,
        update_version: Optional[str] = "patch",
        job_id: Optional[str] = None,
=======
        create_rows: bool | None = True,
        validate_version: bool | None = True,
        listing: bool | None = False,
        uuid: str | None = None,
        description: str | None = None,
        attrs: list[str] | None = None,
        update_version: str | None = "patch",
>>>>>>> 9b4c90e3
    ) -> "DatasetRecord":
        """
        Creates new dataset of a specific version.
        If dataset is not yet created, it will create it with version 1
        If version is None, then next unused version is created.
        If version is given, then it must be an unused version.
        """
        DatasetRecord.validate_name(name)
        assert [c.name for c in columns if c.name != "sys__id"], f"got {columns=}"
        if not listing and Client.is_data_source_uri(name):
            raise RuntimeError(
                "Cannot create dataset that starts with source prefix, e.g s3://"
            )
        default_version = DEFAULT_DATASET_VERSION
        try:
            dataset = self.get_dataset(
                name,
                namespace_name=project.namespace.name if project else None,
                project_name=project.name if project else None,
            )
            default_version = dataset.next_version_patch
            if update_version == "major":
                default_version = dataset.next_version_major
            if update_version == "minor":
                default_version = dataset.next_version_minor

            if (description or attrs) and (
                dataset.description != description or dataset.attrs != attrs
            ):
                description = description or dataset.description
                attrs = attrs or dataset.attrs

                self.update_dataset(
                    dataset,
                    description=description,
                    attrs=attrs,
                )

        except DatasetNotFoundError:
            schema = {
                c.name: c.type.to_dict() for c in columns if isinstance(c.type, SQLType)
            }
            dataset = self.metastore.create_dataset(
                name,
                project.id if project else None,
                feature_schema=feature_schema,
                query_script=query_script,
                schema=schema,
                ignore_if_exists=True,
                description=description,
                attrs=attrs,
            )

        version = version or default_version

        if dataset.has_version(version):
            raise DatasetInvalidVersionError(
                f"Version {version} already exists in dataset {name}"
            )

        if validate_version and not dataset.is_valid_next_version(version):
            raise DatasetInvalidVersionError(
                f"Version {version} must be higher than the current latest one"
            )

        return self.create_new_dataset_version(
            dataset,
            version,
            feature_schema=feature_schema,
            query_script=query_script,
            create_rows_table=create_rows,
            columns=columns,
            uuid=uuid,
            job_id=job_id,
        )

    def create_new_dataset_version(
        self,
        dataset: DatasetRecord,
        version: str,
        *,
        columns: Sequence[Column],
        sources="",
        feature_schema=None,
        query_script="",
        error_message="",
        error_stack="",
        script_output="",
        create_rows_table=True,
        job_id: str | None = None,
        uuid: str | None = None,
    ) -> DatasetRecord:
        """
        Creates dataset version if it doesn't exist.
        If create_rows is False, dataset rows table will not be created
        """
        assert [c.name for c in columns if c.name != "sys__id"], f"got {columns=}"
        schema = {
            c.name: c.type.to_dict() for c in columns if isinstance(c.type, SQLType)
        }

        dataset = self.metastore.create_dataset_version(
            dataset,
            version,
            status=DatasetStatus.PENDING,
            sources=sources,
            feature_schema=feature_schema,
            query_script=query_script,
            error_message=error_message,
            error_stack=error_stack,
            script_output=script_output,
            schema=schema,
            job_id=job_id,
            ignore_if_exists=True,
            uuid=uuid,
        )

        if create_rows_table:
            table_name = self.warehouse.dataset_table_name(dataset, version)
            self.warehouse.create_dataset_rows_table(table_name, columns=columns)
            self.update_dataset_version_with_warehouse_info(dataset, version)

        return dataset

    def update_dataset_version_with_warehouse_info(
        self, dataset: DatasetRecord, version: str, rows_dropped=False, **kwargs
    ) -> None:
        from datachain.query.dataset import DatasetQuery

        dataset_version = dataset.get_version(version)

        values = {**kwargs}

        if rows_dropped:
            values["num_objects"] = None
            values["size"] = None
            values["preview"] = None
            self.metastore.update_dataset_version(dataset, version, **values)
            return

        if not dataset_version.num_objects:
            num_objects, size = self.warehouse.dataset_stats(dataset, version)
            if num_objects != dataset_version.num_objects:
                values["num_objects"] = num_objects
            if size != dataset_version.size:
                values["size"] = size

        if not dataset_version.preview:
            values["preview"] = (
                DatasetQuery(
                    name=dataset.name,
                    namespace_name=dataset.project.namespace.name,
                    project_name=dataset.project.name,
                    version=version,
                    catalog=self,
                )
                .limit(20)
                .to_db_records()
            )

        if not values:
            return

        self.metastore.update_dataset_version(dataset, version, **values)

    def update_dataset(
        self, dataset: DatasetRecord, conn=None, **kwargs
    ) -> DatasetRecord:
        """Updates dataset fields."""
        dataset_updated = self.metastore.update_dataset(dataset, conn=conn, **kwargs)
        self.warehouse.rename_dataset_tables(dataset, dataset_updated)
        return dataset_updated

    def remove_dataset_version(
        self, dataset: DatasetRecord, version: str, drop_rows: bool | None = True
    ) -> None:
        """
        Deletes one single dataset version.
        If it was last version, it removes dataset completely
        """
        if not dataset.has_version(version):
            return
        dataset = self.metastore.remove_dataset_version(dataset, version)
        if drop_rows:
            self.warehouse.drop_dataset_rows_table(dataset, version)

    def get_temp_table_names(self) -> list[str]:
        return self.warehouse.get_temp_table_names()

    def cleanup_tables(self, names: Iterable[str]) -> None:
        """
        Drop tables passed.

        This should be implemented to ensure that the provided tables
        are cleaned up as soon as they are no longer needed.
        """
        self.warehouse.cleanup_tables(names)

    def create_dataset_from_sources(
        self,
        name: str,
        sources: list[str],
        project: Project | None = None,
        client_config=None,
        recursive=False,
    ) -> DatasetRecord:
        if not sources:
            raise ValueError("Sources needs to be non empty list")

        from datachain import read_dataset, read_storage

        project = project or self.metastore.default_project

        chains = []
        for source in sources:
            if source.startswith(DATASET_PREFIX):
                dc = read_dataset(source[len(DATASET_PREFIX) :], session=self.session)
            else:
                dc = read_storage(source, session=self.session, recursive=recursive)

            chains.append(dc)

        # create union of all dataset queries created from sources
        dc = reduce(lambda dc1, dc2: dc1.union(dc2), chains)
        try:
            dc = dc.settings(project=project.name, namespace=project.namespace.name)
            dc.save(name)
        except Exception as e:  # noqa: BLE001
            try:
                ds = self.get_dataset(
                    name,
                    namespace_name=project.namespace.name,
                    project_name=project.name,
                )
                self.metastore.update_dataset_status(
                    ds,
                    DatasetStatus.FAILED,
                    version=ds.latest_version,
                    error_message=DATASET_INTERNAL_ERROR_MESSAGE,
                    error_stack=traceback.format_exc(),
                )
                self._remove_dataset_rows_and_warehouse_info(
                    ds,
                    ds.latest_version,
                    sources="\n".join(sources),
                )
                raise
            except DatasetNotFoundError:
                raise e from None

        ds = self.get_dataset(
            name,
            namespace_name=project.namespace.name,
            project_name=project.name,
        )

        self.update_dataset_version_with_warehouse_info(
            ds,
            ds.latest_version,
            sources="\n".join(sources),
        )

        return self.get_dataset(
            name,
            namespace_name=project.namespace.name,
            project_name=project.name,
        )

    def get_full_dataset_name(
        self,
        name: str,
        project_name: str | None = None,
        namespace_name: str | None = None,
    ) -> tuple[str, str, str]:
        """
        Returns dataset name together with separated namespace and project name.
        It takes into account all the ways namespace and project can be added.
        """
        parsed_namespace_name, parsed_project_name, name = parse_dataset_name(name)

        namespace_env = os.environ.get("DATACHAIN_NAMESPACE")
        project_env = os.environ.get("DATACHAIN_PROJECT")
        if project_env and len(project_env.split(".")) == 2:
            # we allow setting both namespace and project in DATACHAIN_PROJECT
            namespace_env, project_env = project_env.split(".")

        namespace_name = (
            parsed_namespace_name
            or namespace_name
            or namespace_env
            or self.metastore.default_namespace_name
        )
        project_name = (
            parsed_project_name
            or project_name
            or project_env
            or self.metastore.default_project_name
        )

        return namespace_name, project_name, name

    def get_dataset(
        self,
        name: str,
        namespace_name: str | None = None,
        project_name: str | None = None,
    ) -> DatasetRecord:
        from datachain.lib.listing import is_listing_dataset

        namespace_name = namespace_name or self.metastore.default_namespace_name
        project_name = project_name or self.metastore.default_project_name

        if is_listing_dataset(name):
            namespace_name = self.metastore.system_namespace_name
            project_name = self.metastore.listing_project_name

        return self.metastore.get_dataset(
            name, namespace_name=namespace_name, project_name=project_name
        )

    def get_dataset_with_remote_fallback(
        self,
        name: str,
        namespace_name: str,
        project_name: str,
        version: str | None = None,
        pull_dataset: bool = False,
        update: bool = False,
    ) -> DatasetRecord:
        from datachain.lib.dc.utils import is_studio

        # Intentionally ignore update flag is version is provided. Here only exact
        # version can be provided and update then doesn't make sense.
        # It corresponds to a query like this for example:
        #
        #    dc.read_dataset("some.remote.dataset", version="1.0.0", update=True)
        if version:
            update = False

        # we don't do Studio fallback is script is already ran in Studio, or if we try
        # to fetch dataset with local namespace as that one cannot
        # exist in Studio in the first place
        no_fallback = is_studio() or is_namespace_local(namespace_name)

        if no_fallback or not update:
            try:
                ds = self.get_dataset(
                    name,
                    namespace_name=namespace_name,
                    project_name=project_name,
                )
                if not version or ds.has_version(version):
                    return ds
            except (NamespaceNotFoundError, ProjectNotFoundError, DatasetNotFoundError):
                pass

        if no_fallback:
            raise DatasetNotFoundError(
                f"Dataset {name}"
                + (f" version {version} " if version else " ")
                + f"not found in namespace {namespace_name} and project {project_name}"
            )

        if pull_dataset:
            print("Dataset not found in local catalog, trying to get from studio")
            remote_ds_uri = create_dataset_uri(
                name, namespace_name, project_name, version
            )

            self.pull_dataset(
                remote_ds_uri=remote_ds_uri,
                local_ds_name=name,
                local_ds_version=version,
            )
            return self.get_dataset(
                name,
                namespace_name=namespace_name,
                project_name=project_name,
            )

        return self.get_remote_dataset(namespace_name, project_name, name)

    def get_dataset_with_version_uuid(self, uuid: str) -> DatasetRecord:
        """Returns dataset that contains version with specific uuid"""
        for dataset in self.ls_datasets():
            if dataset.has_version_with_uuid(uuid):
                return self.get_dataset(
                    dataset.name,
                    namespace_name=dataset.project.namespace.name,
                    project_name=dataset.project.name,
                )
        raise DatasetNotFoundError(f"Dataset with version uuid {uuid} not found.")

    def get_remote_dataset(
        self, namespace: str, project: str, name: str
    ) -> DatasetRecord:
        from datachain.remote.studio import StudioClient

        studio_client = StudioClient()

        info_response = studio_client.dataset_info(namespace, project, name)
        if not info_response.ok:
            if info_response.status == 404:
                raise DatasetNotFoundError(
                    f"Dataset {namespace}.{project}.{name} not found"
                )
            raise DataChainError(info_response.message)

        dataset_info = info_response.data
        assert isinstance(dataset_info, dict)
        return DatasetRecord.from_dict(dataset_info)

    def get_dataset_dependencies(
        self,
        name: str,
        version: str,
        namespace_name: str | None = None,
        project_name: str | None = None,
        indirect=False,
    ) -> list[DatasetDependency | None]:
        dataset = self.get_dataset(
            name,
            namespace_name=namespace_name,
            project_name=project_name,
        )

        direct_dependencies = self.metastore.get_direct_dataset_dependencies(
            dataset, version
        )

        if not indirect:
            return direct_dependencies

        for d in direct_dependencies:
            if not d:
                # dependency has been removed
                continue
            if d.is_dataset:
                # only datasets can have dependencies
                d.dependencies = self.get_dataset_dependencies(
                    d.name,
                    d.version,
                    namespace_name=d.namespace,
                    project_name=d.project,
                    indirect=indirect,
                )

        return direct_dependencies

    def ls_datasets(
        self,
        prefix: str | None = None,
        include_listing: bool = False,
        studio: bool = False,
        project: Project | None = None,
    ) -> Iterator[DatasetListRecord]:
        from datachain.remote.studio import StudioClient

        project_id = project.id if project else None

        if studio:
            client = StudioClient()
            response = client.ls_datasets(prefix=prefix)
            if not response.ok:
                raise DataChainError(response.message)
            if not response.data:
                return

            datasets: Iterator[DatasetListRecord] = (
                DatasetListRecord.from_dict(d)
                for d in response.data
                if not d.get("name", "").startswith(QUERY_DATASET_PREFIX)
            )
        elif prefix:
            datasets = self.metastore.list_datasets_by_prefix(
                prefix, project_id=project_id
            )
        else:
            datasets = self.metastore.list_datasets(project_id=project_id)

        for d in datasets:
            if not d.is_bucket_listing or include_listing:
                yield d

    def list_datasets_versions(
        self,
        prefix: str | None = None,
        include_listing: bool = False,
        with_job: bool = True,
        studio: bool = False,
        project: Project | None = None,
    ) -> Iterator[tuple[DatasetListRecord, "DatasetListVersion", "Job | None"]]:
        """Iterate over all dataset versions with related jobs."""
        datasets = list(
            self.ls_datasets(
                prefix=prefix,
                include_listing=include_listing,
                studio=studio,
                project=project,
            )
        )

        # preselect dataset versions jobs from db to avoid multiple queries
        jobs: dict[str, Job] = {}
        if with_job:
            jobs_ids: set[str] = {
                v.job_id for ds in datasets for v in ds.versions if v.job_id
            }
            if jobs_ids:
                jobs = {
                    j.id: j for j in self.metastore.list_jobs_by_ids(list(jobs_ids))
                }

        for d in datasets:
            yield from (
                (d, v, jobs.get(str(v.job_id)) if with_job and v.job_id else None)
                for v in d.versions
            )

    def listings(self, prefix: str | None = None) -> list["ListingInfo"]:
        """
        Returns list of ListingInfo objects which are representing specific
        storage listing datasets
        """
        from datachain.lib.listing import LISTING_PREFIX, is_listing_dataset
        from datachain.lib.listing_info import ListingInfo

        if prefix and not prefix.startswith(LISTING_PREFIX):
            prefix = LISTING_PREFIX + prefix

        listing_datasets_versions = self.list_datasets_versions(
            prefix=prefix,
            include_listing=True,
            with_job=False,
            project=self.metastore.listing_project,
        )

        return [
            ListingInfo.from_models(d, v, j)
            for d, v, j in listing_datasets_versions
            if is_listing_dataset(d.name)
        ]

    def ls_dataset_rows(
        self,
        dataset: DatasetRecord,
        version: str,
        offset=None,
        limit=None,
    ) -> list[dict]:
        from datachain.query.dataset import DatasetQuery

        q = DatasetQuery(
            name=dataset.name,
            namespace_name=dataset.project.namespace.name,
            project_name=dataset.project.name,
            version=version,
            catalog=self,
        )
        if limit:
            q = q.limit(limit)
        if offset:
            q = q.offset(offset)

        return q.to_db_records()

    def signed_url(
        self,
        source: str,
        path: str,
        version_id: str | None = None,
        client_config=None,
        content_disposition: str | None = None,
        **kwargs,
    ) -> str:
        client_config = client_config or self.client_config
        if client_config.get("anon"):
            content_disposition = None
        client = Client.get_client(source, self.cache, **client_config)
        return client.url(
            path,
            version_id=version_id,
            content_disposition=content_disposition,
            **kwargs,
        )

    def export_dataset_table(
        self,
        bucket_uri: str,
        name: str,
        version: str,
        project: Project | None = None,
        client_config=None,
    ) -> list[str]:
        dataset = self.get_dataset(
            name,
            namespace_name=project.namespace.name if project else None,
            project_name=project.name if project else None,
        )

        return self.warehouse.export_dataset_table(
            bucket_uri, dataset, version, client_config
        )

    def dataset_table_export_file_names(
        self, name: str, version: str, project: Project | None = None
    ) -> list[str]:
        dataset = self.get_dataset(
            name,
            namespace_name=project.namespace.name if project else None,
            project_name=project.name if project else None,
        )
        return self.warehouse.dataset_table_export_file_names(dataset, version)

    def remove_dataset(
        self,
        name: str,
        project: Project | None = None,
        version: str | None = None,
        force: bool | None = False,
    ):
        dataset = self.get_dataset(
            name,
            namespace_name=project.namespace.name if project else None,
            project_name=project.name if project else None,
        )
        if not version and not force:
            raise ValueError(f"Missing dataset version from input for dataset {name}")
        if version and not dataset.has_version(version):
            raise DatasetInvalidVersionError(
                f"Dataset {name} doesn't have version {version}"
            )

        if version:
            self.remove_dataset_version(dataset, version)
            return

        while dataset.versions:
            version = dataset.versions[0].version
            self.remove_dataset_version(
                dataset,
                version,
            )

    def edit_dataset(
        self,
        name: str,
        project: Project | None = None,
        new_name: str | None = None,
        description: str | None = None,
        attrs: list[str] | None = None,
    ) -> DatasetRecord:
        update_data = {}
        if new_name:
            DatasetRecord.validate_name(new_name)
            update_data["name"] = new_name
        if description is not None:
            update_data["description"] = description
        if attrs is not None:
            update_data["attrs"] = attrs  # type: ignore[assignment]

        dataset = self.get_dataset(
            name,
            namespace_name=project.namespace.name if project else None,
            project_name=project.name if project else None,
        )
        return self.update_dataset(dataset, **update_data)

    def ls(
        self,
        sources: list[str],
        fields: Iterable[str],
        update=False,
        skip_indexing=False,
        *,
        client_config=None,
    ) -> Iterator[tuple[DataSource, Iterable[tuple]]]:
        data_sources = self.enlist_sources(
            sources,
            update,
            skip_indexing=skip_indexing,
            client_config=client_config or self.client_config,
        )

        for source in data_sources:  # type: ignore [union-attr]
            yield source, source.ls(fields)

    def pull_dataset(  # noqa: C901, PLR0915
        self,
        remote_ds_uri: str,
        output: str | None = None,
        local_ds_name: str | None = None,
        local_ds_version: str | None = None,
        cp: bool = False,
        force: bool = False,
        *,
        client_config=None,
    ) -> None:
        def _instantiate(ds_uri: str) -> None:
            if not cp:
                return
            assert output
            self.cp(
                [ds_uri],
                output,
                force=force,
                client_config=client_config,
            )
            print(f"Dataset {ds_uri} instantiated locally to {output}")

        if cp and not output:
            raise ValueError("Please provide output directory for instantiation")

        from datachain.remote.studio import StudioClient

        studio_client = StudioClient()

        try:
            remote_ds_name, version = parse_dataset_uri(remote_ds_uri)
        except Exception as e:
            raise DataChainError("Error when parsing dataset uri") from e

        remote_namespace, remote_project, remote_ds_name = parse_dataset_name(
            remote_ds_name
        )
        if not remote_namespace or not remote_project:
            raise DataChainError(
                f"Invalid fully qualified dataset name {remote_ds_name}, namespace"
                f" or project missing"
            )

        if local_ds_name:
            local_namespace, local_project, local_ds_name = parse_dataset_name(
                local_ds_name
            )
            if local_namespace and local_namespace != remote_namespace:
                raise DataChainError(
                    "Local namespace must be the same to remote namespace"
                )
            if local_project and local_project != remote_project:
                raise DataChainError("Local project must be the same to remote project")

        remote_ds = self.get_remote_dataset(
            remote_namespace, remote_project, remote_ds_name
        )

        try:
            # if version is not specified in uri, take the latest one
            if not version:
                version = remote_ds.latest_version
                print(f"Version not specified, pulling the latest one (v{version})")
                # updating dataset uri with latest version
                remote_ds_uri = create_dataset_uri(
                    remote_ds.name,
                    remote_ds.project.namespace.name,
                    remote_ds.project.name,
                    version,
                )
            remote_ds_version = remote_ds.get_version(version)
        except (DatasetVersionNotFoundError, StopIteration) as exc:
            raise DataChainError(
                f"Dataset {remote_ds_name} doesn't have version {version} on server"
            ) from exc

        local_ds_name = local_ds_name or remote_ds.name
        local_ds_version = local_ds_version or remote_ds_version.version

        local_ds_uri = create_dataset_uri(
            local_ds_name,
            remote_ds.project.namespace.name,
            remote_ds.project.name,
            local_ds_version,
        )

        try:
            # try to find existing dataset with the same uuid to avoid pulling again
            existing_ds = self.get_dataset_with_version_uuid(remote_ds_version.uuid)
            existing_ds_version = existing_ds.get_version_by_uuid(
                remote_ds_version.uuid
            )
            existing_ds_uri = create_dataset_uri(
                existing_ds.name,
                existing_ds.project.namespace.name,
                existing_ds.project.name,
                existing_ds_version.version,
            )
            if existing_ds_uri == remote_ds_uri:
                print(f"Local copy of dataset {remote_ds_uri} already present")
            else:
                print(
                    f"Local copy of dataset {remote_ds_uri} already present as"
                    f" dataset {existing_ds_uri}"
                )
            _instantiate(existing_ds_uri)
            return
        except DatasetNotFoundError:
            pass

        # Create namespace and project if doesn't exist
        print(
            f"Creating namespace {remote_ds.project.namespace.name} and project"
            f" {remote_ds.project.name}"
        )

        namespace = self.metastore.create_namespace(
            remote_ds.project.namespace.name,
            description=remote_ds.project.namespace.descr,
            uuid=remote_ds.project.namespace.uuid,
            validate=False,
        )
        project = self.metastore.create_project(
            namespace.name,
            remote_ds.project.name,
            description=remote_ds.project.descr,
            uuid=remote_ds.project.uuid,
            validate=False,
        )

        try:
            local_dataset = self.get_dataset(
                local_ds_name, namespace_name=namespace.name, project_name=project.name
            )
            if local_dataset and local_dataset.has_version(local_ds_version):
                raise DataChainError(
                    f"Local dataset {local_ds_uri} already exists with different uuid,"
                    " please choose different local dataset name or version"
                )
        except DatasetNotFoundError:
            pass

        dataset_save_progress_bar = tqdm(
            desc=f"Saving dataset {remote_ds_uri} locally: ",
            unit=" rows",
            unit_scale=True,
            unit_divisor=1000,
            total=remote_ds_version.num_objects,  # type: ignore [union-attr]
            leave=False,
        )

        schema = DatasetRecord.parse_schema(remote_ds_version.schema)

        local_ds = self.create_dataset(
            local_ds_name,
            project,
            local_ds_version,
            query_script=remote_ds_version.query_script,
            create_rows=True,
            columns=tuple(sa.Column(n, t) for n, t in schema.items() if n != "sys__id"),
            feature_schema=remote_ds_version.feature_schema,
            validate_version=False,
            uuid=remote_ds_version.uuid,
        )

        # asking remote to export dataset rows table to s3 and to return signed
        # urls of exported parts, which are in parquet format
        export_response = studio_client.export_dataset_table(
            remote_ds, remote_ds_version.version
        )
        if not export_response.ok:
            raise DataChainError(export_response.message)

        signed_urls = export_response.data

        if signed_urls:
            with (
                self.metastore.clone() as metastore,
                self.warehouse.clone() as warehouse,
            ):

                def batch(urls):
                    """
                    Batching urls in a way that fetching is most efficient as
                    urls with lower id will be created first. Because that, we
                    are making sure all threads are pulling most recent urls
                    from beginning
                    """
                    res = [[] for i in range(PULL_DATASET_MAX_THREADS)]
                    current_worker = 0
                    for url in signed_urls:
                        res[current_worker].append(url)
                        current_worker = (current_worker + 1) % PULL_DATASET_MAX_THREADS

                    return res

                rows_fetcher = DatasetRowsFetcher(
                    metastore,
                    warehouse,
                    remote_ds,
                    remote_ds_version.version,
                    local_ds,
                    local_ds_version,
                    schema,
                    progress_bar=dataset_save_progress_bar,
                )
                try:
                    rows_fetcher.run(
                        iter(batch(signed_urls)), dataset_save_progress_bar
                    )
                except:
                    self.remove_dataset(local_ds_name, project, local_ds_version)
                    raise

        local_ds = self.metastore.update_dataset_status(
            local_ds,
            DatasetStatus.COMPLETE,
            version=local_ds_version,
            error_message=remote_ds.error_message,
            error_stack=remote_ds.error_stack,
            script_output=remote_ds.error_stack,
        )
        self.update_dataset_version_with_warehouse_info(local_ds, local_ds_version)

        dataset_save_progress_bar.close()
        print(f"Dataset {remote_ds_uri} saved locally")

        _instantiate(local_ds_uri)

    def clone(
        self,
        sources: list[str],
        output: str,
        force: bool = False,
        update: bool = False,
        recursive: bool = False,
        no_glob: bool = False,
        no_cp: bool = False,
        *,
        client_config=None,
    ) -> None:
        """
        This command takes cloud path(s) and duplicates files and folders in
        them into the dataset folder.
        It also adds those files to a dataset in database, which is
        created if doesn't exist yet
        """
        if not no_cp:
            self.cp(
                sources,
                output,
                force=force,
                update=update,
                recursive=recursive,
                no_glob=no_glob,
                no_cp=no_cp,
                client_config=client_config,
            )
        else:
            # since we don't call cp command, which does listing implicitly,
            # it needs to be done here
            self.enlist_sources(
                sources,
                update,
                client_config=client_config or self.client_config,
            )

        self.create_dataset_from_sources(
            output,
            sources,
            self.metastore.default_project,
            client_config=client_config,
            recursive=recursive,
        )

    def query(
        self,
        query_script: str,
        env: Mapping[str, str] | None = None,
        python_executable: str = sys.executable,
        capture_output: bool = False,
        output_hook: Callable[[str], None] = noop,
        params: dict[str, str] | None = None,
        job_id: str | None = None,
        interrupt_timeout: int | None = None,
        terminate_timeout: int | None = None,
    ) -> None:
        cmd = [python_executable, "-c", query_script]
        env = dict(env or os.environ)
        env.update(
            {
                "DATACHAIN_QUERY_PARAMS": json.dumps(params or {}),
                "DATACHAIN_JOB_ID": job_id or "",
            },
        )
        popen_kwargs: dict[str, Any] = {}
        if capture_output:
            popen_kwargs = {"stdout": subprocess.PIPE, "stderr": subprocess.STDOUT}

        def raise_termination_signal(sig: int, _: Any) -> NoReturn:
            raise TerminationSignal(sig)

        thread: Thread | None = None
        with subprocess.Popen(cmd, env=env, **popen_kwargs) as proc:  # noqa: S603
            logger.info("Starting process %s", proc.pid)

            orig_sigint_handler = signal.getsignal(signal.SIGINT)
            # ignore SIGINT in the main process.
            # In the terminal, SIGINTs are received by all the processes in
            # the foreground process group, so the script will receive the signal too.
            # (If we forward the signal to the child, it will receive it twice.)
            signal.signal(signal.SIGINT, signal.SIG_IGN)

            orig_sigterm_handler = signal.getsignal(signal.SIGTERM)
            signal.signal(signal.SIGTERM, raise_termination_signal)
            try:
                if capture_output:
                    args = (proc.stdout, output_hook)
                    thread = Thread(target=_process_stream, args=args, daemon=True)
                    thread.start()

                proc.wait()
            except TerminationSignal as exc:
                signal.signal(signal.SIGTERM, orig_sigterm_handler)
                signal.signal(signal.SIGINT, orig_sigint_handler)
                logger.info("Shutting down process %s, received %r", proc.pid, exc)
                # Rather than forwarding the signal to the child, we try to shut it down
                # gracefully. This is because we consider the script to be interactive
                # and special, so we give it time to cleanup before exiting.
                shutdown_process(proc, interrupt_timeout, terminate_timeout)
                if proc.returncode:
                    raise QueryScriptCancelError(
                        "Query script was canceled by user", return_code=proc.returncode
                    ) from exc
            finally:
                signal.signal(signal.SIGTERM, orig_sigterm_handler)
                signal.signal(signal.SIGINT, orig_sigint_handler)
                if thread:
                    thread.join()  # wait for the reader thread

        logger.info("Process %s exited with return code %s", proc.pid, proc.returncode)
        if proc.returncode in (
            QUERY_SCRIPT_CANCELED_EXIT_CODE,
            QUERY_SCRIPT_SIGTERM_EXIT_CODE,
        ):
            raise QueryScriptCancelError(
                "Query script was canceled by user",
                return_code=proc.returncode,
            )
        if proc.returncode:
            raise QueryScriptRunError(
                f"Query script exited with error code {proc.returncode}",
                return_code=proc.returncode,
            )

    def cp(
        self,
        sources: list[str],
        output: str,
        force: bool = False,
        update: bool = False,
        recursive: bool = False,
        no_cp: bool = False,
        no_glob: bool = False,
        *,
        client_config: dict | None = None,
    ) -> None:
        """
        This function copies files from cloud sources to local destination directory
        If cloud source is not indexed, or has expired index, it runs indexing
        """
        client_config = client_config or self.client_config
        node_groups = self.enlist_sources_grouped(
            sources,
            update,
            no_glob,
            client_config=client_config,
        )

        always_copy_dir_contents, copy_to_filename = prepare_output_for_cp(
            node_groups, output, force, no_cp
        )
        total_size, total_files = collect_nodes_for_cp(node_groups, recursive)
        if not total_files:
            return

        desc_max_len = max(len(output) + 16, 19)
        bar_format = (
            "{desc:<"
            f"{desc_max_len}"
            "}{percentage:3.0f}%|{bar}| {n_fmt:>5}/{total_fmt:<5} "
            "[{elapsed}<{remaining}, {rate_fmt:>8}]"
        )

        if not no_cp:
            with get_download_bar(bar_format, total_size) as pbar:
                for node_group in node_groups:
                    node_group.download(recursive=recursive, pbar=pbar)

        instantiate_node_groups(
            node_groups,
            output,
            bar_format,
            total_files,
            force,
            recursive,
            no_cp,
            always_copy_dir_contents,
            copy_to_filename,
        )

    def du(
        self,
        sources,
        depth=0,
        update=False,
        *,
        client_config=None,
    ) -> Iterable[tuple[str, float]]:
        sources = self.enlist_sources(
            sources,
            update,
            client_config=client_config or self.client_config,
        )

        def du_dirs(src, node, subdepth):
            if subdepth > 0:
                subdirs = src.listing.get_dirs_by_parent_path(node.path)
                for sd in subdirs:
                    yield from du_dirs(src, sd, subdepth - 1)
            yield (
                src.get_node_full_path(node),
                src.listing.du(node)[0],
            )

        for src in sources:
            yield from du_dirs(src, src.node, depth)

    def find(
        self,
        sources,
        update=False,
        names=None,
        inames=None,
        paths=None,
        ipaths=None,
        size=None,
        typ=None,
        columns=None,
        *,
        client_config=None,
    ) -> Iterator[str]:
        sources = self.enlist_sources(
            sources,
            update,
            client_config=client_config or self.client_config,
        )
        if not columns:
            columns = ["path"]
        field_set = set()
        for column in columns:
            if column == "du":
                field_set.add("dir_type")
                field_set.add("size")
                field_set.add("path")
            elif column == "name":
                field_set.add("path")
            elif column == "path":
                field_set.add("dir_type")
                field_set.add("path")
            elif column == "size":
                field_set.add("size")
            elif column == "type":
                field_set.add("dir_type")
        fields = list(field_set)
        field_lookup = {f: i for i, f in enumerate(fields)}
        for src in sources:
            results = src.listing.find(
                src.node, fields, names, inames, paths, ipaths, size, typ
            )
            for row in results:
                yield "\t".join(
                    find_column_to_str(row, field_lookup, src, column)
                    for column in columns
                )

    def index(
        self,
        sources,
        update=False,
        *,
        client_config=None,
    ) -> None:
        self.enlist_sources(
            sources,
            update,
            client_config=client_config or self.client_config,
            only_index=True,
        )<|MERGE_RESOLUTION|>--- conflicted
+++ resolved
@@ -778,16 +778,6 @@
         columns: Sequence[Column],
         feature_schema: dict | None = None,
         query_script: str = "",
-<<<<<<< HEAD
-        create_rows: Optional[bool] = True,
-        validate_version: Optional[bool] = True,
-        listing: Optional[bool] = False,
-        uuid: Optional[str] = None,
-        description: Optional[str] = None,
-        attrs: Optional[list[str]] = None,
-        update_version: Optional[str] = "patch",
-        job_id: Optional[str] = None,
-=======
         create_rows: bool | None = True,
         validate_version: bool | None = True,
         listing: bool | None = False,
@@ -795,7 +785,7 @@
         description: str | None = None,
         attrs: list[str] | None = None,
         update_version: str | None = "patch",
->>>>>>> 9b4c90e3
+        job_id: str | None = None,
     ) -> "DatasetRecord":
         """
         Creates new dataset of a specific version.
