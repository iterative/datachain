--- conflicted
+++ resolved
@@ -483,7 +483,9 @@
         metafile_group = {"data-source": {"uri": listing.uri}, "files": []}
         for node in node_group.instantiated_nodes:
             if not node.n.is_dir:
-                metafile_group["files"].append(node.get_metafile_data())
+                metafile_group["files"].append(  # type: ignore [attr-defined]
+                    node.get_metafile_data()
+                )
         if metafile_group["files"]:
             metafile_data.append(metafile_group)
 
@@ -855,13 +857,6 @@
             c.name: c.type.to_dict() for c in columns if isinstance(c.type, SQLType)
         }
 
-<<<<<<< HEAD
-        job_id = job_id or os.getenv("DATACHAIN_JOB_ID")
-        if not job_id:
-            job_id = self.session.job_id
-
-=======
->>>>>>> a70f1beb
         dataset = self.metastore.create_dataset_version(
             dataset,
             version,
