--- conflicted
+++ resolved
@@ -34,11 +34,7 @@
 
 from datachain.cache import DataChainCache
 from datachain.client import Client
-<<<<<<< HEAD
 from datachain.client.local import FileClient
-from datachain.config import Config
-=======
->>>>>>> 34e7c2bb
 from datachain.dataset import (
     DATASET_PREFIX,
     QUERY_DATASET_PREFIX,
