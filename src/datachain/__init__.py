--- conflicted
+++ resolved
@@ -1,14 +1,8 @@
 from datachain.lib.dc import C, DataChain
-<<<<<<< HEAD
 from datachain.lib.feature import FileFeature, VersionedModel
 from datachain.lib.file import File, FileError, IndexedFile, TarVFile
 from datachain.lib.image import ImageFile, convert_images
 from datachain.lib.text import convert_text
-=======
-from datachain.lib.feature import Feature
-from datachain.lib.feature_utils import pydantic_to_feature
-from datachain.lib.file import File, FileError, FileFeature, IndexedFile, TarVFile
->>>>>>> d5cfe2cc
 from datachain.lib.udf import Aggregator, Generator, Mapper
 from datachain.lib.utils import AbstractUDF, DataChainError
 from datachain.query.dataset import UDF as BaseUDF  # noqa: N811
@@ -31,11 +25,7 @@
     "Mapper",
     "Session",
     "TarVFile",
-<<<<<<< HEAD
     "VersionedModel",
     "convert_images",
     "convert_text",
-=======
-    "pydantic_to_feature",
->>>>>>> d5cfe2cc
 ]