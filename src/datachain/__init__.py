--- conflicted
+++ resolved
@@ -1,6 +1,5 @@
-<<<<<<< HEAD
-from datachain.lib.data_model import DataModel, FileBasic
-from datachain.lib.dc import C, DataChain
+from datachain.lib.data_model import DataModel, DataType, FileBasic, is_chain_type
+from datachain.lib.dc import C, Column, DataChain
 from datachain.lib.file import (
     File,
     FileError,
@@ -9,12 +8,6 @@
     TarVFile,
     TextFile,
 )
-=======
-from datachain.lib.data_model import DataModel, DataType, FileBasic, is_chain_type
-from datachain.lib.dc import C, Column, DataChain
-from datachain.lib.file import File, FileError, IndexedFile, TarVFile
-from datachain.lib.image import ImageFile
->>>>>>> 692754ab
 from datachain.lib.udf import Aggregator, Generator, Mapper
 from datachain.lib.utils import AbstractUDF, DataChainError
 from datachain.query.dataset import UDF as BaseUDF  # noqa: N811
@@ -39,9 +32,6 @@
     "Mapper",
     "Session",
     "TarVFile",
-<<<<<<< HEAD
     "TextFile",
-=======
     "is_chain_type",
->>>>>>> 692754ab
 ]