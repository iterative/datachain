from datachain.lib.data_model import DataModel, FileBasic
from datachain.lib.dc import C, DataChain
<<<<<<< HEAD
from datachain.lib.feature import Feature
from datachain.lib.feature_utils import pydantic_to_feature
from datachain.lib.file import (
    File,
    FileError,
    FileFeature,
    ImageFile,
    IndexedFile,
    TarVFile,
    TextFile,
)
=======
from datachain.lib.file import File, FileError, IndexedFile, TarVFile
from datachain.lib.image import ImageFile
>>>>>>> 6c0fdbad
from datachain.lib.udf import Aggregator, Generator, Mapper
from datachain.lib.utils import AbstractUDF, DataChainError
from datachain.query.dataset import UDF as BaseUDF  # noqa: N811
from datachain.query.schema import Column
from datachain.query.session import Session

__all__ = [
    "AbstractUDF",
    "Aggregator",
    "BaseUDF",
    "C",
    "Column",
    "DataChain",
    "DataChainError",
    "DataModel",
    "File",
    "FileBasic",
    "FileError",
    "Generator",
    "ImageFile",
    "IndexedFile",
    "Mapper",
    "Session",
    "TarVFile",
<<<<<<< HEAD
    "TextFile",
    "pydantic_to_feature",
=======
>>>>>>> 6c0fdbad
]<|MERGE_RESOLUTION|>--- conflicted
+++ resolved
@@ -1,21 +1,13 @@
 from datachain.lib.data_model import DataModel, FileBasic
 from datachain.lib.dc import C, DataChain
-<<<<<<< HEAD
-from datachain.lib.feature import Feature
-from datachain.lib.feature_utils import pydantic_to_feature
 from datachain.lib.file import (
     File,
     FileError,
-    FileFeature,
     ImageFile,
     IndexedFile,
     TarVFile,
     TextFile,
 )
-=======
-from datachain.lib.file import File, FileError, IndexedFile, TarVFile
-from datachain.lib.image import ImageFile
->>>>>>> 6c0fdbad
 from datachain.lib.udf import Aggregator, Generator, Mapper
 from datachain.lib.utils import AbstractUDF, DataChainError
 from datachain.query.dataset import UDF as BaseUDF  # noqa: N811
@@ -40,9 +32,5 @@
     "Mapper",
     "Session",
     "TarVFile",
-<<<<<<< HEAD
     "TextFile",
-    "pydantic_to_feature",
-=======
->>>>>>> 6c0fdbad
 ]