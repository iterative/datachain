from collections.abc import Sequence
from copy import copy
from functools import wraps
from typing import TYPE_CHECKING, Callable, Optional, TypeVar, Union

import datachain
from datachain.dataset import DatasetDependency
from datachain.error import DatasetNotFoundError

if TYPE_CHECKING:
    from typing_extensions import Concatenate, ParamSpec

    from datachain.lib.dc import DataChain

    P = ParamSpec("P")


T = TypeVar("T", bound="DataChain")


def delta_disabled(
    method: "Callable[Concatenate[T, P], T]",
) -> "Callable[Concatenate[T, P], T]":
    """
    Decorator for disabling DataChain methods (e.g `.agg()` or `.union()`) to
    work with delta updates. It throws `NotImplementedError` if chain on which
    method is called is marked as delta.
    """

    @wraps(method)
    def _inner(self: T, *args: "P.args", **kwargs: "P.kwargs") -> T:
        if self.delta:
            raise NotImplementedError(
                f"Delta update cannot be used with {method.__name__}"
            )
        return method(self, *args, **kwargs)

    return _inner


def _append_steps(dc: "DataChain", other: "DataChain"):
    """Returns cloned chain with appended steps from other chain.
    Steps are all those modification methods applied like filters, mappers etc.
    """
    dc = dc.clone()
    dc._query.steps += other._query.steps.copy()
    dc.signals_schema = other.signals_schema
    return dc


def _get_delta_chain(
    source_ds_name: str,
    source_ds_version: str,
    source_ds_latest_version: str,
    on: Union[str, Sequence[str]],
    compare: Optional[Union[str, Sequence[str]]] = None,
) -> "DataChain":
    """Get delta chain for processing changes between versions."""
    source_dc = datachain.read_dataset(source_ds_name, version=source_ds_version)
    source_dc_latest = datachain.read_dataset(
        source_ds_name, version=source_ds_latest_version
    )

    # Calculate diff between source versions
    return source_dc_latest.diff(source_dc, on=on, compare=compare, deleted=False)


def _get_retry_chain(
    name: str,
    latest_version: str,
    source_ds_name: str,
    source_ds_latest_version: str,
    on: Union[str, Sequence[str]],
    right_on: Optional[Union[str, Sequence[str]]],
    delta_retry: Optional[Union[bool, str]],
) -> Optional["DataChain"]:
    """Get retry chain for processing error records and missing records."""
    # Import here to avoid circular import
    from datachain.lib.dc import C

    retry_chain = None

    # Read the latest version of the result dataset for retry logic
    result_dataset = datachain.read_dataset(name, version=latest_version)
    source_dc_latest = datachain.read_dataset(
        source_ds_name, version=source_ds_latest_version
    )

    # Handle error records if delta_retry is a string (column name)
    if isinstance(delta_retry, str):
        error_records = result_dataset.filter(C(delta_retry) != "")
        error_source_records = source_dc_latest.merge(
            error_records, on=on, right_on=right_on, inner=True
        ).select(*list(source_dc_latest.signals_schema.values))
        retry_chain = error_source_records

    # Handle missing records if delta_retry is True
    elif delta_retry is True:
        missing_records = source_dc_latest.subtract(
            result_dataset, on=on, right_on=right_on
        )
        retry_chain = missing_records

    return retry_chain


def _get_source_info(
    name: str,
    latest_version: str,
    catalog,
) -> tuple[
    Optional[str], Optional[str], Optional[str], Optional[list[DatasetDependency]]
]:
    """Get source dataset information and dependencies.

    Returns:
        Tuple of (source_name, source_version, source_latest_version, dependencies)
        Returns (None, None, None, None) if source dataset was removed.
    """
    dependencies = catalog.get_dataset_dependencies(
        name, latest_version, indirect=False
    )

    dep = dependencies[0]
    if not dep:
        # Starting dataset was removed, back off to normal dataset creation
        return None, None, None, None

    source_ds_name = dep.name
    source_ds_version = dep.version
    source_ds_latest_version = catalog.get_dataset(source_ds_name).latest_version

    return source_ds_name, source_ds_version, source_ds_latest_version, dependencies


def delta_retry_update(
    dc: "DataChain",
    name: str,
    on: Union[str, Sequence[str]],
    right_on: Optional[Union[str, Sequence[str]]] = None,
    compare: Optional[Union[str, Sequence[str]]] = None,
    delta_retry: Optional[Union[bool, str]] = None,
) -> tuple[Optional["DataChain"], Optional[list[DatasetDependency]], bool]:
    """
    Creates new chain that consists of the last version of current delta dataset
    plus diff from the source with all needed modifications.
    This way we don't need to re-calculate the whole chain from the source again
    (apply all the DataChain methods like filters, mappers, generators etc.)
    but just the diff part which is very important for performance.

    Note that currently delta update works only if there is only one direct
    dependency.

    Additionally supports retry functionality to filter records that either:
    1. Have a non-None value in the field specified by delta_retry (when it's a string)
    2. Exist in the source dataset but are missing in the result dataset
       (when delta_retry=True)

    Parameters:
        dc: The DataChain to filter for records that need reprocessing
        name: Name of the destination dataset
        on: Field(s) in source dataset that uniquely identify records
        right_on: Corresponding field(s) in result dataset if they differ from
                  source
        compare: Field(s) used to check if the same row has been modified
        delta_retry: If string, field in result dataset that indicates an error
                    when not None. If True, include records missing from result dataset.
                    If False/None, no retry functionality.

    Returns:
        A tuple containing (filtered chain for delta/retry processing,
                          dependencies, found records flag)
    """

    catalog = dc.session.catalog
    dc._query.apply_listing_pre_step()

    # Check if dataset exists
    try:
        dataset = catalog.get_dataset(name)
        latest_version = dataset.latest_version
    except DatasetNotFoundError:
        # First creation of result dataset
        return None, None, True

    # Initialize variables
    diff_chain = None
    dependencies = None
    retry_chain = None
    processing_chain = None

    source_ds_name, source_ds_version, source_ds_latest_version, dependencies = (
        _get_source_info(name, latest_version, catalog)
    )

    # If source_ds_name is None, starting dataset was removed
    if source_ds_name is None:
        return None, None, True

    assert source_ds_version
    assert source_ds_latest_version

    diff_chain = _get_delta_chain(
        source_ds_name, source_ds_version, source_ds_latest_version, on, compare
    )

    # Filter out removed dep
    if dependencies:
        dependencies = copy(dependencies)
        dependencies = [d for d in dependencies if d is not None]
        # Update to latest version
        dependencies[0].version = source_ds_latest_version  # type: ignore[union-attr]

    # Handle retry functionality if enabled
    if delta_retry:
        retry_chain = _get_retry_chain(
            name,
            latest_version,
            source_ds_name,
            source_ds_latest_version,
            on,
            right_on,
            delta_retry,
        )

    # Combine delta and retry chains
    if retry_chain is not None:
        processing_chain = diff_chain.union(retry_chain)
    else:
        processing_chain = diff_chain

    # Apply all the steps from the original chain to processing_chain
    processing_chain = _append_steps(processing_chain, dc).persist()

    # Check if chain becomes empty after applying steps
    if processing_chain is None or (processing_chain and processing_chain.empty):
        return None, None, False

<<<<<<< HEAD
    latest_dataset = datachain.read_dataset(name, latest_version)
    compared_chain = latest_dataset.diff(
=======
    latest_dataset = datachain.read_dataset(name, version=latest_version)
    compared_chain = latest_dataset.compare(
>>>>>>> 4a67d861
        processing_chain,
        on=right_on or on,
        added=True,
        modified=False,
        deleted=False,
    )
    result_chain = compared_chain.union(processing_chain)
    return result_chain, dependencies, True<|MERGE_RESOLUTION|>--- conflicted
+++ resolved
@@ -236,13 +236,8 @@
     if processing_chain is None or (processing_chain and processing_chain.empty):
         return None, None, False
 
-<<<<<<< HEAD
-    latest_dataset = datachain.read_dataset(name, latest_version)
+    latest_dataset = datachain.read_dataset(name, version=latest_version)
     compared_chain = latest_dataset.diff(
-=======
-    latest_dataset = datachain.read_dataset(name, version=latest_version)
-    compared_chain = latest_dataset.compare(
->>>>>>> 4a67d861
         processing_chain,
         on=right_on or on,
         added=True,
