import atexit
import gc
import logging
import os
import re
import sys
<<<<<<< HEAD
import traceback
from typing import TYPE_CHECKING, Callable, ClassVar, Optional
=======
from typing import TYPE_CHECKING, ClassVar
>>>>>>> 9b4c90e3
from uuid import uuid4

from datachain.catalog import get_catalog
from datachain.data_storage import JobQueryType, JobStatus
from datachain.error import JobNotFoundError, TableMissingError

if TYPE_CHECKING:
    from datachain.catalog import Catalog
    from datachain.dataset import DatasetRecord
    from datachain.job import Job

logger = logging.getLogger("datachain")


class Session:
    """
    Session is a context that keeps track of temporary DataChain datasets for a proper
    cleanup. By default, a global session is created.

    Temporary or ephemeral datasets are the ones created without specified name.
    They are useful for optimization purposes and should be automatically removed.

    Temp dataset has specific name format:
        "session_<name>_<session_uuid>_<dataset_uuid>"
    The <name> suffix is optional. Both <uuid>s are auto-generated.

    Temp dataset examples:
        session_myname_624b41_48e8b4
        session_4b962d_2a5dff

    Parameters:

    name (str): The name of the session. Only latters and numbers are supported.
           It can be empty.
    catalog (Catalog): Catalog object.
    """

    GLOBAL_SESSION_CTX: "Session | None" = None
    SESSION_CONTEXTS: ClassVar[list["Session"]] = []
    ORIGINAL_EXCEPT_HOOK = None

    # Job management - class-level to ensure one job per process
    _CURRENT_JOB: ClassVar[Optional["Job"]] = None
    _JOB_STATUS: ClassVar[Optional[JobStatus]] = None
    _OWNS_JOB: ClassVar[Optional[bool]] = None
    _JOB_HOOKS_REGISTERED: ClassVar[bool] = False
    _JOB_FINALIZE_HOOK: ClassVar[Optional[Callable[[], None]]] = None

    DATASET_PREFIX = "session_"
    GLOBAL_SESSION_NAME = "global"
    SESSION_UUID_LEN = 6
    TEMP_TABLE_UUID_LEN = 6

    def __init__(
        self,
        name="",
        catalog: "Catalog | None" = None,
        client_config: dict | None = None,
        in_memory: bool = False,
    ):
        if re.match(r"^[0-9a-zA-Z]*$", name) is None:
            raise ValueError(
                f"Session name can contain only letters or numbers - '{name}' given."
            )

        if not name:
            name = self.GLOBAL_SESSION_NAME

        session_uuid = uuid4().hex[: self.SESSION_UUID_LEN]
        self.name = f"{name}_{session_uuid}"
        self.is_new_catalog = not catalog
        self.catalog = catalog or get_catalog(
            client_config=client_config, in_memory=in_memory
        )
        self.dataset_versions: list[tuple[DatasetRecord, str, bool]] = []

    def __enter__(self):
        # Push the current context onto the stack
        Session.SESSION_CONTEXTS.append(self)

        return self

    def __exit__(self, exc_type, exc_val, exc_tb):
        if exc_type:
            self._cleanup_created_versions()

        self._cleanup_temp_datasets()
        if self.is_new_catalog:
            self.catalog.metastore.close_on_exit()
            self.catalog.warehouse.close_on_exit()

        if Session.SESSION_CONTEXTS:
            Session.SESSION_CONTEXTS.pop()

    def add_dataset_version(
        self, dataset: "DatasetRecord", version: str, listing: bool = False
    ) -> None:
        self.dataset_versions.append((dataset, version, listing))

    def get_or_create_job(self) -> "Job":
        """
        Get or create a Job for this process.

        Returns:
            Job: The active Job instance.

        Behavior:
            - If a job already exists, it is returned.
            - If ``DATACHAIN_JOB_ID`` is set, the corresponding job is fetched.
            - Otherwise, a new job is created:
                * Name = absolute path to the Python script.
                * Query = empty string.
                * Parent = last job with the same name, if available.
                * Status = "running".
              Exit hooks are registered to finalize the job.

        Note:
            Job is shared across all Session instances to ensure one job per process.
        """
        if Session._CURRENT_JOB:
            return Session._CURRENT_JOB

        if env_job_id := os.getenv("DATACHAIN_JOB_ID"):
            # SaaS run: just fetch existing job
            Session._CURRENT_JOB = self.catalog.metastore.get_job(env_job_id)
            if not Session._CURRENT_JOB:
                raise JobNotFoundError(
                    f"Job {env_job_id} from DATACHAIN_JOB_ID env not found"
                )
            Session._OWNS_JOB = False
        else:
            # Local run: create new job
            if sys.argv:
                script = os.path.abspath(sys.argv[0])
            else:
                # Interactive session - use unique name to avoid linking unrelated
                # sessions
                script = f"interactive_{uuid4().hex[:8]}"
            python_version = f"{sys.version_info.major}.{sys.version_info.minor}"

            # try to find the parent job
            parent = self.catalog.metastore.get_last_job_by_name(script)

            job_id = self.catalog.metastore.create_job(
                name=script,
                query="",
                query_type=JobQueryType.PYTHON,
                status=JobStatus.RUNNING,
                python_version=python_version,
                parent_job_id=parent.id if parent else None,
            )
            Session._CURRENT_JOB = self.catalog.metastore.get_job(job_id)
            Session._OWNS_JOB = True
            Session._JOB_STATUS = JobStatus.RUNNING

            # register cleanup hooks only once
            if not Session._JOB_HOOKS_REGISTERED:

                def _finalize_success_hook() -> None:
                    self._finalize_job_success()

                Session._JOB_FINALIZE_HOOK = _finalize_success_hook
                atexit.register(Session._JOB_FINALIZE_HOOK)
                Session._JOB_HOOKS_REGISTERED = True

        assert Session._CURRENT_JOB is not None
        return Session._CURRENT_JOB

    def _finalize_job_success(self):
        """Mark the current job as completed."""
        if (
            Session._CURRENT_JOB
            and Session._OWNS_JOB
            and Session._JOB_STATUS == JobStatus.RUNNING
        ):
            self.catalog.metastore.set_job_status(
                Session._CURRENT_JOB.id, JobStatus.COMPLETE
            )
            Session._JOB_STATUS = JobStatus.COMPLETE

    def _finalize_job_as_canceled(self):
        """Mark the current job as canceled."""
        if (
            Session._CURRENT_JOB
            and Session._OWNS_JOB
            and Session._JOB_STATUS == JobStatus.RUNNING
        ):
            self.catalog.metastore.set_job_status(
                Session._CURRENT_JOB.id, JobStatus.CANCELED
            )
            Session._JOB_STATUS = JobStatus.CANCELED

    def _finalize_job_as_failed(self, exc_type, exc_value, tb):
        """Mark the current job as failed with error details."""
        if (
            Session._CURRENT_JOB
            and Session._OWNS_JOB
            and Session._JOB_STATUS == JobStatus.RUNNING
        ):
            error_stack = "".join(traceback.format_exception(exc_type, exc_value, tb))
            self.catalog.metastore.set_job_status(
                Session._CURRENT_JOB.id,
                JobStatus.FAILED,
                error_message=str(exc_value),
                error_stack=error_stack,
            )
            Session._JOB_STATUS = JobStatus.FAILED

    def generate_temp_dataset_name(self) -> str:
        return self.get_temp_prefix() + uuid4().hex[: self.TEMP_TABLE_UUID_LEN]

    def get_temp_prefix(self) -> str:
        return f"{self.DATASET_PREFIX}{self.name}_"

    @classmethod
    def is_temp_dataset(cls, name) -> bool:
        return name.startswith(cls.DATASET_PREFIX)

    def _cleanup_temp_datasets(self) -> None:
        prefix = self.get_temp_prefix()
        try:
            for dataset in list(self.catalog.metastore.list_datasets_by_prefix(prefix)):
                self.catalog.remove_dataset(dataset.name, dataset.project, force=True)
        # suppress error when metastore has been reset during testing
        except TableMissingError:
            pass

    def _cleanup_created_versions(self) -> None:
        if not self.dataset_versions:
            return

        for dataset, version, listing in self.dataset_versions:
            if not listing:
                self.catalog.remove_dataset_version(dataset, version)

        self.dataset_versions.clear()

    @classmethod
    def get(
        cls,
        session: "Session | None" = None,
        catalog: "Catalog | None" = None,
        client_config: dict | None = None,
        in_memory: bool = False,
    ) -> "Session":
        """Creates a Session() object from a catalog.

        Parameters:
            session (Session): Optional Session(). If not provided a new session will
                    be created. It's needed mostly for simple API purposes.
            catalog (Catalog): Optional catalog. By default, a new catalog is created.
        """
        if session:
            return session

        # Access the active (most recent) context from the stack
        if cls.SESSION_CONTEXTS:
            session = cls.SESSION_CONTEXTS[-1]

        elif cls.GLOBAL_SESSION_CTX is None:
            cls.GLOBAL_SESSION_CTX = Session(
                cls.GLOBAL_SESSION_NAME,
                catalog,
                client_config=client_config,
                in_memory=in_memory,
            )
            session = cls.GLOBAL_SESSION_CTX

            atexit.register(cls._global_cleanup)
            cls.ORIGINAL_EXCEPT_HOOK = sys.excepthook
            sys.excepthook = cls.except_hook
        else:
            session = cls.GLOBAL_SESSION_CTX

        if client_config and session.catalog.client_config != client_config:
            session = Session(
                "session" + uuid4().hex[:4],
                catalog,
                client_config=client_config,
                in_memory=in_memory,
            )
            session.__enter__()

        return session

    @staticmethod
    def except_hook(exc_type, exc_value, exc_traceback):
        if Session.GLOBAL_SESSION_CTX:
            # Handle KeyboardInterrupt specially - mark as canceled and exit with
            # signal code
            if exc_type is KeyboardInterrupt:
                Session.GLOBAL_SESSION_CTX._finalize_job_as_canceled()
            else:
                Session.GLOBAL_SESSION_CTX._finalize_job_as_failed(
                    exc_type, exc_value, exc_traceback
                )
            Session.GLOBAL_SESSION_CTX.__exit__(exc_type, exc_value, exc_traceback)

        Session._global_cleanup()

        # Always delegate to original hook if it exists
        if Session.ORIGINAL_EXCEPT_HOOK:
            Session.ORIGINAL_EXCEPT_HOOK(exc_type, exc_value, exc_traceback)

        if exc_type is KeyboardInterrupt:
            # Exit with SIGINT signal code (128 + 2 = 130, or -2 in subprocess terms)
            sys.exit(130)

    @classmethod
    def cleanup_for_tests(cls):
        if cls.GLOBAL_SESSION_CTX is not None:
            cls.GLOBAL_SESSION_CTX.__exit__(None, None, None)
            cls.GLOBAL_SESSION_CTX = None
            atexit.unregister(cls._global_cleanup)

        # Reset job-related class variables
        if cls._JOB_FINALIZE_HOOK:
            try:
                atexit.unregister(cls._JOB_FINALIZE_HOOK)
            except ValueError:
                pass  # Hook was not registered
        cls._CURRENT_JOB = None
        cls._JOB_STATUS = None
        cls._OWNS_JOB = None
        cls._JOB_HOOKS_REGISTERED = False
        cls._JOB_FINALIZE_HOOK = None

        if cls.ORIGINAL_EXCEPT_HOOK:
            sys.excepthook = cls.ORIGINAL_EXCEPT_HOOK

    @staticmethod
    def _global_cleanup():
        if Session.GLOBAL_SESSION_CTX is not None:
            Session.GLOBAL_SESSION_CTX.__exit__(None, None, None)

        for obj in gc.get_objects():  # Get all tracked objects
            try:
                if isinstance(obj, Session):
                    # Cleanup temp dataset for session variables.
                    obj.__exit__(None, None, None)
            except ReferenceError:
                continue  # Object has been finalized already
            except Exception as e:  # noqa: BLE001
                logger.error(f"Exception while cleaning up session: {e}")  # noqa: G004<|MERGE_RESOLUTION|>--- conflicted
+++ resolved
@@ -4,12 +4,9 @@
 import os
 import re
 import sys
-<<<<<<< HEAD
 import traceback
-from typing import TYPE_CHECKING, Callable, ClassVar, Optional
-=======
+from collections.abc import Callable
 from typing import TYPE_CHECKING, ClassVar
->>>>>>> 9b4c90e3
 from uuid import uuid4
 
 from datachain.catalog import get_catalog
@@ -52,11 +49,11 @@
     ORIGINAL_EXCEPT_HOOK = None
 
     # Job management - class-level to ensure one job per process
-    _CURRENT_JOB: ClassVar[Optional["Job"]] = None
-    _JOB_STATUS: ClassVar[Optional[JobStatus]] = None
-    _OWNS_JOB: ClassVar[Optional[bool]] = None
+    _CURRENT_JOB: ClassVar["Job | None"] = None
+    _JOB_STATUS: ClassVar[JobStatus | None] = None
+    _OWNS_JOB: ClassVar[bool | None] = None
     _JOB_HOOKS_REGISTERED: ClassVar[bool] = False
-    _JOB_FINALIZE_HOOK: ClassVar[Optional[Callable[[], None]]] = None
+    _JOB_FINALIZE_HOOK: ClassVar[Callable[[], None] | None] = None
 
     DATASET_PREFIX = "session_"
     GLOBAL_SESSION_NAME = "global"
