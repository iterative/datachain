--- conflicted
+++ resolved
@@ -103,7 +103,6 @@
         prefix = self.get_temp_prefix()
         try:
             for dataset in list(self.catalog.metastore.list_datasets_by_prefix(prefix)):
-                # print(f"Removing dataset {dataset.name}")
                 self.catalog.remove_dataset(dataset.name, force=True)
         # suppress error when metastore has been reset during testing
         except TableMissingError:
@@ -152,12 +151,7 @@
             cls.ORIGINAL_EXCEPT_HOOK = sys.excepthook
             sys.excepthook = cls.except_hook
 
-<<<<<<< HEAD
-        # print(f"returning global session {cls.GLOBAL_SESSION}")
-        return cls.GLOBAL_SESSION
-=======
         return cls.GLOBAL_SESSION_CTX
->>>>>>> a70f1beb
 
     @staticmethod
     def except_hook(exc_type, exc_value, exc_traceback):
