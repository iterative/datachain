import contextlib
import inspect
import logging
import os
import random
import string
import subprocess
import sys
from abc import ABC, abstractmethod
from collections.abc import Generator, Iterable, Iterator, Sequence
from copy import copy
from functools import wraps
from secrets import token_hex
from typing import (
    TYPE_CHECKING,
    Any,
    Callable,
    Optional,
    Protocol,
    TypeVar,
    Union,
)

import attrs
import sqlalchemy
import sqlalchemy as sa
from attrs import frozen
from fsspec.callbacks import DEFAULT_CALLBACK, Callback, TqdmCallback
from sqlalchemy import Column
from sqlalchemy.sql import func as f
from sqlalchemy.sql.elements import ColumnClause, ColumnElement
from sqlalchemy.sql.expression import label
from sqlalchemy.sql.schema import TableClause
from sqlalchemy.sql.selectable import Select
from tqdm.auto import tqdm

from datachain.asyn import ASYNC_WORKERS, AsyncMapper, OrderedMapper
from datachain.catalog.catalog import clone_catalog_with_cache
from datachain.data_storage.schema import (
    PARTITION_COLUMN_ID,
    partition_col_names,
    partition_columns,
)
from datachain.dataset import DATASET_PREFIX, DatasetStatus, RowDict
from datachain.error import (
    DatasetNotFoundError,
    QueryScriptCancelError,
)
from datachain.func.base import Function
from datachain.lib.listing import is_listing_dataset
from datachain.lib.udf import UDFAdapter, _get_cache
from datachain.progress import CombinedDownloadCallback, TqdmCombinedDownloadCallback
from datachain.query.schema import C, UDFParamSpec, normalize_param
from datachain.query.session import Session
from datachain.sql.functions.random import rand
from datachain.utils import (
    batched,
    determine_processes,
    filtered_cloudpickle_dumps,
    get_datachain_executable,
    safe_closing,
)

if TYPE_CHECKING:
    from sqlalchemy.sql.elements import ClauseElement
    from sqlalchemy.sql.schema import Table
    from sqlalchemy.sql.selectable import GenerativeSelect
    from typing_extensions import Concatenate, ParamSpec, Self

    from datachain.catalog import Catalog
    from datachain.data_storage import AbstractWarehouse
    from datachain.dataset import DatasetRecord
    from datachain.lib.udf import UDFAdapter, UDFResult
    from datachain.query.udf import UdfInfo

    P = ParamSpec("P")


INSERT_BATCH_SIZE = 10000

PartitionByType = Union[
    Function, ColumnElement, Sequence[Union[Function, ColumnElement]]
]
JoinPredicateType = Union[str, ColumnClause, ColumnElement]
DatasetDependencyType = tuple[str, int]

logger = logging.getLogger("datachain")


T = TypeVar("T", bound="DatasetQuery")


def detach(
    method: "Callable[Concatenate[T, P], T]",
) -> "Callable[Concatenate[T, P], T]":
    """
    Decorator that needs to be put on a method that modifies existing DatasetQuery
    which was 100% representing one particular dataset and had name and version of
    that dataset set, and which returns new instance of it.
    This kind of DatasetQuery, which represent one whole dataset, we return from
    .save() method.
    Example of modifying method is .filter() as that one filters out part
    of a dataset which means DatasetQuery no longer 100% represents it (in this case
    it can represents only a part of it)
    """

    @wraps(method)
    def _inner(self: T, *args: "P.args", **kwargs: "P.kwargs") -> T:
        cloned = method(self, *args, **kwargs)
        cloned.name = None
        cloned.version = None
        return cloned

    return _inner


class QueryGeneratorFunc(Protocol):
    def __call__(self, *columns: ColumnElement) -> Select: ...


@frozen
class QueryGenerator:
    func: QueryGeneratorFunc
    columns: tuple[ColumnElement, ...]

    def only(self, column_names: Sequence[str]) -> Select:
        return self.func(*(c for c in self.columns if c.name in column_names))

    def exclude(self, column_names: Sequence[str]) -> Select:
        return self.func(*(c for c in self.columns if c.name not in column_names))

    def select(self, column_names=None) -> Select:
        if column_names is None:
            return self.func(*self.columns)
        return self.func(*(c for c in self.columns if c.name in column_names))


@frozen
class StepResult:
    query_generator: QueryGenerator
    dependencies: tuple[DatasetDependencyType, ...]


def step_result(
    func: QueryGeneratorFunc,
    columns: Iterable[ColumnElement],
    dependencies: Iterable[DatasetDependencyType] = (),
) -> "StepResult":
    return StepResult(
        query_generator=QueryGenerator(func=func, columns=tuple(columns)),
        dependencies=tuple(dependencies),
    )


@frozen
class Step(ABC):
    """A query processing step (filtering, mutation, etc.)"""

    @abstractmethod
    def apply(
        self, query_generator: "QueryGenerator", temp_tables: list[str]
    ) -> "StepResult":
        """Apply the processing step."""


@frozen
class QueryStep:
<<<<<<< HEAD
    """A query that returns all rows from specific dataset version"""

=======
>>>>>>> eed71480
    catalog: "Catalog"
    dataset_name: str
    dataset_version: int

    def apply(self) -> "StepResult":
        def q(*columns):
            return sqlalchemy.select(*columns)

        dataset = self.catalog.get_dataset(self.dataset_name)
        dr = self.catalog.warehouse.dataset_rows(dataset, self.dataset_version)

        return step_result(
            q, dr.columns, dependencies=[(self.dataset_name, self.dataset_version)]
        )


def generator_then_call(generator, func: Callable):
    """
    Yield items from generator then execute a function and yield
    its result.
    """
    yield from generator
    yield func() or []


@frozen
class DatasetDiffOperation(Step):
    """
    Abstract class for operations that are calculation some kind of diff between
    datasets queries like subtract etc.
    """

    dq: "DatasetQuery"
    catalog: "Catalog"

    def clone(self) -> "Self":
        return self.__class__(self.dq, self.catalog)

    @abstractmethod
    def query(
        self,
        source_query: Select,
        target_query: Select,
    ) -> sa.Selectable:
        """
        Should return select query that calculates desired diff between dataset queries
        """

    def apply(self, query_generator, temp_tables: list[str]) -> "StepResult":
        source_query = query_generator.exclude(("sys__id",))
        target_query = self.dq.apply_steps().select()
        temp_tables.extend(self.dq.temp_table_names)

        # creating temp table that will hold subtract results
        temp_table_name = self.catalog.warehouse.temp_table_name()
        temp_tables.append(temp_table_name)

        columns = [
            c if isinstance(c, Column) else Column(c.name, c.type)
            for c in source_query.selected_columns
        ]
        temp_table = self.catalog.warehouse.create_dataset_rows_table(
            temp_table_name,
            columns=columns,
            if_not_exists=False,
        )

        diff_q = self.query(source_query, target_query)

        insert_q = temp_table.insert().from_select(
            source_query.selected_columns, diff_q
        )

        self.catalog.warehouse.db.execute(insert_q)

        def q(*columns):
            return sqlalchemy.select(*columns)

        return step_result(q, temp_table.c)


@frozen
class Subtract(DatasetDiffOperation):
    on: Sequence[tuple[str, str]]

    def query(self, source_query: Select, target_query: Select) -> sa.Selectable:
        sq = source_query.alias("source_query")
        tq = target_query.alias("target_query")
        where_clause = sa.and_(
            *[
                getattr(
                    sq.c, col_name[0] if isinstance(col_name, tuple) else col_name
                ).is_not_distinct_from(
                    getattr(
                        tq.c, col_name[1] if isinstance(col_name, tuple) else col_name
                    )
                )
                for col_name in self.on
            ]
        )
        return sq.select().except_(sq.select().where(where_clause))


def adjust_outputs(
    warehouse: "AbstractWarehouse", row: dict[str, Any], udf_col_types: list[tuple]
) -> dict[str, Any]:
    """
    This function does a couple of things to prepare a row for inserting into the db:
    1. Fill default values for columns that have None and add missing columns
    2. Validate values with its corresponding DB column types and convert types
       if needed and possible
    """
    # Optimization: Use precomputed column type values as these do not change for each
    # row in the same UDF.
    for (
        col_name,
        col_type,
        col_python_type,
        col_type_name,
        default_value,
    ) in udf_col_types:
        row_val = row.get(col_name)

        # Fill None or missing values with defaults (get returns None if not in the row)
        if row_val is None:
            row[col_name] = default_value
            continue

        # Validate and convert type if needed and possible
        row[col_name] = warehouse.convert_type(
            row_val, col_type, col_python_type, col_type_name, col_name
        )
    return row


def get_udf_col_types(warehouse: "AbstractWarehouse", udf: "UDFAdapter") -> list[tuple]:
    """Optimization: Precompute UDF column types so these don't have to be computed
    in the convert_type function for each row in a loop."""
    dialect = warehouse.db.dialect
    return [
        (
            col_name,
            # Check if type is already instantiated or not
            col_type_inst := col_type() if inspect.isclass(col_type) else col_type,
            warehouse.python_type(col_type_inst),
            type(col_type_inst).__name__,
            col_type.default_value(dialect),
        )
        for col_name, col_type in udf.output.items()
    ]


def process_udf_outputs(
    warehouse: "AbstractWarehouse",
    udf_table: "Table",
    udf_results: Iterator[Iterable["UDFResult"]],
    udf: "UDFAdapter",
    batch_size: int = INSERT_BATCH_SIZE,
    cb: Callback = DEFAULT_CALLBACK,
) -> None:
    import psutil

    rows: list[UDFResult] = []
    # Optimization: Compute row types once, rather than for every row.
    udf_col_types = get_udf_col_types(warehouse, udf)

    for udf_output in udf_results:
        if not udf_output:
            continue
        with safe_closing(udf_output):
            for row in udf_output:
                cb.relative_update()
                rows.append(adjust_outputs(warehouse, row, udf_col_types))
                if len(rows) >= batch_size or (
                    len(rows) % 10 == 0 and psutil.virtual_memory().percent > 80
                ):
                    for row_chunk in batched(rows, batch_size):
                        warehouse.insert_rows(udf_table, row_chunk)
                    rows.clear()

    if rows:
        for row_chunk in batched(rows, batch_size):
            warehouse.insert_rows(udf_table, row_chunk)

    warehouse.insert_rows_done(udf_table)


def get_download_callback(suffix: str = "", **kwargs) -> CombinedDownloadCallback:
    return TqdmCombinedDownloadCallback(
        tqdm_kwargs={
            "desc": "Download" + suffix,
            "unit": "B",
            "unit_scale": True,
            "unit_divisor": 1024,
            "leave": False,
            **kwargs,
        },
        tqdm_cls=tqdm,
    )


def get_processed_callback() -> Callback:
    return TqdmCallback(
        {"desc": "Processed", "unit": " rows", "leave": False}, tqdm_cls=tqdm
    )


def get_generated_callback(is_generator: bool = False) -> Callback:
    if is_generator:
        return TqdmCallback(
            {"desc": "Generated", "unit": " rows", "leave": False}, tqdm_cls=tqdm
        )
    return DEFAULT_CALLBACK


@frozen
class UDFStep(Step, ABC):
    udf: "UDFAdapter"
    catalog: "Catalog"
    partition_by: Optional[PartitionByType] = None
    parallel: Optional[int] = None
    workers: Union[bool, int] = False
    min_task_size: Optional[int] = None
    is_generator = False
    cache: bool = False

    @abstractmethod
    def create_udf_table(self, query: Select) -> "Table":
        """Method that creates a table where temp udf results will be saved"""

    def process_input_query(self, query: Select) -> tuple[Select, list["Table"]]:
        """Apply any necessary processing to the input query"""
        return query, []

    @abstractmethod
    def create_result_query(
        self, udf_table: "Table", query: Select
    ) -> tuple[QueryGeneratorFunc, list["sqlalchemy.Column"]]:
        """
        Method that should return query to fetch results from udf and columns
        to select
        """

    def populate_udf_table(self, udf_table: "Table", query: Select) -> None:
        from datachain.catalog import QUERY_SCRIPT_CANCELED_EXIT_CODE

        use_partitioning = self.partition_by is not None
        batching = self.udf.get_batching(use_partitioning)
        workers = self.workers
        if (
            not workers
            and os.environ.get("DATACHAIN_DISTRIBUTED")
            and os.environ.get("DATACHAIN_SETTINGS_WORKERS")
        ):
            # Enable distributed processing by default if the module is available,
            # and a default number of workers is provided.
            workers = True

        processes = determine_processes(self.parallel)

        udf_fields = [str(c.name) for c in query.selected_columns]

        prefetch = self.udf.prefetch
        with _get_cache(self.catalog.cache, prefetch, use_cache=self.cache) as _cache:
            catalog = clone_catalog_with_cache(self.catalog, _cache)
            try:
                if workers:
                    if catalog.in_memory:
                        raise RuntimeError(
                            "In-memory databases cannot be used with "
                            "distributed processing."
                        )

                    from datachain.catalog.loader import get_distributed_class

                    distributor = get_distributed_class(
                        min_task_size=self.min_task_size
                    )
                    distributor(
                        self.udf,
                        catalog,
                        udf_table,
                        query,
                        workers,
                        processes,
                        udf_fields=udf_fields,
                        is_generator=self.is_generator,
                        use_partitioning=use_partitioning,
                        cache=self.cache,
                    )
                elif processes:
                    # Parallel processing (faster for more CPU-heavy UDFs)
                    if catalog.in_memory:
                        raise RuntimeError(
                            "In-memory databases cannot be used "
                            "with parallel processing."
                        )
                    udf_info: UdfInfo = {
                        "udf_data": filtered_cloudpickle_dumps(self.udf),
                        "catalog_init": catalog.get_init_params(),
                        "metastore_clone_params": catalog.metastore.clone_params(),
                        "warehouse_clone_params": catalog.warehouse.clone_params(),
                        "table": udf_table,
                        "query": query,
                        "udf_fields": udf_fields,
                        "batching": batching,
                        "processes": processes,
                        "is_generator": self.is_generator,
                        "cache": self.cache,
                    }

                    # Run the UDFDispatcher in another process to avoid needing
                    # if __name__ == '__main__': in user scripts
                    exec_cmd = get_datachain_executable()
                    cmd = [*exec_cmd, "internal-run-udf"]
                    envs = dict(os.environ)
                    envs.update({"PYTHONPATH": os.getcwd()})
                    process_data = filtered_cloudpickle_dumps(udf_info)

                    with subprocess.Popen(  # noqa: S603
                        cmd, env=envs, stdin=subprocess.PIPE
                    ) as process:
                        process.communicate(process_data)
                        if retval := process.poll():
                            raise RuntimeError(
                                f"UDF Execution Failed! Exit code: {retval}"
                            )
                else:
                    # Otherwise process single-threaded (faster for smaller UDFs)
                    warehouse = catalog.warehouse

                    udf_inputs = batching(warehouse.dataset_select_paginated, query)
                    download_cb = get_download_callback()
                    processed_cb = get_processed_callback()
                    generated_cb = get_generated_callback(self.is_generator)

                    try:
                        udf_results = self.udf.run(
                            udf_fields,
                            udf_inputs,
                            catalog,
                            self.cache,
                            download_cb,
                            processed_cb,
                        )
                        with safe_closing(udf_results):
                            process_udf_outputs(
                                warehouse,
                                udf_table,
                                udf_results,
                                self.udf,
                                cb=generated_cb,
                            )
                    finally:
                        download_cb.close()
                        processed_cb.close()
                        generated_cb.close()

            except QueryScriptCancelError:
                self.catalog.warehouse.close()
                sys.exit(QUERY_SCRIPT_CANCELED_EXIT_CODE)
            except (Exception, KeyboardInterrupt):
                # Close any open database connections if an error is encountered
                self.catalog.warehouse.close()
                raise

    def create_partitions_table(self, query: Select) -> "Table":
        """
        Create temporary table with group by partitions.
        """
        assert self.partition_by is not None

        if isinstance(self.partition_by, Sequence):
            list_partition_by = self.partition_by
        else:
            list_partition_by = [self.partition_by]

        partition_by = [
            p.get_column() if isinstance(p, Function) else p for p in list_partition_by
        ]

        # create table with partitions
        tbl = self.catalog.warehouse.create_udf_table(partition_columns())

        # fill table with partitions
        cols = [
            query.selected_columns.sys__id,
            f.dense_rank().over(order_by=partition_by).label(PARTITION_COLUMN_ID),
        ]
        self.catalog.warehouse.db.execute(
            tbl.insert().from_select(cols, query.with_only_columns(*cols))
        )

        return tbl

    def clone(self, partition_by: Optional[PartitionByType] = None) -> "Self":
        if partition_by is not None:
            return self.__class__(
                self.udf,
                self.catalog,
                partition_by=partition_by,
                parallel=self.parallel,
                workers=self.workers,
                min_task_size=self.min_task_size,
            )
        return self.__class__(self.udf, self.catalog)

    def apply(
        self, query_generator: QueryGenerator, temp_tables: list[str]
    ) -> "StepResult":
        _query = query = query_generator.select()

        # Apply partitioning if needed.
        if self.partition_by is not None:
            partition_tbl = self.create_partitions_table(query)
            temp_tables.append(partition_tbl.name)

            subq = query.subquery()
            query = (
                sqlalchemy.select(*subq.c)
                .outerjoin(partition_tbl, partition_tbl.c.sys__id == subq.c.sys__id)
                .add_columns(*partition_columns())
            )

        query, tables = self.process_input_query(query)
        temp_tables.extend(t.name for t in tables)
        udf_table = self.create_udf_table(_query)
        temp_tables.append(udf_table.name)
        self.populate_udf_table(udf_table, query)
        q, cols = self.create_result_query(udf_table, query)

        return step_result(q, cols)


@frozen
class UDFSignal(UDFStep):
    is_generator = False

    def create_udf_table(self, query: Select) -> "Table":
        udf_output_columns: list[sqlalchemy.Column[Any]] = [
            sqlalchemy.Column(col_name, col_type)
            for (col_name, col_type) in self.udf.output.items()
        ]

        return self.catalog.warehouse.create_udf_table(udf_output_columns)

    def process_input_query(self, query: Select) -> tuple[Select, list["Table"]]:
        if os.getenv("DATACHAIN_DISABLE_QUERY_CACHE", "") not in ("", "0"):
            return query, []
        table = self.catalog.warehouse.create_pre_udf_table(query)
        q: Select = sqlalchemy.select(*table.c)
        return q, [table]

    def create_result_query(
        self, udf_table, query
    ) -> tuple[QueryGeneratorFunc, list["sqlalchemy.Column"]]:
        subq = query.subquery()
        original_cols = [c for c in subq.c if c.name not in partition_col_names]

        # new signal columns that are added to udf_table
        signal_cols = [c for c in udf_table.c if c.name != "sys__id"]
        signal_name_cols = {c.name: c for c in signal_cols}
        cols = signal_cols

        overlap = {c.name for c in original_cols} & {c.name for c in cols}
        if overlap:
            raise ValueError(
                "Column already exists or added in the previous steps: "
                + ", ".join(overlap)
            )

        def q(*columns):
            cols1 = []
            cols2 = []
            for c in columns:
                if c.name in partition_col_names:
                    continue
                cols.append(signal_name_cols.get(c.name, c))
                if c.name in signal_name_cols:
                    cols2.append(c)
                else:
                    cols1.append(c)

            if cols2:
                res = (
                    sqlalchemy.select(*cols1)
                    .select_from(subq)
                    .outerjoin(udf_table, udf_table.c.sys__id == subq.c.sys__id)
                    .add_columns(*cols2)
                )
            else:
                res = sqlalchemy.select(*cols1).select_from(subq)

            if self.partition_by is not None:
                subquery = res.subquery()
                res = sqlalchemy.select(*subquery.c).select_from(subquery)

            return res

        return q, [*original_cols, *cols]


@frozen
class RowGenerator(UDFStep):
    """Extend dataset with new rows."""

    is_generator = True

    def create_udf_table(self, query: Select) -> "Table":
        warehouse = self.catalog.warehouse

        table_name = self.catalog.warehouse.udf_table_name()
        columns: tuple[Column, ...] = tuple(
            Column(name, typ) for name, typ in self.udf.output.items()
        )
        return warehouse.create_dataset_rows_table(
            table_name,
            columns=columns,
            if_not_exists=False,
        )

    def create_result_query(
        self, udf_table, query: Select
    ) -> tuple[QueryGeneratorFunc, list["sqlalchemy.Column"]]:
        udf_table_query = udf_table.select().subquery()
        udf_table_cols: list[sqlalchemy.Label[Any]] = [
            label(c.name, c) for c in udf_table_query.columns
        ]

        def q(*columns):
            names = {c.name for c in columns}
            # Columns for the generated table.
            cols = [c for c in udf_table_cols if c.name in names]
            return sqlalchemy.select(*cols).select_from(udf_table_query)

        return q, udf_table_query.columns


@frozen
class SQLClause(Step, ABC):
    def apply(
        self, query_generator: QueryGenerator, temp_tables: list[str]
    ) -> StepResult:
        query = query_generator.select()
        new_query = self.apply_sql_clause(query)

        def q(*columns):
            return new_query.with_only_columns(*columns)

        return step_result(q, new_query.selected_columns)

    def parse_cols(
        self,
        cols: Sequence[Union[Function, ColumnElement]],
    ) -> tuple[ColumnElement, ...]:
        return tuple(c.get_column() if isinstance(c, Function) else c for c in cols)

    @abstractmethod
    def apply_sql_clause(self, query):
        pass


@frozen
class SQLSelect(SQLClause):
    args: tuple[Union[Function, ColumnElement], ...]

    def apply_sql_clause(self, query) -> Select:
        subquery = query.subquery()
        args = [
            subquery.c[str(c)] if isinstance(c, (str, C)) else c
            for c in self.parse_cols(self.args)
        ]
        if not args:
            args = subquery.c

        return sqlalchemy.select(*args).select_from(subquery)


@frozen
class SQLSelectExcept(SQLClause):
    args: tuple[Union[Function, ColumnElement], ...]

    def apply_sql_clause(self, query: Select) -> Select:
        subquery = query.subquery()
        args = [c for c in subquery.c if c.name not in set(self.parse_cols(self.args))]
        return sqlalchemy.select(*args).select_from(subquery)


@frozen
class SQLMutate(SQLClause):
    args: tuple[Union[Function, ColumnElement], ...]

    def apply_sql_clause(self, query: Select) -> Select:
        original_subquery = query.subquery()
        args = [
            original_subquery.c[str(c)] if isinstance(c, (str, C)) else c
            for c in self.parse_cols(self.args)
        ]
        to_mutate = {c.name for c in args}

        prefix = f"mutate{token_hex(8)}_"
        cols = [
            c.label(prefix + c.name) if c.name in to_mutate else c
            for c in original_subquery.c
        ]
        # this is needed for new column to be used in clauses
        # like ORDER BY, otherwise new column is not recognized
        subquery = (
            sqlalchemy.select(*cols, *args).select_from(original_subquery).subquery()
        )

        return sqlalchemy.select(*subquery.c).select_from(subquery)


@frozen
class SQLFilter(SQLClause):
    expressions: tuple[Union[Function, ColumnElement], ...]

    def __and__(self, other):
        expressions = self.parse_cols(self.expressions)
        return self.__class__(expressions + other)

    def apply_sql_clause(self, query: Select) -> Select:
        expressions = self.parse_cols(self.expressions)
        return query.filter(*expressions)


@frozen
class SQLOrderBy(SQLClause):
    args: tuple[Union[Function, ColumnElement], ...]

    def apply_sql_clause(self, query: Select) -> Select:
        args = self.parse_cols(self.args)
        return query.order_by(*args)


@frozen
class SQLLimit(SQLClause):
    n: int

    def apply_sql_clause(self, query: Select) -> Select:
        return query.limit(self.n)


@frozen
class SQLOffset(SQLClause):
    offset: int

    def apply_sql_clause(self, query: "GenerativeSelect"):
        return query.offset(self.offset)


@frozen
class SQLCount(SQLClause):
    def apply_sql_clause(self, query):
        return sqlalchemy.select(f.count(1)).select_from(query.subquery())


@frozen
class SQLDistinct(SQLClause):
    args: tuple[ColumnElement, ...]
    dialect: str

    def apply_sql_clause(self, query):
        if self.dialect == "sqlite":
            return query.group_by(*self.args)

        return query.distinct(*self.args)


@frozen
class SQLUnion(Step):
    query1: "DatasetQuery"
    query2: "DatasetQuery"

    def apply(
        self, query_generator: QueryGenerator, temp_tables: list[str]
    ) -> StepResult:
        q1 = self.query1.apply_steps().select().subquery()
        temp_tables.extend(self.query1.temp_table_names)
        q2 = self.query2.apply_steps().select().subquery()
        temp_tables.extend(self.query2.temp_table_names)

        columns1, columns2 = _order_columns(q1.columns, q2.columns)

        def q(*columns):
            names = {c.name for c in columns}
            col1 = [c for c in columns1 if c.name in names]
            col2 = [c for c in columns2 if c.name in names]
            res = sqlalchemy.select(*col1).union_all(sqlalchemy.select(*col2))

            subquery = res.subquery()
            return sqlalchemy.select(*subquery.c).select_from(subquery)

        return step_result(
            q,
            columns1,
            dependencies=self.query1.dependencies | self.query2.dependencies,
        )


@frozen
class SQLJoin(Step):
    catalog: "Catalog"
    query1: "DatasetQuery"
    query2: "DatasetQuery"
    predicates: Union[JoinPredicateType, tuple[JoinPredicateType, ...]]
    inner: bool
    full: bool
    rname: str

    def get_query(self, dq: "DatasetQuery", temp_tables: list[str]) -> sa.Subquery:
        query = dq.apply_steps().select()
        temp_tables.extend(dq.temp_table_names)

        if not any(isinstance(step, (SQLJoin, SQLUnion)) for step in dq.steps):
            return query.subquery(dq.table.name)

        warehouse = self.catalog.warehouse

        columns = [
            c if isinstance(c, Column) else Column(c.name, c.type)
            for c in query.subquery().columns
        ]
        temp_table = warehouse.create_dataset_rows_table(
            warehouse.temp_table_name(),
            columns=columns,
        )
        temp_tables.append(temp_table.name)

        warehouse.copy_table(temp_table, query)

        return temp_table.select().subquery(dq.table.name)

    def validate_expression(self, exp: "ClauseElement", q1, q2):
        """
        Checking if columns used in expression actually exist in left / right
        part of the join.
        """
        for c in exp.get_children():
            if isinstance(c, ColumnClause):
                assert isinstance(c.table, TableClause)

                q1_c = q1.c.get(c.name)
                q2_c = q2.c.get(c.name)

                if c.table.name == q1.name and q1_c is None:
                    raise ValueError(
                        f"Column {c.name} was not found in left part of the join"
                    )

                if c.table.name == q2.name and q2_c is None:
                    raise ValueError(
                        f"Column {c.name} was not found in right part of the join"
                    )
                if c.table.name not in [q1.name, q2.name]:
                    raise ValueError(
                        f"Column {c.name} was not found in left or right"
                        " part of the join"
                    )
                continue
            self.validate_expression(c, q1, q2)

    def apply(
        self, query_generator: QueryGenerator, temp_tables: list[str]
    ) -> StepResult:
        q1 = self.get_query(self.query1, temp_tables)
        q2 = self.get_query(self.query2, temp_tables)

        q1_columns = list(q1.c)
        q1_column_names = {c.name for c in q1_columns}

        q2_columns = []
        for c in q2.c:
            if c.name.startswith("sys__"):
                continue

            if c.name in q1_column_names:
                new_name = self.rname.format(name=c.name)
                new_name_idx = 0
                while new_name in q1_column_names:
                    new_name_idx += 1
                    new_name = self.rname.format(name=f"{c.name}_{new_name_idx}")
                c = c.label(new_name)
            q2_columns.append(c)

        res_columns = q1_columns + q2_columns
        predicates = (
            (self.predicates,)
            if not isinstance(self.predicates, tuple)
            else self.predicates
        )

        expressions = []
        for p in predicates:
            if isinstance(p, ColumnClause):
                expressions.append(self.query1.c(p.name) == self.query2.c(p.name))
            elif isinstance(p, str):
                expressions.append(self.query1.c(p) == self.query2.c(p))
            elif isinstance(p, ColumnElement):
                expressions.append(p)
            else:
                raise TypeError(f"Unsupported predicate {p} for join expression")

        if not expressions:
            raise ValueError("Missing predicates")

        join_expression = sqlalchemy.and_(*expressions)
        self.validate_expression(join_expression, q1, q2)

        def q(*columns):
            return self.catalog.warehouse.join(
                q1,
                q2,
                join_expression,
                inner=self.inner,
                full=self.full,
                columns=columns,
            )

        return step_result(
            q,
            res_columns,
            dependencies=self.query1.dependencies | self.query2.dependencies,
        )


@frozen
class SQLGroupBy(SQLClause):
    cols: Sequence[Union[str, Function, ColumnElement]]
    group_by: Sequence[Union[str, Function, ColumnElement]]

    def apply_sql_clause(self, query) -> Select:
        if not self.cols:
            raise ValueError("No columns to select")

        subquery = query.subquery()

        group_by = [
            c.get_column() if isinstance(c, Function) else c for c in self.group_by
        ]

        cols = [
            c.get_column()
            if isinstance(c, Function)
            else subquery.c[str(c)]
            if isinstance(c, (str, C))
            else c
            for c in (*group_by, *self.cols)
        ]

        return sqlalchemy.select(*cols).select_from(subquery).group_by(*group_by)


def _validate_columns(
    left_columns: Iterable[ColumnElement], right_columns: Iterable[ColumnElement]
) -> set[str]:
    left_names = {c.name for c in left_columns}
    right_names = {c.name for c in right_columns}

    if left_names == right_names:
        return left_names

    missing_right = left_names - right_names
    missing_left = right_names - left_names

    def _prepare_msg_part(missing_columns: set[str], side: str) -> str:
        return f"{', '.join(sorted(missing_columns))} only present in {side}"

    msg_parts = [
        _prepare_msg_part(missing_columns, found_side)
        for missing_columns, found_side in zip(
            [
                missing_right,
                missing_left,
            ],
            ["left", "right"],
        )
        if missing_columns
    ]
    msg = f"Cannot perform union. {'. '.join(msg_parts)}"

    raise ValueError(msg)


def _order_columns(
    left_columns: Iterable[ColumnElement], right_columns: Iterable[ColumnElement]
) -> list[list[ColumnElement]]:
    column_order = _validate_columns(left_columns, right_columns)
    column_dicts = [
        {c.name: c for c in columns} for columns in [left_columns, right_columns]
    ]

    return [[d[n] for n in column_order] for d in column_dicts]


@attrs.define
class ResultIter:
    _row_iter: Iterable[Any]
    columns: list[str]

    def __iter__(self):
        yield from self._row_iter


class DatasetQuery:
    def __init__(
        self,
        name: str,
        version: Optional[int] = None,
        catalog: Optional["Catalog"] = None,
        session: Optional[Session] = None,
        indexing_column_types: Optional[dict[str, Any]] = None,
        in_memory: bool = False,
        fallback_to_studio: bool = True,
    ) -> None:
        from datachain.remote.studio import is_token_set

        self.session = Session.get(session, catalog=catalog, in_memory=in_memory)
        self.catalog = catalog or self.session.catalog
        self.steps: list[Step] = []
        self._chunk_index: Optional[int] = None
        self._chunk_total: Optional[int] = None
        self.temp_table_names: list[str] = []
        self.dependencies: set[DatasetDependencyType] = set()
        self.table = self.get_table()
<<<<<<< HEAD
        self.starting_step: QueryStep
=======
        self.starting_step: Optional[QueryStep] = None
>>>>>>> eed71480
        self.name: Optional[str] = None
        self.version: Optional[int] = None
        self.feature_schema: Optional[dict] = None
        self.column_types: Optional[dict[str, Any]] = None
        self.before_steps: list[Callable] = []

        self.list_ds_name: Optional[str] = None

        self.name = name
        self.dialect = self.catalog.warehouse.db.dialect
        if version:
            self.version = version

        if is_listing_dataset(name):
            # not setting query step yet as listing dataset might not exist at
            # this point
            self.list_ds_name = name
        elif fallback_to_studio and is_token_set():
            self._set_starting_step(
                self.catalog.get_dataset_with_remote_fallback(name, version)
            )
        else:
            self._set_starting_step(self.catalog.get_dataset(name))

    def _set_starting_step(self, ds: "DatasetRecord") -> None:
        if not self.version:
            self.version = ds.latest_version

        self.starting_step = QueryStep(self.catalog, ds.name, self.version)

        # at this point we know our starting dataset so setting up schemas
        self.feature_schema = ds.get_version(self.version).feature_schema
        self.column_types = copy(ds.schema)
        if "sys__id" in self.column_types:
            self.column_types.pop("sys__id")

    def __iter__(self):
        return iter(self.db_results())

    def __or__(self, other):
        return self.union(other)

    def pull_dataset(self, name: str, version: Optional[int] = None) -> "DatasetRecord":
        print("Dataset not found in local catalog, trying to get from studio")

        remote_ds_uri = f"{DATASET_PREFIX}{name}"
        if version:
            remote_ds_uri += f"@v{version}"

        self.catalog.pull_dataset(
            remote_ds_uri=remote_ds_uri,
            local_ds_name=name,
            local_ds_version=version,
        )

        return self.catalog.get_dataset(name)

    @staticmethod
    def get_table() -> "TableClause":
        table_name = "".join(
            random.choice(string.ascii_letters)  # noqa: S311
            for _ in range(16)
        )
        return sqlalchemy.table(table_name)

    @staticmethod
    def delete(
        name: str, version: Optional[int] = None, catalog: Optional["Catalog"] = None
    ) -> None:
        from datachain.catalog import get_catalog

        catalog = catalog or get_catalog()
        version = version or catalog.get_dataset(name).latest_version
        catalog.remove_dataset(name, version)

    @property
    def attached(self) -> bool:
        """
        DatasetQuery is considered "attached" to underlying dataset if it represents
        it completely. If this is the case, name and version of underlying dataset
        will be defined.
        DatasetQuery instance can become attached in two scenarios:
            1. ds = DatasetQuery(name="dogs", version=1) -> ds is attached to dogs
            2. ds = ds.save("dogs", version=1) -> ds is attached to dogs dataset
        It can move to detached state if filter or similar methods are called on it,
        as then it no longer 100% represents underlying datasets.
        """
        return self.name is not None and self.version is not None

    def c(self, column: Union[C, str]) -> "ColumnClause[Any]":
        col: sqlalchemy.ColumnClause = (
            sqlalchemy.column(column)
            if isinstance(column, str)
            else sqlalchemy.column(column.name, column.type)
        )
        col.table = self.table
        return col

    def add_before_steps(self, fn: Callable) -> None:
        """
        Setting custom function to be run before applying steps
        """
        self.before_steps.append(fn)

    def apply_steps(self) -> QueryGenerator:
        """
        Apply the steps in the query and return the resulting
        sqlalchemy.SelectBase.
        """
        for fn in self.before_steps:
            fn()

        if self.list_ds_name:
            # at this point we know what is our starting listing dataset name
            self._set_starting_step(self.catalog.get_dataset(self.list_ds_name))  # type: ignore [arg-type]
        query = self.clone()

        index = os.getenv("DATACHAIN_QUERY_CHUNK_INDEX", self._chunk_index)
        total = os.getenv("DATACHAIN_QUERY_CHUNK_TOTAL", self._chunk_total)

        if index is not None and total is not None:
            index, total = int(index), int(total)  # os.getenv returns str

            if not (0 <= index < total):
                raise ValueError("chunk index must be between 0 and total")

            # Respect limit in chunks
            query.steps = self._chunk_limit(query.steps, index, total)

            # Prepend the chunk filter to the step chain.
            query = query.filter(C.sys__rand % total == index)
            query.steps = query.steps[-1:] + query.steps[:-1]

        assert query.starting_step
        result = query.starting_step.apply()
        self.dependencies.update(result.dependencies)

        for step in query.steps:
            result = step.apply(
                result.query_generator, self.temp_table_names
            )  # a chain of steps linked by results
            self.dependencies.update(result.dependencies)

        return result.query_generator

    @staticmethod
    def _chunk_limit(steps: list["Step"], index: int, total: int) -> list["Step"]:
        no_limit_steps = []
        limit = None
        for step in steps:
            # Remember last limit
            if isinstance(step, SQLLimit):
                limit = step.n
            # Only keep non-limit steps
            else:
                no_limit_steps.append(step)
        # Chunk the limit
        if limit:
            limit_modulo = limit % total
            limit = limit // total
            if index < limit_modulo:
                limit += 1
            return [*no_limit_steps, SQLLimit(limit)]
        return steps

    def cleanup(self) -> None:
        """Cleanup any temporary tables."""
        if not self.temp_table_names:
            # Nothing to clean up.
            return
        # This is needed to always use a new connection with all metastore and warehouse
        # implementations, as errors may close or render unusable the existing
        # connections.
        with self.catalog.metastore.clone(use_new_connection=True) as metastore:
            metastore.cleanup_tables(self.temp_table_names)
        with self.catalog.warehouse.clone(use_new_connection=True) as warehouse:
            warehouse.cleanup_tables(self.temp_table_names)
        self.temp_table_names = []

    def db_results(self, row_factory=None, **kwargs):
        with self.as_iterable(**kwargs) as result:
            if row_factory:
                cols = result.columns
                return [row_factory(cols, r) for r in result]
            return list(result)

    def to_db_records(self) -> list[dict[str, Any]]:
        return self.db_results(lambda cols, row: dict(zip(cols, row)))

    @contextlib.contextmanager
    def as_iterable(self, **kwargs) -> Iterator[ResultIter]:
        try:
            query = self.apply_steps().select()
            selected_columns = [c.name for c in query.selected_columns]
            yield ResultIter(
                self.catalog.warehouse.dataset_rows_select(query, **kwargs),
                selected_columns,
            )
        finally:
            self.cleanup()

    def extract(
        self, *params: UDFParamSpec, workers=ASYNC_WORKERS, **kwargs
    ) -> Iterable[tuple]:
        """
        Extract columns from each row in the query.

        Returns an iterable of tuples matching the given params.

        To ensure prompt resource cleanup, it is recommended to wrap this
        with contextlib.closing().
        """
        actual_params = [normalize_param(p) for p in params]
        try:
            query = self.apply_steps().select()
            query_fields = [str(c.name) for c in query.selected_columns]

            def row_iter() -> Generator[Sequence, None, None]:
                # warehouse isn't threadsafe, we need to clone() it
                # in the thread that uses the results
                with self.catalog.warehouse.clone() as warehouse:
                    gen = warehouse.dataset_select_paginated(query)
                    with contextlib.closing(gen) as rows:
                        yield from rows

            async def get_params(row: Sequence) -> tuple:
                row_dict = RowDict(zip(query_fields, row))
                return tuple(
                    [
                        await p.get_value_async(
                            self.catalog, row_dict, mapper, **kwargs
                        )
                        for p in actual_params
                    ]
                )

            MapperCls = OrderedMapper if query._order_by_clauses else AsyncMapper  # noqa: N806
            with contextlib.closing(row_iter()) as rows:
                mapper = MapperCls(get_params, rows, workers=workers)
                yield from mapper.iterate()
        finally:
            self.cleanup()

    def shuffle(self) -> "Self":
        # ToDo: implement shaffle based on seed and/or generating random column
        return self.order_by(C.sys__rand)

    def sample(self, n) -> "Self":
        """
        Return a random sample from the dataset.

        Args:
            n (int): Number of samples to draw.

        NOTE: Sampled are not deterministic, and streamed/paginated queries or
        multiple workers will draw samples with replacement.
        """
        sampled = self.order_by(rand())

        return sampled.limit(n)

    def clone(self, new_table=True) -> "Self":
        obj = copy(self)
        obj.steps = obj.steps.copy()
        if new_table:
            obj.table = self.get_table()
        return obj

    @detach
    def select(self, *args, **kwargs) -> "Self":
        """
        Select the given columns or expressions using a subquery.

        If used with no arguments, this simply creates a subquery and
        select all columns from it.

        Note that the `save` function expects default dataset columns to
        be present. This function is meant to be followed by a call to
        `results` if used to exclude any default columns.

        Example:
            >>> ds.select(C.name, C.size * 10).results()
            >>> ds.select(C.name, size10x=C.size * 10).order_by(C.size10x).results()
        """
        named_args = [v.label(k) for k, v in kwargs.items()]
        query = self.clone()
        query.steps.append(SQLSelect((*args, *named_args)))
        return query

    @detach
    def ordered_select(self, *args, **kwargs) -> "Self":
        """
        Select the given columns or expressions using a subquery whilst
        maintaining query ordering (only applicable if last step was order_by).

        If used with no arguments, this simply creates a subquery and
        select all columns from it.

        Example:
            >>> ds.ordered_select(C.name, C.size * 10)
            >>> ds.ordered_select(C.name, size10x=C.size * 10)
        """
        named_args = [v.label(k) for k, v in kwargs.items()]
        query = self.clone()
        order_by = query.last_step if query.is_ordered else None
        query.steps.append(SQLSelect((*args, *named_args)))
        if order_by:
            query.steps.append(order_by)
        return query

    @detach
    def select_except(self, *args) -> "Self":
        """
        Exclude certain columns from this query using a subquery.

        Note that the `save` function expects default dataset columns to
        be present. This function is meant to be followed by a call to
        `results` if used to exclude any default columns.

        Example:
            >>> (
            ...     ds.mutate(size10x=C.size * 10)
            ...     .order_by(C.size10x)
            ...     .select_except(C.size10x)
            ...     .results()
            ... )
        """

        if not args:
            raise TypeError("select_except expected at least 1 argument, got 0")
        query_args = [c if isinstance(c, str) else c.name for c in args]
        query = self.clone()
        query.steps.append(SQLSelectExcept(query_args))  # type: ignore [arg-type]
        return query

    @detach
    def mutate(self, *args, **kwargs) -> "Self":
        """
        Add new columns to this query.

        This function selects all existing columns from this query and
        adds in the new columns specified.

        Example:
            >>> ds.mutate(size10x=C.size * 10).order_by(C.size10x).results()
        """
        query_args = [v.label(k) for k, v in dict(args, **kwargs).items()]
        query = self.clone()
        query.steps.append(SQLMutate((*query_args,)))
        return query

    @detach
    def filter(self, *args) -> "Self":
        query = self.clone(new_table=False)
        steps = query.steps
        if steps and isinstance(steps[-1], SQLFilter):
            steps[-1] = steps[-1] & args
        else:
            steps.append(SQLFilter(args))
        return query

    @detach
    def order_by(self, *args) -> "Self":
        query = self.clone(new_table=False)
        query.steps.append(SQLOrderBy(args))
        return query

    @detach
    def limit(self, n: int) -> "Self":
        query = self.clone(new_table=False)
        if (
            query.steps
            and (last_step := query.last_step)
            and isinstance(last_step, SQLLimit)
        ):
            query.steps[-1] = SQLLimit(min(n, last_step.n))
        else:
            query.steps.append(SQLLimit(n))
        return query

    @detach
    def offset(self, offset: int) -> "Self":
        query = self.clone(new_table=False)
        query.steps.append(SQLOffset(offset))
        return query

    @detach
    def distinct(self, *args) -> "Self":
        query = self.clone()
        query.steps.append(
            SQLDistinct(args, dialect=self.catalog.warehouse.db.dialect.name)
        )
        return query

    def as_scalar(self) -> Any:
        with self.as_iterable() as rows:
            row = next(iter(rows))
        return row[0]

    def count(self) -> int:
        query = self.clone()
        query.steps.append(SQLCount())
        return query.as_scalar()

    def sum(self, col: ColumnElement) -> int:
        query = self.clone()
        query.steps.append(SQLSelect((f.sum(col),)))
        return query.as_scalar()

    def avg(self, col: ColumnElement) -> int:
        query = self.clone()
        query.steps.append(SQLSelect((f.avg(col),)))
        return query.as_scalar()

    def min(self, col: ColumnElement) -> int:
        query = self.clone()
        query.steps.append(SQLSelect((f.min(col),)))
        return query.as_scalar()

    def max(self, col: ColumnElement) -> int:
        query = self.clone()
        query.steps.append(SQLSelect((f.max(col),)))
        return query.as_scalar()

    @detach
    def group_by(
        self,
        cols: Sequence[ColumnElement],
        group_by: Sequence[ColumnElement],
    ) -> "Self":
        query = self.clone()
        query.steps.append(SQLGroupBy(cols, group_by))
        return query

    @detach
    def union(self, dataset_query: "DatasetQuery") -> "Self":
        left = self.clone()
        right = dataset_query.clone()
        new_query = self.clone()
        new_query.steps = [SQLUnion(left, right)]
        return new_query

    @detach
    def join(
        self,
        dataset_query: "DatasetQuery",
        predicates: Union[JoinPredicateType, Sequence[JoinPredicateType]],
        inner=False,
        full=False,
        rname="{name}_right",
    ) -> "Self":
        left = self.clone(new_table=False)
        if self.table.name == dataset_query.table.name:
            # for use case where we join with itself, e.g dogs.join(dogs, "name")
            right = dataset_query.clone(new_table=True)
        else:
            right = dataset_query.clone(new_table=False)

        new_query = self.clone()
        predicates = (
            predicates
            if isinstance(predicates, (str, ColumnClause, ColumnElement))
            else tuple(predicates)
        )
        new_query.steps = [
            SQLJoin(self.catalog, left, right, predicates, inner, full, rname)
        ]
        return new_query

    @detach
    def chunk(self, index: int, total: int) -> "Self":
        """Split a query into smaller chunks for e.g. parallelization.
        Example:
            >>> query = DatasetQuery(...)
            >>> chunk_1 = query._chunk(0, 2)
            >>> chunk_2 = query._chunk(1, 2)
        Note:
            Bear in mind that `index` is 0-indexed but `total` isn't.
            Use 0/3, 1/3 and 2/3, not 1/3, 2/3 and 3/3.
        """
        query = self.clone()
        query._chunk_index, query._chunk_total = index, total
        return query

    @detach
    def add_signals(
        self,
        udf: "UDFAdapter",
        parallel: Optional[int] = None,
        workers: Union[bool, int] = False,
        min_task_size: Optional[int] = None,
        partition_by: Optional[PartitionByType] = None,
        cache: bool = False,
    ) -> "Self":
        """
        Adds one or more signals based on the results from the provided UDF.

        Parallel can optionally be specified as >= 1 for parallel processing with a
        specific number of processes, or set to -1 for the default of
        the number of CPUs (cores) on the current machine.

        For distributed processing with the appropriate distributed module installed,
        workers can optionally be specified as >= 1 for a specific number of workers,
        or set to True for the default of all nodes in the cluster.
        As well, a custom minimum task size (min_task_size) can be provided to send
        at least that minimum number of rows to each distributed worker, mostly useful
        if there are a very large number of small tasks to process.
        """
        query = self.clone()
        query.steps.append(
            UDFSignal(
                udf,
                self.catalog,
                partition_by=partition_by,
                parallel=parallel,
                workers=workers,
                min_task_size=min_task_size,
                cache=cache,
            )
        )
        return query

    @detach
    def subtract(self, dq: "DatasetQuery", on: Sequence[tuple[str, str]]) -> "Self":
        query = self.clone()
        query.steps.append(Subtract(dq, self.catalog, on=on))
        return query

    @detach
    def generate(
        self,
        udf: "UDFAdapter",
        parallel: Optional[int] = None,
        workers: Union[bool, int] = False,
        min_task_size: Optional[int] = None,
        partition_by: Optional[PartitionByType] = None,
        cache: bool = False,
    ) -> "Self":
        query = self.clone()
        steps = query.steps
        steps.append(
            RowGenerator(
                udf,
                self.catalog,
                partition_by=partition_by,
                parallel=parallel,
                workers=workers,
                min_task_size=min_task_size,
                cache=cache,
            )
        )
        return query

    def _add_dependencies(self, dataset: "DatasetRecord", version: int):
        for dependency in self.dependencies:
            ds_dependency_name, ds_dependency_version = dependency
            self.catalog.metastore.add_dataset_dependency(
                dataset.name,
                version,
                ds_dependency_name,
                ds_dependency_version,
            )

    def exec(self) -> "Self":
        """Execute the query."""
        try:
            query = self.clone()
            query.apply_steps()
        finally:
            self.cleanup()
        return query

    def save(
        self,
        name: Optional[str] = None,
        version: Optional[int] = None,
        feature_schema: Optional[dict] = None,
        description: Optional[str] = None,
        labels: Optional[list[str]] = None,
        **kwargs,
    ) -> "Self":
        """Save the query as a dataset."""
        try:
            if name and version and self.catalog.get_dataset(name).has_version(version):
                raise RuntimeError(f"Dataset {name} already has version {version}")
        except DatasetNotFoundError:
            pass
        if not name and version:
            raise RuntimeError("Cannot set version for temporary datasets")

        if not name:
            name = self.session.generate_temp_dataset_name()

        try:
            query = self.apply_steps()

            columns = [
                c if isinstance(c, Column) else Column(c.name, c.type)
                for c in query.columns
            ]
            if not [c for c in columns if c.name != "sys__id"]:
                raise RuntimeError(
                    "No columns to save in the query. "
                    "Ensure at least one column (other than 'id') is selected."
                )

            dataset = self.catalog.create_dataset(
                name,
                version=version,
                feature_schema=feature_schema,
                columns=columns,
                description=description,
                labels=labels,
                **kwargs,
            )
            version = version or dataset.latest_version

            self.session.add_dataset_version(
                dataset=dataset, version=version, listing=kwargs.get("listing", False)
            )

            dr = self.catalog.warehouse.dataset_rows(dataset)

            self.catalog.warehouse.copy_table(dr.get_table(), query.select())

            self.catalog.metastore.update_dataset_status(
                dataset, DatasetStatus.COMPLETE, version=version
            )
            self.catalog.update_dataset_version_with_warehouse_info(dataset, version)

            self._add_dependencies(dataset, version)  # type: ignore [arg-type]
        finally:
            self.cleanup()
        return self.__class__(name=name, version=version, catalog=self.catalog)

    @property
    def is_ordered(self) -> bool:
        return isinstance(self.last_step, SQLOrderBy)

    @property
    def last_step(self) -> Optional[Step]:
        return self.steps[-1] if self.steps else None<|MERGE_RESOLUTION|>--- conflicted
+++ resolved
@@ -165,11 +165,8 @@
 
 @frozen
 class QueryStep:
-<<<<<<< HEAD
     """A query that returns all rows from specific dataset version"""
 
-=======
->>>>>>> eed71480
     catalog: "Catalog"
     dataset_name: str
     dataset_version: int
@@ -1096,11 +1093,7 @@
         self.temp_table_names: list[str] = []
         self.dependencies: set[DatasetDependencyType] = set()
         self.table = self.get_table()
-<<<<<<< HEAD
-        self.starting_step: QueryStep
-=======
         self.starting_step: Optional[QueryStep] = None
->>>>>>> eed71480
         self.name: Optional[str] = None
         self.version: Optional[int] = None
         self.feature_schema: Optional[dict] = None
