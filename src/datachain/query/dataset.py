--- conflicted
+++ resolved
@@ -1091,11 +1091,7 @@
         self.temp_table_names: list[str] = []
         self.dependencies: set[DatasetDependencyType] = set()
         self.table = self.get_table()
-<<<<<<< HEAD
         self.starting_step: Optional[QueryStep] = None
-=======
-        self.query_step: Optional[QueryStep] = None
->>>>>>> 2e9ada38
         self.name: Optional[str] = None
         self.version: Optional[int] = None
         self.feature_schema: Optional[dict] = None
@@ -1110,16 +1106,11 @@
         if version:
             self.version = version
 
-<<<<<<< HEAD
-        if is_listing_dataset(self.name):
-=======
         if is_listing_dataset(name):
->>>>>>> 2e9ada38
             # not setting query step yet as listing dataset might not exist at
             # this point
             self.list_ds_name = name
         elif fallback_to_studio and is_token_set():
-<<<<<<< HEAD
             self._set_starting_step(
                 self.catalog.get_dataset_with_remote_fallback(name, version)
             )
@@ -1131,19 +1122,6 @@
             self.version = ds.latest_version
 
         self.starting_step = QueryStep(self.catalog, ds.name, self.version)
-=======
-            self._set_query_step(
-                self.catalog.get_dataset_with_remote_fallback(name, version)
-            )
-        else:
-            self._set_query_step(self.catalog.get_dataset(name))
-
-    def _set_query_step(self, ds: "DatasetRecord") -> None:
-        if not self.version:
-            self.version = ds.latest_version
-
-        self.query_step = QueryStep(self.catalog, ds.name, self.version)
->>>>>>> 2e9ada38
 
         # at this point we know our starting dataset so setting up schemas
         self.feature_schema = ds.get_version(self.version).feature_schema
@@ -1230,11 +1208,7 @@
 
         if self.list_ds_name:
             # at this point we know what is our starting listing dataset name
-<<<<<<< HEAD
             self._set_starting_step(self.catalog.get_dataset(self.list_ds_name))  # type: ignore [arg-type]
-=======
-            self._set_query_step(self.catalog.get_dataset(self.list_ds_name))  # type: ignore [arg-type]
->>>>>>> 2e9ada38
         query = self.clone()
 
         index = os.getenv("DATACHAIN_QUERY_CHUNK_INDEX", self._chunk_index)
@@ -1253,13 +1227,8 @@
             query = query.filter(C.sys__rand % total == index)
             query.steps = query.steps[-1:] + query.steps[:-1]
 
-<<<<<<< HEAD
         assert query.starting_step
         result = query.starting_step.apply()
-=======
-        assert query.query_step
-        result = query.query_step.apply()
->>>>>>> 2e9ada38
         self.dependencies.update(result.dependencies)
 
         for step in query.steps:
