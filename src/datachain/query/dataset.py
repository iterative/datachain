--- conflicted
+++ resolved
@@ -50,16 +50,11 @@
 from datachain.progress import CombinedDownloadCallback
 from datachain.sql.functions import rand
 from datachain.storage import Storage, StorageURI
-<<<<<<< HEAD
 from datachain.utils import (
     batched,
     determine_processes,
     filtered_cloudpickle_dumps,
-    inside_notebook,
 )
-=======
-from datachain.utils import batched, determine_processes
->>>>>>> 00c846a3
 
 from .metrics import metrics
 from .schema import C, UDFParamSpec, normalize_param
