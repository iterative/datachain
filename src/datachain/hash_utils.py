--- conflicted
+++ resolved
@@ -5,26 +5,7 @@
 from collections.abc import Sequence
 from typing import TypeAlias, TypeVar
 
-<<<<<<< HEAD
-from sqlalchemy.sql.elements import (
-    BinaryExpression,
-    BindParameter,
-    Case,
-    Cast,
-    ColumnElement,
-    ExpressionClauseList,
-    Grouping,
-    Label,
-    Over,
-    Tuple,
-    UnaryExpression,
-)
-from sqlalchemy.sql.functions import Function as SAFunction
-
-from datachain.func.base import Function
-=======
 from sqlalchemy.sql.elements import ClauseElement, ColumnElement
->>>>>>> 0f03a512
 
 T = TypeVar("T", bound=ColumnElement)
 ColumnLike: TypeAlias = str | T
@@ -53,129 +34,9 @@
     Recursively serialize a SQLAlchemy ColumnElement into a deterministic structure.
     Uses SQLAlchemy's _traverse_internals to automatically handle all expression types.
     """
-<<<<<<< HEAD
-    # Binary operations: col > 5, col1 + col2, etc.
-    if isinstance(expr, BinaryExpression):
-        op = (
-            expr.operator.__name__
-            if hasattr(expr.operator, "__name__")
-            else str(expr.operator)
-        )
-        return {
-            "type": "binary",
-            "op": op,
-            "left": serialize_column_element(expr.left),
-            "right": serialize_column_element(expr.right),
-        }
-
-    # Unary operations: -col, NOT col, etc.
-    if isinstance(expr, UnaryExpression):
-        op = (
-            expr.operator.__name__
-            if expr.operator is not None and hasattr(expr.operator, "__name__")
-            else str(expr.operator)
-        )
-
-        return {
-            "type": "unary",
-            "op": op,
-            "element": serialize_column_element(expr.element),  # type: ignore[arg-type]
-        }
-
-    # Clause lists: AND/OR expressions
-    if isinstance(expr, ExpressionClauseList):
-        op = (
-            expr.operator.__name__
-            if hasattr(expr, "operator") and hasattr(expr.operator, "__name__")
-            else str(getattr(expr, "operator", "and"))
-        )
-        return {
-            "type": "clause_list",
-            "op": op,
-            "clauses": [serialize_column_element(c) for c in expr.clauses],
-        }
-
-    # Cast expressions: CAST(col AS type)
-    if isinstance(expr, Cast):
-        return {
-            "type": "cast",
-            "clause": serialize_column_element(expr.clause),
-            "to_type": str(expr.type),
-        }
-
-    # Case expressions: CASE WHEN ... THEN ... ELSE ...
-    if isinstance(expr, Case):
-        return {
-            "type": "case",
-            "value": serialize_column_element(expr.value)
-            if expr.value is not None
-            else None,
-            "whens": [
-                (serialize_column_element(w[0]), serialize_column_element(w[1]))
-                for w in expr.whens
-            ],
-            "else": serialize_column_element(expr.else_)
-            if expr.else_ is not None
-            else None,
-        }
-
-    # Tuple expressions: (col1, col2, ...)
-    if isinstance(expr, Tuple):
-        return {
-            "type": "tuple",
-            "clauses": [serialize_column_element(c) for c in expr.clauses],
-        }
-
-    # Grouping expressions: (expr) - wraps expressions in parentheses
-    if isinstance(expr, Grouping):
-        return {
-            "type": "grouping",
-            "element": serialize_column_element(expr.element),  # type: ignore[arg-type]
-        }
-
-    # Datachain functions: Function("my_func", col1, col2)
-    if isinstance(expr, Function):
-        return {
-            "type": "dc-function",
-            "name": expr.name,
-            "clauses": [serialize_column_element(c) for c in [*expr.cols, *expr.args]],
-        }
-
-    # Function calls: func.lower(col), func.count(col), etc.
-    if isinstance(expr, SAFunction):
-        return {
-            "type": "sa-function",
-            "name": expr.name,
-            "clauses": [serialize_column_element(c) for c in expr.clauses],
-        }
-
-    # Window functions: func.row_number().over(partition_by=..., order_by=...)
-    if isinstance(expr, Over):
-        return {
-            "type": "window",
-            "function": serialize_column_element(expr.element),
-            "partition_by": [
-                serialize_column_element(p) for p in getattr(expr, "partition_by", [])
-            ],
-            "order_by": [
-                serialize_column_element(o) for o in getattr(expr, "order_by", [])
-            ],
-        }
-
-    # Labeled expressions: col.label("alias")
-    if isinstance(expr, Label):
-        return {
-            "type": "label",
-            "name": expr.name,
-            "element": serialize_column_element(expr.element),
-        }
-
-    # Bound values (constants)
-=======
     from sqlalchemy.sql.elements import BindParameter
 
     # Special case: BindParameter has non-deterministic 'key' attribute, only use value
->>>>>>> 0f03a512
     if isinstance(expr, BindParameter):
         return {"type": "bind", "value": _serialize_value(expr.value)}
 
