import hashlib
import inspect
import json
import textwrap
from collections.abc import Sequence
from typing import TypeVar

from sqlalchemy.sql.elements import (
    BinaryExpression,
    BindParameter,
    Case,
    Cast,
    ColumnElement,
    ExpressionClauseList,
    Grouping,
    Label,
    Over,
    Tuple,
    UnaryExpression,
)
from sqlalchemy.sql.functions import Function as SAFunction

from datachain.func.base import Function

T = TypeVar("T", bound=ColumnElement)


def serialize_column_element(expr: str | Function | ColumnElement) -> dict:  # noqa: PLR0911
    """
    Recursively serialize a SQLAlchemy ColumnElement into a deterministic structure.
    """
    # Binary operations: col > 5, col1 + col2, etc.
    if isinstance(expr, BinaryExpression):
        op = (
            expr.operator.__name__
            if hasattr(expr.operator, "__name__")
            else str(expr.operator)
        )
        return {
            "type": "binary",
            "op": op,
            "left": serialize_column_element(expr.left),
            "right": serialize_column_element(expr.right),
        }

    # Unary operations: -col, NOT col, etc.
    if isinstance(expr, UnaryExpression):
        op = (
            expr.operator.__name__
            if expr.operator is not None and hasattr(expr.operator, "__name__")
            else str(expr.operator)
        )

        return {
            "type": "unary",
            "op": op,
            "element": serialize_column_element(expr.element),  # type: ignore[arg-type]
        }

<<<<<<< HEAD
    # Clause lists: AND/OR expressions
    if isinstance(expr, ExpressionClauseList):
        op = (
            expr.operator.__name__
            if hasattr(expr, "operator") and hasattr(expr.operator, "__name__")
            else str(getattr(expr, "operator", "and"))
        )
        return {
            "type": "clause_list",
            "op": op,
            "clauses": [serialize_column_element(c) for c in expr.clauses],
        }

    # Cast expressions: CAST(col AS type)
    if isinstance(expr, Cast):
        return {
            "type": "cast",
            "clause": serialize_column_element(expr.clause),
            "to_type": str(expr.type),
        }

    # Case expressions: CASE WHEN ... THEN ... ELSE ...
    if isinstance(expr, Case):
        return {
            "type": "case",
            "value": serialize_column_element(expr.value)
            if expr.value is not None
            else None,
            "whens": [
                (serialize_column_element(w[0]), serialize_column_element(w[1]))
                for w in expr.whens
            ],
            "else": serialize_column_element(expr.else_)
            if expr.else_ is not None
            else None,
        }

    # Tuple expressions: (col1, col2, ...)
    if isinstance(expr, Tuple):
        return {
            "type": "tuple",
            "clauses": [serialize_column_element(c) for c in expr.clauses],
        }

    # Grouping expressions: (expr) - wraps expressions in parentheses
    if isinstance(expr, Grouping):
        return {
            "type": "grouping",
            "element": serialize_column_element(expr.element),  # type: ignore[arg-type]
        }

    # Function calls: func.lower(col), func.count(col), etc.
=======
    # Datachain functions: Function("my_func", col1, col2)
>>>>>>> 9b4c90e3
    if isinstance(expr, Function):
        return {
            "type": "dc-function",
            "name": expr.name,
            "clauses": [serialize_column_element(c) for c in [*expr.cols, *expr.args]],
        }

    # Function calls: func.lower(col), func.count(col), etc.
    if isinstance(expr, SAFunction):
        return {
            "type": "sa-function",
            "name": expr.name,
            "clauses": [serialize_column_element(c) for c in expr.clauses],
        }

    # Window functions: func.row_number().over(partition_by=..., order_by=...)
    if isinstance(expr, Over):
        return {
            "type": "window",
            "function": serialize_column_element(expr.element),
            "partition_by": [
                serialize_column_element(p) for p in getattr(expr, "partition_by", [])
            ],
            "order_by": [
                serialize_column_element(o) for o in getattr(expr, "order_by", [])
            ],
        }

    # Labeled expressions: col.label("alias")
    if isinstance(expr, Label):
        return {
            "type": "label",
            "name": expr.name,
            "element": serialize_column_element(expr.element),
        }

    # Bound values (constants)
    if isinstance(expr, BindParameter):
        return {"type": "bind", "value": expr.value}

    # Plain columns
    if hasattr(expr, "name"):
        return {"type": "column", "name": expr.name}

    # Fallback: stringify unknown nodes
    return {"type": "other", "repr": str(expr)}


def hash_column_elements(columns: Sequence[str | Function | T]) -> str:
    """
    Hash a list of ColumnElements deterministically, dialect agnostic.
    Only accepts ordered iterables (like list or tuple).
    """
    serialized = [serialize_column_element(c) for c in columns]
    json_str = json.dumps(serialized, sort_keys=True)  # stable JSON
    return hashlib.sha256(json_str.encode("utf-8")).hexdigest()


def hash_callable(func):
    """
    Calculate a hash from a callable.
    Rules:
    - Named functions (def) → use source code for stable, cross-version hashing
    - Lambdas → use bytecode (deterministic in same Python runtime)
    """
    if not callable(func):
        raise TypeError("Expected a callable")

    # Determine if it is a lambda
    is_lambda = func.__name__ == "<lambda>"

    if not is_lambda:
        # Try to get exact source of named function
        try:
            lines, _ = inspect.getsourcelines(func)
            payload = textwrap.dedent("".join(lines)).strip()
        except (OSError, TypeError):
            # Fallback: bytecode if source not available
            payload = func.__code__.co_code
    else:
        # For lambdas, fall back directly to bytecode
        payload = func.__code__.co_code

    # Normalize annotations
    annotations = {
        k: getattr(v, "__name__", str(v)) for k, v in func.__annotations__.items()
    }

    # Extras to distinguish functions with same code but different metadata
    extras = {
        "name": func.__name__,
        "defaults": func.__defaults__,
        "annotations": annotations,
    }

    # Compute SHA256
    h = hashlib.sha256()
    h.update(str(payload).encode() if isinstance(payload, str) else payload)
    h.update(str(extras).encode())
    return h.hexdigest()<|MERGE_RESOLUTION|>--- conflicted
+++ resolved
@@ -57,7 +57,6 @@
             "element": serialize_column_element(expr.element),  # type: ignore[arg-type]
         }
 
-<<<<<<< HEAD
     # Clause lists: AND/OR expressions
     if isinstance(expr, ExpressionClauseList):
         op = (
@@ -109,10 +108,7 @@
             "element": serialize_column_element(expr.element),  # type: ignore[arg-type]
         }
 
-    # Function calls: func.lower(col), func.count(col), etc.
-=======
     # Datachain functions: Function("my_func", col1, col2)
->>>>>>> 9b4c90e3
     if isinstance(expr, Function):
         return {
             "type": "dc-function",
