import posixpath
import uuid
from unittest.mock import ANY

import pytest
import sqlalchemy as sa

import datachain as dc
from datachain.data_storage.schema import DataTable
from datachain.dataset import DatasetDependencyType, DatasetStatus
from datachain.error import (
    DatasetInvalidVersionError,
    DatasetNotFoundError,
)
from datachain.lib.file import File
from datachain.lib.listing import parse_listing_uri
from datachain.query.dataset import DatasetQuery
from datachain.sql.types import Float32, Int, Int64
from tests.utils import assert_row_names, dataset_dependency_asdict

FILE_SCHEMA = {
    f"file__{name}": _type if _type != Int else Int64
    for name, _type in File._datachain_column_types.items()
}


def add_column(engine, table_name, column, catalog):
    # Simple method that adds new column to a table, with default value if specified
    column_name = column.compile(dialect=engine.dialect)
    column_type = column.type.compile(engine.dialect)
    query_str = f"ALTER TABLE {table_name} ADD COLUMN {column_name} {column_type}"
    if column.default:
        query_str += f" DEFAULT {column.default.arg}"
    catalog.warehouse.db.execute_str(query_str)


@pytest.mark.parametrize("create_rows", [True, False])
def test_create_dataset_no_version_specified(cloud_test_catalog, create_rows):
    catalog = cloud_test_catalog.catalog

    name = uuid.uuid4().hex
    dataset = catalog.create_dataset(
        name,
        query_script="script",
        columns=[sa.Column("similarity", Float32)],
        create_rows=create_rows,
    )

    assert [v.version for v in dataset.versions] == ["1.0.0"]

    dataset_version = dataset.get_version("1.0.0")

    assert dataset.name == name
    assert dataset_version.query_script == "script"
    assert dataset.schema["similarity"] == Float32
    assert dataset_version.schema["similarity"] == Float32
    assert dataset_version.status == DatasetStatus.PENDING
    assert dataset_version.uuid
    assert dataset.status == DatasetStatus.CREATED  # dataset status is deprecated
    if create_rows:
        assert dataset_version.num_objects == 0
    else:
        assert dataset_version.num_objects is None


@pytest.mark.parametrize("create_rows", [True, False])
def test_create_dataset_with_explicit_version(cloud_test_catalog, create_rows):
    catalog = cloud_test_catalog.catalog

    name = uuid.uuid4().hex
    dataset = catalog.create_dataset(
        name,
        version="1.0.0",
        query_script="script",
        columns=[sa.Column("similarity", Float32)],
        create_rows=create_rows,
    )

    dataset_version = dataset.get_version("1.0.0")

    assert dataset.name == name
    assert dataset_version.query_script == "script"
    assert dataset.schema["similarity"] == Float32
    assert dataset_version.schema["similarity"] == Float32
    assert dataset_version.status == DatasetStatus.PENDING
    assert dataset_version.uuid
    assert dataset.status == DatasetStatus.CREATED
    if create_rows:
        assert dataset_version.num_objects == 0
    else:
        assert dataset_version.num_objects is None


@pytest.mark.parametrize("create_rows", [True, False])
def test_create_dataset_already_exist(cloud_test_catalog, dogs_dataset, create_rows):
    catalog = cloud_test_catalog.catalog

    dataset = catalog.create_dataset(
        dogs_dataset.name,
        query_script="script",
        columns=[sa.Column("similarity", Float32)],
        create_rows=create_rows,
    )

    assert sorted([v.version for v in dataset.versions]) == sorted(["1.0.0", "1.0.1"])

    dataset_version = dataset.get_version("1.0.1")

    assert dataset.name == dogs_dataset.name
    assert dataset_version.query_script == "script"
    assert dataset_version.schema["similarity"] == Float32
    assert dataset_version.status == DatasetStatus.PENDING
    assert dataset.status == DatasetStatus.COMPLETE
    if create_rows:
        assert dataset_version.num_objects == 0
    else:
        assert dataset_version.num_objects is None


@pytest.mark.parametrize("create_rows", [True, False])
def test_create_dataset_already_exist_wrong_version(
    cloud_test_catalog, dogs_dataset, create_rows
):
    catalog = cloud_test_catalog.catalog

    with pytest.raises(DatasetInvalidVersionError) as exc_info:
        catalog.create_dataset(
            dogs_dataset.name,
            version="1.0.0",
            columns=[sa.Column(name, typ) for name, typ in dogs_dataset.schema.items()],
            create_rows=create_rows,
        )
    assert str(exc_info.value) == (
        f"Version 1.0.0 already exists in dataset {dogs_dataset.name}"
    )


def test_get_dataset(cloud_test_catalog, dogs_dataset):
    catalog = cloud_test_catalog.catalog

    dataset = catalog.get_dataset(dogs_dataset.name)
    assert dataset.name == dogs_dataset.name

    with pytest.raises(DatasetNotFoundError):
        catalog.get_dataset("wrong name")


# Returns None if the table does not exist
def get_table_row_count(db, table_name):
    if not db.has_table(table_name):
        return None
    query = sa.select(sa.func.count()).select_from(sa.table(table_name))
    return next(db.execute(query), (None,))[0]


def test_create_dataset_from_sources(listed_bucket, cloud_test_catalog):
    dataset_name = uuid.uuid4().hex
    src_uri = cloud_test_catalog.src_uri
    catalog = cloud_test_catalog.catalog

    dataset = catalog.create_dataset_from_sources(
        dataset_name, [f"{src_uri}/dogs/*"], recursive=True
    )

    dataset_version = dataset.get_version(dataset.latest_version)

    assert dataset.name == dataset_name
    assert dataset.description is None
    assert [v.version for v in dataset.versions] == ["1.0.0"]
    assert dataset.attrs == []
    assert dataset.status == DatasetStatus.COMPLETE

    assert dataset_version.status == DatasetStatus.COMPLETE
    assert dataset_version.created_at
    assert dataset_version.finished_at
    assert dataset_version.error_message == ""
    assert dataset_version.error_stack == ""
    assert dataset_version.script_output == ""
    assert dataset_version.sources == f"{src_uri}/dogs/*"
    assert dataset_version.uuid

    dr = catalog.warehouse.schema.dataset_row_cls
    sys_schema = {c.name: type(c.type) for c in dr.sys_columns()}
    default_dataset_schema = FILE_SCHEMA | sys_schema
    assert dataset.schema == default_dataset_schema
    assert dataset.query_script == ""

    assert dataset_version.schema == default_dataset_schema
    assert dataset_version.query_script == ""
    assert dataset_version.num_objects
    assert dataset_version.preview


def test_create_dataset_from_sources_dataset(cloud_test_catalog, dogs_dataset):
    dataset_name = uuid.uuid4().hex
    catalog = cloud_test_catalog.catalog

    dataset = catalog.create_dataset_from_sources(
        dataset_name, [f"ds://{dogs_dataset.name}"], recursive=True
    )

    dataset_version = dataset.get_version(dataset.latest_version)

    assert dataset.name == dataset_name
    assert dataset.description is None
    assert [v.version for v in dataset.versions] == ["1.0.0"]
    assert dataset.attrs == []
    assert dataset.status == DatasetStatus.COMPLETE

    assert dataset_version.status == DatasetStatus.COMPLETE
    assert dataset_version.created_at
    assert dataset_version.finished_at
    assert dataset_version.error_message == ""
    assert dataset_version.error_stack == ""
    assert dataset_version.script_output == ""
    assert dataset_version.sources == f"ds://{dogs_dataset.name}"
    assert dataset_version.uuid

    dr = catalog.warehouse.schema.dataset_row_cls
    sys_schema = {c.name: type(c.type) for c in dr.sys_columns()}
    default_dataset_schema = FILE_SCHEMA | sys_schema
    assert dataset.schema == default_dataset_schema
    assert dataset.query_script == ""

    assert dataset_version.schema == default_dataset_schema
    assert dataset_version.query_script == ""
    assert dataset_version.num_objects
    assert dataset_version.preview


def test_create_dataset_from_sources_empty_sources(cloud_test_catalog):
    dataset_name = uuid.uuid4().hex
    catalog = cloud_test_catalog.catalog

    with pytest.raises(ValueError) as exc_info:
        catalog.create_dataset_from_sources(dataset_name, [], recursive=True)

    assert str(exc_info.value) == "Sources needs to be non empty list"


def test_create_dataset_from_sources_failed(listed_bucket, cloud_test_catalog, mocker):
    dataset_name = uuid.uuid4().hex
    src_uri = cloud_test_catalog.src_uri
    catalog = cloud_test_catalog.catalog
    # Mocks are automatically undone at the end of a test.
    mocker.patch.object(
        catalog.__class__,
        "listings",
        side_effect=RuntimeError("Error"),
    )
    with pytest.raises(RuntimeError):
        catalog.create_dataset_from_sources(
            dataset_name, [f"{src_uri}/dogs/*"], recursive=True
        )

    with pytest.raises(DatasetNotFoundError):
        catalog.get_dataset(dataset_name)


def test_create_dataset_whole_bucket(listed_bucket, cloud_test_catalog):
    dataset_name_1 = uuid.uuid4().hex
    dataset_name_2 = uuid.uuid4().hex
    src_uri = cloud_test_catalog.src_uri
    catalog = cloud_test_catalog.catalog

    ds1 = catalog.create_dataset_from_sources(
        dataset_name_1, [f"{src_uri}"], recursive=True
    )
    ds2 = catalog.create_dataset_from_sources(
        dataset_name_2, [f"{src_uri}/"], recursive=True
    )

    expected_rows = {
        "description",
        "cat1",
        "cat2",
        "dog1",
        "dog2",
        "dog3",
        "dog4",
    }

    assert_row_names(catalog, ds1, ds1.latest_version, expected_rows)
    assert_row_names(catalog, ds2, ds2.latest_version, expected_rows)


def test_remove_dataset(cloud_test_catalog, dogs_dataset):
    catalog = cloud_test_catalog.catalog

    dataset_version = dogs_dataset.get_version("1.0.0")
    assert dataset_version.num_objects

    catalog.remove_dataset(dogs_dataset.name, force=True)
    with pytest.raises(DatasetNotFoundError):
        catalog.get_dataset(dogs_dataset.name)

    dataset_table_name = catalog.warehouse.dataset_table_name(
        dogs_dataset.name, "1.0.0"
    )
    assert get_table_row_count(catalog.warehouse.db, dataset_table_name) is None

    assert (
        catalog.metastore.get_direct_dataset_dependencies(dogs_dataset, "1.0.0") == []
    )


def test_remove_dataset_with_multiple_versions(cloud_test_catalog, dogs_dataset):
    catalog = cloud_test_catalog.catalog

    columns = tuple(sa.Column(name, typ) for name, typ in dogs_dataset.schema.items())
    updated_dogs_dataset = catalog.create_new_dataset_version(
        dogs_dataset, "2.0.0", columns=columns
    )
    assert updated_dogs_dataset.has_version("2.0.0")
    assert updated_dogs_dataset.has_version("1.0.0")

    catalog.remove_dataset(updated_dogs_dataset.name, force=True)
    with pytest.raises(DatasetNotFoundError):
        catalog.get_dataset(updated_dogs_dataset.name)

    assert (
        catalog.metastore.get_direct_dataset_dependencies(updated_dogs_dataset, "1.0.0")
        == []
    )


def test_remove_dataset_dataset_not_found(cloud_test_catalog):
    catalog = cloud_test_catalog.catalog

    with pytest.raises(DatasetNotFoundError):
        catalog.remove_dataset("wrong_name", force=True)


def test_remove_dataset_wrong_version(cloud_test_catalog, dogs_dataset):
    catalog = cloud_test_catalog.catalog

    with pytest.raises(DatasetInvalidVersionError):
        catalog.remove_dataset(dogs_dataset.name, version="100.0.0")


def test_edit_dataset(cloud_test_catalog, dogs_dataset):
    dataset_old_name = dogs_dataset.name
    dataset_new_name = uuid.uuid4().hex
    catalog = cloud_test_catalog.catalog

    catalog.edit_dataset(
        dogs_dataset.name,
        new_name=dataset_new_name,
        description="new description",
        attrs=["cats", "birds"],
    )

    dataset = catalog.get_dataset(dataset_new_name)
    assert dataset.name == dataset_new_name
    assert dataset.description == "new description"
    assert dataset.attrs == ["cats", "birds"]

    # check if dataset tables are renamed correctly
    old_dataset_table_name = catalog.warehouse.dataset_table_name(
        dataset_old_name, "1.0.0"
    )
    new_dataset_table_name = catalog.warehouse.dataset_table_name(
        dataset_new_name, "1.0.0"
    )
    assert get_table_row_count(catalog.warehouse.db, old_dataset_table_name) is None
    expected_table_row_count = get_table_row_count(
        catalog.warehouse.db, new_dataset_table_name
    )
    assert expected_table_row_count
    assert dataset.get_version("1.0.0").num_objects == expected_table_row_count


def test_edit_dataset_same_name(cloud_test_catalog, dogs_dataset):
    dataset_old_name = dogs_dataset.name
    dataset_new_name = dogs_dataset.name
    catalog = cloud_test_catalog.catalog

    catalog.edit_dataset(dogs_dataset.name, new_name=dataset_new_name)

    dataset = catalog.get_dataset(dataset_new_name)
    assert dataset.name == dataset_new_name

    # check if dataset tables are renamed correctly
    old_dataset_table_name = catalog.warehouse.dataset_table_name(
        dataset_old_name, "1.0.0"
    )
    new_dataset_table_name = catalog.warehouse.dataset_table_name(
        dataset_new_name, "1.0.0"
    )
    expected_table_row_count = get_table_row_count(
        catalog.warehouse.db, old_dataset_table_name
    )
    assert expected_table_row_count
    assert dataset.get_version("1.0.0").num_objects == expected_table_row_count
    assert expected_table_row_count == get_table_row_count(
        catalog.warehouse.db, new_dataset_table_name
    )


def test_edit_dataset_remove_attrs_and_description(cloud_test_catalog, dogs_dataset):
    dataset_new_name = uuid.uuid4().hex
    catalog = cloud_test_catalog.catalog

    catalog.edit_dataset(
        dogs_dataset.name,
        new_name=dataset_new_name,
        description="",
        attrs=[],
    )

    dataset = catalog.get_dataset(dataset_new_name)
    assert [v.version for v in dataset.versions] == ["1.0.0"]
    assert dataset.name == dataset_new_name
    assert dataset.description == ""
    assert dataset.attrs == []


def test_ls_dataset_rows(cloud_test_catalog, dogs_dataset):
    catalog = cloud_test_catalog.catalog

    assert {
        posixpath.basename(r["file__path"])
        for r in catalog.ls_dataset_rows(dogs_dataset.name, "1.0.0")
    } == {
        "dog1",
        "dog2",
        "dog3",
        "dog4",
    }


def test_ls_dataset_rows_with_limit_offset(cloud_test_catalog, dogs_dataset):
    catalog = cloud_test_catalog.catalog

    # these should be sorted by id already
    all_rows = list(
        catalog.ls_dataset_rows(
            dogs_dataset.name,
            "1.0.0",
        )
    )

    assert {
        r["file__path"]
        for r in catalog.ls_dataset_rows(
            dogs_dataset.name,
            "1.0.0",
            offset=2,
            limit=1,
        )
    } == {
        all_rows[2]["file__path"],
    }


def test_ls_dataset_rows_with_custom_columns(cloud_test_catalog):
    catalog = cloud_test_catalog.catalog
    int_example = 25

    def test_types():
        return (
            5,
            5,
            5,
            0.5,
            0.5,
            0.5,
            [0.5],
            [[0.5], [0.5]],
            [0.5],
            [0.5],
            "s",
            True,
            {"a": 1},
            int_example.to_bytes(2, "big"),
        )

    (
        dc.read_storage(cloud_test_catalog.src_uri, session=cloud_test_catalog.session)
        .map(
            test_types,
            params=[],
            output={
                "int_col": int,
                "int_col_32": int,
                "int_col_64": int,
                "float_col": float,
                "float_col_32": float,
                "float_col_64": float,
                "array_col": list[float],
                "array_col_nested": list[list[float]],
                "array_col_32": list[float],
                "array_col_64": list[float],
                "string_col": str,
                "bool_col": bool,
                "json_col": dict,
                "binary_col": bytes,
            },
        )
        .save("dogs_custom_columns")
    )

    for r in catalog.ls_dataset_rows("dogs_custom_columns", "1.0.0"):
        assert r["int_col"] == 5
        assert r["int_col_32"] == 5
        assert r["int_col_64"] == 5
        assert r["float_col"] == 0.5
        assert r["float_col_32"] == 0.5
        assert r["float_col_64"] == 0.5
        assert r["array_col"] == [0.5]
        assert r["array_col_nested"] == [[0.5], [0.5]]
        assert r["array_col_32"] == [0.5]
        assert r["array_col_64"] == [0.5]
        assert r["string_col"] == "s"
        assert r["bool_col"]
        assert r["json_col"] == {"a": 1}
        assert r["binary_col"] == int_example.to_bytes(2, "big")


def test_dataset_preview_custom_columns(cloud_test_catalog, dogs_dataset):
    catalog = cloud_test_catalog.catalog
    int_example = 25

    def test_types():
        return (
            5,
            5,
            5,
            0.5,
            0.5,
            0.5,
            [0.5],
            [[0.5], [0.5]],
            [0.5],
            [0.5],
            "s",
            True,
            {"a": 1},
            int_example.to_bytes(2, "big"),
        )

    (
        dc.read_storage(cloud_test_catalog.src_uri, session=cloud_test_catalog.session)
        .map(
            test_types,
            params=[],
            output={
                "int_col": int,
                "int_col_32": int,
                "int_col_64": int,
                "float_col": float,
                "float_col_32": float,
                "float_col_64": float,
                "array_col": list[float],
                "array_col_nested": list[list[float]],
                "array_col_32": list[float],
                "array_col_64": list[float],
                "string_col": str,
                "bool_col": bool,
                "json_col": dict,
                "binary_col": bytes,
            },
        )
        .save("dogs_custom_columns")
    )

    for r in catalog.get_dataset("dogs_custom_columns").get_version("1.0.0").preview:
        assert r["int_col"] == 5
        assert r["int_col_32"] == 5
        assert r["int_col_64"] == 5
        assert r["float_col"] == 0.5
        assert r["float_col_32"] == 0.5
        assert r["float_col_64"] == 0.5
        assert r["array_col"] == [0.5]
        assert r["array_col_nested"] == [[0.5], [0.5]]
        assert r["array_col_32"] == [0.5]
        assert r["array_col_64"] == [0.5]
        assert r["string_col"] == "s"
        assert r["bool_col"]
        assert r["json_col"] == {"a": 1}
        assert r["binary_col"] == [0, 25]


def test_dataset_preview_order(test_session):
    ids = list(range(10000))
    order = ids[::-1]
    catalog = test_session.catalog
    dataset_name = "test"

    dc.read_values(id=ids, order=order, session=test_session).order_by("order").save(
        dataset_name
    )

    preview_values = []

    for r in catalog.get_dataset(dataset_name).get_version("1.0.0").preview:
        id = ids.pop()
        o = order.pop()
        entry = (id, o)
        preview_values.append((id, o))
        assert (r["id"], r["order"]) == entry

    dc.read_dataset(dataset_name, session=test_session).save(dataset_name)

    for r in catalog.get_dataset(dataset_name).get_version("1.0.1").preview:
        assert (r["id"], r["order"]) == preview_values.pop(0)

    dc.read_dataset(dataset_name, "1.0.1", session=test_session).order_by("id").save(
        dataset_name
    )

    for r in catalog.get_dataset(dataset_name).get_version("1.0.2").preview:
        assert r["id"] == ids.pop(0)
        assert r["order"] == order.pop(0)


def test_dataset_preview_last_modified(cloud_test_catalog, dogs_dataset):
    catalog = cloud_test_catalog.catalog

    DatasetQuery(name=dogs_dataset.name, catalog=catalog).save("dogs_custom_columns")

    for r in catalog.get_dataset("dogs_custom_columns").get_version("1.0.0").preview:
        assert isinstance(r.get("file__last_modified"), str)


@pytest.mark.parametrize("tree", [{str(i): str(i) for i in range(50)}], indirect=True)
def test_row_random(cloud_test_catalog):
    # Note: this is technically a probabilistic test, but the probability
    # of accidental failure is < 1e-10
    ctc = cloud_test_catalog
    catalog = ctc.catalog
    catalog.create_dataset_from_sources("test", [ctc.src_uri])
    random_values = [
        row["sys__rand"] for row in catalog.ls_dataset_rows("test", "1.0.0")
    ]

    # Random values are unique
    assert len(set(random_values)) == len(random_values)

    RAND_MAX = DataTable.MAX_RANDOM  # noqa: N806

    # Values are drawn uniformly from range(2**63)
    assert 0 <= min(random_values) < 0.4 * RAND_MAX
    assert 0.6 * RAND_MAX < max(random_values) < RAND_MAX

    # Creating a new dataset preserves random values
    catalog.create_dataset_from_sources("test2", [ctc.src_uri])
    random_values2 = {
        row["sys__rand"] for row in catalog.ls_dataset_rows("test2", "1.0.0")
    }
    assert random_values2 == set(random_values)


def test_dataset_stats_registered_ds(cloud_test_catalog, dogs_dataset):
    catalog = cloud_test_catalog.catalog
    dataset = catalog.get_dataset(dogs_dataset.name).get_version("1.0.0")
    assert dataset.num_objects == 4
    assert dataset.size == 15
    rows_count = catalog.warehouse.dataset_rows_count(dogs_dataset, "1.0.0")
    assert rows_count == 4


@pytest.mark.parametrize("indirect", [True, False])
def test_dataset_storage_dependencies(cloud_test_catalog, cloud_type, indirect):
    ctc = cloud_test_catalog
    session = ctc.session
    catalog = session.catalog
    uri = cloud_test_catalog.src_uri
    dep_name, _, _ = parse_listing_uri(ctc.src_uri, catalog.client_config)

    ds_name = "some_ds"
    dc.read_storage(uri, session=session).save(ds_name)

    lst_ds_name, _, _ = parse_listing_uri(uri, catalog.client_config)
    lst_dataset = catalog.metastore.get_dataset(lst_ds_name)

    assert [
        dataset_dependency_asdict(d)
        for d in catalog.get_dataset_dependencies(ds_name, "1.0.0", indirect=indirect)
    ] == [
        {
            "id": ANY,
            "type": DatasetDependencyType.STORAGE,
<<<<<<< HEAD
            "name": dep_name,
            "version": "1",
            "created_at": lst_dataset.get_version(1).created_at,
=======
            "name": uri,
            "version": "1.0.0",
            "created_at": lst_dataset.get_version("1.0.0").created_at,
>>>>>>> 680ead90
            "dependencies": [],
        }
    ]<|MERGE_RESOLUTION|>--- conflicted
+++ resolved
@@ -681,15 +681,9 @@
         {
             "id": ANY,
             "type": DatasetDependencyType.STORAGE,
-<<<<<<< HEAD
             "name": dep_name,
-            "version": "1",
-            "created_at": lst_dataset.get_version(1).created_at,
-=======
-            "name": uri,
             "version": "1.0.0",
             "created_at": lst_dataset.get_version("1.0.0").created_at,
->>>>>>> 680ead90
             "dependencies": [],
         }
     ]