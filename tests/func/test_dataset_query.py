import io
<<<<<<< HEAD
import json
import math
import os
import pickle
import random
import signal
import subprocess  # nosec B404
import uuid
from datetime import datetime, timedelta, timezone
from json import dumps
from textwrap import dedent
from time import sleep
from unittest.mock import ANY, patch
=======
import posixpath
import uuid
from unittest.mock import ANY
>>>>>>> 6104d73d

import pytest
import sqlalchemy

from datachain.dataset import DatasetDependencyType, DatasetStatus
<<<<<<< HEAD
from datachain.error import DatasetInvalidVersionError, DatasetNotFoundError
from datachain.node import Node
from datachain.query import (
    C,
    DatasetQuery,
    DatasetRow,
    LocalFilename,
    Object,
    Stream,
    udf,
)
from datachain.query.builtins import checksum, index_tar
from datachain.query.dataset import QueryStep
from datachain.sql import functions
from datachain.sql.functions.array import cosine_distance, euclidean_distance
from datachain.sql.types import (
    JSON,
    Array,
    Binary,
    Boolean,
    DateTime,
    Float,
    Float32,
    Float64,
    Int,
    Int32,
    Int64,
    SQLType,
    String,
)
from tests.data import ENTRIES
from tests.utils import (
    DEFAULT_TREE,
    LARGE_TREE,
    NUM_TREE,
    SIMPLE_DS_QUERY_RECORDS,
    TARRED_TREE,
    WEBFORMAT_TREE,
    assert_row_names,
    create_tar_dataset,
    dataset_dependency_asdict,
    make_index,
    text_embedding,
=======
from datachain.error import (
    DatasetInvalidVersionError,
    DatasetNotFoundError,
    DatasetVersionNotFoundError,
>>>>>>> 6104d73d
)
from datachain.query import C, DatasetQuery, Object, Stream
from datachain.sql.functions import path as pathfunc
from datachain.sql.types import String
from tests.utils import assert_row_names, dataset_dependency_asdict

WORKER_COUNT = 1
WORKER_SHUTDOWN_WAIT_SEC = 30


@pytest.fixture()
def run_datachain_worker():
    if not os.environ.get("DATACHAIN_DISTRIBUTED"):
        pytest.skip("Distributed tests are disabled")
    workers = []
    worker_cmd = [
        "celery",
        "-A",
        "datachain_server.distributed",
        "worker",
        "--loglevel=INFO",
        "-P",
        "solo",
        "-Q",
        "datachain-worker",
        "-n",
        "datachain-worker-tests",
    ]
    workers.append(subprocess.Popen(worker_cmd, shell=False))  # noqa: S603
    try:
        from datachain_server.distributed import app

        inspect = app.control.inspect()
        attempts = 0
        # Wait 10 seconds for the Celery worker(s) to be up
        while not inspect.active() and attempts < 10:
            sleep(1)
            attempts += 1

        if attempts == 10:
            raise RuntimeError("Celery worker(s) did not start in time")

        yield workers
    finally:
        for worker in workers:
            os.kill(worker.pid, signal.SIGTERM)
        for worker in workers:
            try:
                worker.wait(timeout=WORKER_SHUTDOWN_WAIT_SEC)
            except subprocess.TimeoutExpired:
                os.kill(worker.pid, signal.SIGKILL)


def from_result_row(col_names, row):
    return dict(zip(col_names, row))


@pytest.fixture
def dogs_cats_dataset(listed_bucket, cloud_test_catalog, dogs_dataset, cats_dataset):
    dataset_name = uuid.uuid4().hex
    catalog = cloud_test_catalog.catalog
    (
        DatasetQuery(name=dogs_dataset.name, version=1, catalog=catalog)
        .union(DatasetQuery(name=cats_dataset.name, version=1, catalog=catalog))
        .save(dataset_name)
    )
    return catalog.get_dataset(dataset_name)


@pytest.mark.parametrize(
    "cloud_type,version_aware",
    [("s3", True)],
    indirect=True,
)
def test_delete_dataset(cloud_test_catalog, cats_dataset):
    catalog = cloud_test_catalog.catalog
    DatasetQuery(cats_dataset.name, catalog=catalog).save("cats", version=1)
    DatasetQuery(cats_dataset.name, catalog=catalog).save("cats", version=2)

    DatasetQuery.delete("cats", version=1, catalog=catalog)
    dataset = catalog.get_dataset("cats")
    assert dataset.versions_values == [2]


@pytest.mark.parametrize(
    "cloud_type,version_aware",
    [("s3", True)],
    indirect=True,
)
def test_delete_dataset_latest_version(cloud_test_catalog, cats_dataset):
    catalog = cloud_test_catalog.catalog
    DatasetQuery(cats_dataset.name, catalog=catalog).save("cats", version=1)
    DatasetQuery(cats_dataset.name, catalog=catalog).save("cats", version=2)

    DatasetQuery.delete("cats", catalog=catalog)
    dataset = catalog.get_dataset("cats")
    assert dataset.versions_values == [1]


@pytest.mark.parametrize(
    "cloud_type,version_aware",
    [("s3", True)],
    indirect=True,
)
def test_delete_dataset_only_version(cloud_test_catalog, cats_dataset):
    catalog = cloud_test_catalog.catalog
    DatasetQuery(cats_dataset.name, catalog=catalog).save("cats", version=1)

    DatasetQuery.delete("cats", catalog=catalog)
    with pytest.raises(DatasetNotFoundError):
        catalog.get_dataset("cats")


@pytest.mark.parametrize(
    "cloud_type,version_aware",
    [("s3", True)],
    indirect=True,
)
def test_delete_dataset_missing_version(cloud_test_catalog, cats_dataset):
    catalog = cloud_test_catalog.catalog
    DatasetQuery(cats_dataset.name, catalog=catalog).save("cats", version=1)
    DatasetQuery(cats_dataset.name, catalog=catalog).save("cats", version=2)

    with pytest.raises(DatasetInvalidVersionError):
        DatasetQuery.delete("cats", version=5, catalog=catalog)


@pytest.mark.parametrize(
    "cloud_type,version_aware",
    [("s3", True)],
    indirect=True,
)
def test_save_dataset_version_already_exists(cloud_test_catalog, cats_dataset):
    catalog = cloud_test_catalog.catalog
    DatasetQuery(cats_dataset.name, catalog=catalog).save("cats", version=1)
    with pytest.raises(RuntimeError) as exc_info:
        DatasetQuery(cats_dataset.name, catalog=catalog).save("cats", version=1)

    assert str(exc_info.value) == "Dataset cats already has version 1"


@pytest.mark.parametrize(
    "cloud_type,version_aware",
    [("s3", True)],
    indirect=True,
)
def test_save_multiple_versions(cloud_test_catalog, animal_dataset):
    catalog = cloud_test_catalog.catalog
    # ensure we can select a subset of a bucket properly
    ds = DatasetQuery(animal_dataset.name, catalog=catalog)
    ds_name = "animals_cats"
    q = ds
    q.save(ds_name)

    q = q.filter(C("file.path").glob("cats*") | (C("file.size") < 4))
    q.save(ds_name)
    q.save(ds_name)

    dataset_record = catalog.get_dataset(ds_name)
    assert dataset_record.status == DatasetStatus.COMPLETE
    assert DatasetQuery(name=ds_name, version=1, catalog=catalog).count() == 7
    assert DatasetQuery(name=ds_name, version=2, catalog=catalog).count() == 3
    assert DatasetQuery(name=ds_name, version=3, catalog=catalog).count() == 3

    with pytest.raises(DatasetVersionNotFoundError):
        DatasetQuery(name=ds_name, version=4, catalog=catalog).count()


@pytest.mark.parametrize("save", [True, False])
@pytest.mark.parametrize(
    "cloud_type,version_aware",
    [("s3", True)],
    indirect=True,
)
def test_filter(cloud_test_catalog, save, cats_dataset):
    catalog = cloud_test_catalog.catalog
    # ensure we can select a subset of a bucket properly
    ds = DatasetQuery(cats_dataset.name, catalog=catalog)
    q = (
        ds.filter(C("file.size") < 13)
        .filter(C("file.path").glob("cats*") | (C("file.size") < 4))
        .filter(C("file.path").regexp("^cats/cat[0-9]$"))
    )
    if save:
        ds_name = "animals_cats"
        q.save(ds_name)
        q = DatasetQuery(name=ds_name, catalog=catalog)
        dataset_record = catalog.get_dataset(ds_name)
        assert dataset_record.status == DatasetStatus.COMPLETE
    result = q.db_results()
    count = q.count()
    assert len(result) == 2
    assert count == 2


@pytest.mark.parametrize(
    "cloud_type,version_aware",
    [("s3", True)],
    indirect=True,
)
def test_instance_returned_after_save(cloud_test_catalog, dogs_cats_dataset):
    catalog = cloud_test_catalog.catalog
    ds = DatasetQuery(name=dogs_cats_dataset.name, version=1, catalog=catalog)

    ds2 = ds.save("dogs_cats_2")
    assert isinstance(ds2, DatasetQuery)
    expected_names = {"cat1", "cat2", "dog1", "dog2", "dog3", "dog4"}
    assert_row_names(catalog, dogs_cats_dataset, 1, expected_names)
    assert_row_names(catalog, catalog.get_dataset("dogs_cats_2"), 1, expected_names)


@pytest.mark.parametrize(
    "cloud_type,version_aware",
    [("s3", True)],
    indirect=True,
)
def test_query_specific_dataset_set_proper_dataset_name_version(
    cloud_test_catalog, dogs_cats_dataset
):
    catalog = cloud_test_catalog.catalog
    ds = DatasetQuery(name=dogs_cats_dataset.name, version=1, catalog=catalog)
    assert ds.name == dogs_cats_dataset.name
    assert ds.version == 1


@pytest.mark.parametrize(
    "cloud_type,version_aware",
    [("s3", True)],
    indirect=True,
)
def test_save_set_proper_dataset_name_version(cloud_test_catalog, dogs_cats_dataset):
    catalog = cloud_test_catalog.catalog
    ds = DatasetQuery(name=dogs_cats_dataset.name, version=1, catalog=catalog)
    ds = ds.filter(C("file.path").glob("*dog*"))
    ds2 = ds.save("dogs_small")

    assert ds2.name == "dogs_small"
    assert ds2.version == 1
    assert len(ds2.steps) == 0

    # old dataset query remains detached
    assert ds.name is None
    assert ds.version is None


@pytest.mark.parametrize(
    "cloud_type,version_aware",
    [("s3", True)],
    indirect=True,
)
def test_reset_dataset_name_version_after_filter(cloud_test_catalog, dogs_cats_dataset):
    catalog = cloud_test_catalog.catalog
    ds = DatasetQuery(name=dogs_cats_dataset.name, version=1, catalog=catalog)
    ds2 = ds.save("dogs_small")
    assert ds2.name == "dogs_small"
    assert ds2.version == 1

    ds3 = ds2.filter(C("file.path").glob("*dog1"))
    assert ds3.name is None
    assert ds3.version is None

    # old ds2 remains attached
    assert ds2.name == "dogs_small"
    assert ds2.version == 1


@pytest.mark.parametrize(
    "cloud_type,version_aware",
    [("s3", True)],
    indirect=True,
)
def test_chain_after_save(cloud_test_catalog, dogs_cats_dataset):
    catalog = cloud_test_catalog.catalog
    ds = DatasetQuery(name=dogs_cats_dataset.name, version=1, catalog=catalog)
    ds.filter(C("file.path").glob("*dog*")).save("ds1").filter(C("file.size") < 4).save(
        "ds2"
    )

    assert_row_names(
        catalog, catalog.get_dataset("ds1"), 1, {"dog1", "dog2", "dog3", "dog4"}
    )
    assert_row_names(catalog, catalog.get_dataset("ds2"), 1, {"dog2"})


@pytest.mark.parametrize(
    "cloud_type,version_aware",
    [("s3", True)],
    indirect=True,
)
def test_sselect(cloud_test_catalog, animal_dataset):
    catalog = cloud_test_catalog.catalog
    ds = DatasetQuery(animal_dataset.name, catalog=catalog)
    q = (
        ds.order_by(C("file.size").desc())
        .limit(6)
        .select(
            C("file.size"), size10x=C("file.size") * 10, size100x=C("file.size") * 100
        )
    )
    result = q.db_results()
    assert result == [
        (13, 130, 1300),
        (4, 40, 400),
        (4, 40, 400),
        (4, 40, 400),
        (4, 40, 400),
        (4, 40, 400),
    ]


@pytest.mark.parametrize(
    "cloud_type,version_aware",
    [("s3", True)],
    indirect=True,
)
def test_select_missing_column(cloud_test_catalog, animal_dataset):
    catalog = cloud_test_catalog.catalog
    ds = DatasetQuery(animal_dataset.name, catalog=catalog)
    ds1 = ds.select(C.missing_column_name)
    ds2 = ds.select("missing_column_name")
    # The exception type varies by database backend
    exc1 = pytest.raises(Exception, ds1.db_results)
    assert "missing_column_name" in str(exc1.value)
    exc2 = pytest.raises(KeyError, ds2.db_results)
    assert "missing_column_name" in str(exc2.value)


@pytest.mark.parametrize(
    "cloud_type,version_aware",
    [("s3", True)],
    indirect=True,
)
def test_select_except(cloud_test_catalog, animal_dataset):
    catalog = cloud_test_catalog.catalog
    ds = DatasetQuery(animal_dataset.name, catalog=catalog)
    q = (
        ds.order_by(C("file.size").desc())
        .limit(6)
        .select(
            C("file.path"),
            C("file.size"),
            size10x=C("file.size") * 10,
            size100x=C("file.size") * 100,
        )
        .select_except(C("file.path"), C.size10x)
    )
    result = q.db_results()
    assert result == [
        (13, 1300),
        (4, 400),
        (4, 400),
        (4, 400),
        (4, 400),
        (4, 400),
    ]


@pytest.mark.parametrize(
    "cloud_type,version_aware",
    [("s3", True)],
    indirect=True,
)
def test_distinct(cloud_test_catalog, animal_dataset):
    ctc = cloud_test_catalog
    catalog = ctc.catalog
    ds = DatasetQuery(animal_dataset.name, catalog=catalog)

    q = (
        ds.select(pathfunc.name(C("file.path")), C("file.size"))
        .order_by(pathfunc.name(C("file.path")))
        .distinct(C("file.size"))
    )
    result = q.db_results()

    assert result == [("cat1", 4), ("description", 13), ("dog2", 3)]


@pytest.mark.parametrize(
    "cloud_type,version_aware",
    [("s3", True)],
    indirect=True,
)
def test_distinct_count(cloud_test_catalog, animal_dataset):
    catalog = cloud_test_catalog.catalog
    ds = DatasetQuery(animal_dataset.name, catalog=catalog)

    assert ds.distinct(C("file.size")).count() == 3
    assert ds.distinct(C("file.path")).count() == 7
    assert ds.distinct().count() == 7


@pytest.mark.parametrize("save", [True, False])
@pytest.mark.parametrize(
    "cloud_type,version_aware",
    [("s3", True)],
    indirect=True,
)
def test_mutate(cloud_test_catalog, save, animal_dataset):
    catalog = cloud_test_catalog.catalog
    ds = DatasetQuery(animal_dataset.name, catalog=catalog)
    q = (
        ds.mutate(size10x=C("file.size") * 10)
        .mutate(size1000x=C.size10x * 100)
        .mutate(
            ("s2", C("file.size") * 2),
            ("s3", C("file.size") * 3),
            s4=C("file.size") * 4,
        )
        .filter((C.size10x < 40) | (C.size10x > 100) | C("file.path").glob("cat*"))
        .order_by(C.size10x.desc(), C("file.path"))
    )
    if save:
        ds_name = "animals_cats"
        q.save(ds_name)
        new_query = DatasetQuery(name=ds_name, catalog=catalog).order_by(
            C.size10x.desc(), C("file.path")
        )
        result = new_query.db_results(row_factory=lambda c, v: dict(zip(c, v)))
        dataset_record = catalog.get_dataset(ds_name)
        assert dataset_record.status == DatasetStatus.COMPLETE
    else:
        result = q.db_results(row_factory=lambda c, v: dict(zip(c, v)))
    assert len(result) == 4
    assert len(result[0]) == 15
    cols = {"size10x", "size1000x", "s2", "s3", "s4"}
    new_data = [[v for k, v in r.items() if k in cols] for r in result]
    assert new_data == [
        [130, 13000, 26, 39, 52],
        [40, 4000, 8, 12, 16],
        [40, 4000, 8, 12, 16],
        [30, 3000, 6, 9, 12],
    ]


@pytest.mark.parametrize("save", [True, False])
@pytest.mark.parametrize(
    "cloud_type,version_aware",
    [("s3", True)],
    indirect=True,
)
def test_order_by_after_mutate(cloud_test_catalog, save, animal_dataset):
    catalog = cloud_test_catalog.catalog
    ds = DatasetQuery(animal_dataset.name, catalog=catalog)
    q = (
        ds.mutate(size10x=C("file.size") * 10)
        .filter((C.size10x < 40) | (C.size10x > 100) | C("file.path").glob("cat*"))
        .order_by(C.size10x.desc())
    )

    if save:
        ds_name = "animals_cats"
        q.save(ds_name)
        result = (
            DatasetQuery(name=ds_name, catalog=catalog)
            .order_by(C.size10x.desc(), pathfunc.name(C("file.path")))
            .db_results(row_factory=lambda c, v: dict(zip(c, v)))
        )
    else:
        result = q.db_results(row_factory=lambda c, v: dict(zip(c, v)))

    assert [r["size10x"] for r in result] == [130, 40, 40, 30]


@pytest.mark.parametrize("save", [True, False])
@pytest.mark.parametrize(
    "cloud_type,version_aware",
    [("s3", True)],
    indirect=True,
)
def test_order_by_limit(cloud_test_catalog, save, animal_dataset):
    catalog = cloud_test_catalog.catalog
    ds = DatasetQuery(animal_dataset.name, catalog=catalog)
    q = ds.order_by(pathfunc.name(C("file.path")).desc()).limit(5)
    if save:
        ds_name = "animals_cats"
        q.save(ds_name)
        new_query = DatasetQuery(name=ds_name, catalog=catalog).order_by(
            pathfunc.name(C("file.path")).desc()
        )
        result = new_query.db_results()
        dataset_record = catalog.get_dataset(ds_name)
        assert dataset_record.status == DatasetStatus.COMPLETE
    else:
        result = q.db_results()

    assert [posixpath.basename(r[3]) for r in result] == [
        "dog4",
        "dog3",
        "dog2",
        "dog1",
        "description",
    ]


@pytest.mark.parametrize("save", [True, False])
def test_limit(cloud_test_catalog, save, animal_dataset):
    catalog = cloud_test_catalog.catalog
    q = (
        DatasetQuery(animal_dataset.name, catalog=catalog)
        .order_by(C("file.path"))
        .limit(2)
    )
    if save:
        ds_name = "animals_cats"
        q.save(ds_name)
        result = DatasetQuery(name=ds_name, catalog=catalog).db_results()
        dataset_record = catalog.get_dataset(ds_name)
        assert dataset_record.status == DatasetStatus.COMPLETE
    else:
        result = q.db_results()

    assert len(result) == 2
    assert [posixpath.basename(r[3]) for r in result] == ["cat1", "cat2"]


@pytest.mark.parametrize("save", [True, False])
def test_offset_limit(cloud_test_catalog, save, animal_dataset):
    catalog = cloud_test_catalog.catalog
    q = (
        DatasetQuery(animal_dataset.name, catalog=catalog)
        .order_by(C("file.path"))
        .offset(3)
        .limit(2)
    )
    if save:
        ds_name = "animals_cats"
        q.save(ds_name)
        result = DatasetQuery(name=ds_name, catalog=catalog).db_results()
        dataset_record = catalog.get_dataset(ds_name)
        assert dataset_record.status == DatasetStatus.COMPLETE
    else:
        result = q.db_results()

    assert len(result) == 2
    assert [posixpath.basename(r[3]) for r in result] == ["dog1", "dog2"]


@pytest.mark.parametrize("save", [True, False])
def test_mutate_offset_limit(cloud_test_catalog, save, animal_dataset):
    catalog = cloud_test_catalog.catalog
    q = (
        DatasetQuery(animal_dataset.name, catalog=catalog)
        .order_by(C("file.path"))
        .mutate(size10x=C("file.size") * 10)
        .offset(3)
        .limit(2)
    )
    if save:
        ds_name = "animals_cats"
        q.save(ds_name)
        result = DatasetQuery(name=ds_name, catalog=catalog).db_results()
        dataset_record = catalog.get_dataset(ds_name)
        assert dataset_record.status == DatasetStatus.COMPLETE
    else:
        result = q.db_results()

    assert len(result) == 2
    assert [posixpath.basename(r[3]) for r in result] == ["dog1", "dog2"]


@pytest.mark.parametrize(
    "cloud_type,version_aware",
    [("s3", True)],
    indirect=True,
)
def test_row_number_without_explicit_order_by(cloud_test_catalog, animal_dataset):
    catalog = cloud_test_catalog.catalog
    ds_name = uuid.uuid4().hex

    DatasetQuery(animal_dataset.name, catalog=catalog).filter(C("file.size") > 0).save(
        ds_name
    )

    results = DatasetQuery(name=ds_name, catalog=catalog).to_db_records()
    assert len(results) == 7  # unordered, just checking num of results


@pytest.mark.parametrize(
    "cloud_type,version_aware",
    [("s3", True)],
    indirect=True,
)
def test_row_number_with_order_by_name_descending(cloud_test_catalog, animal_dataset):
    catalog = cloud_test_catalog.catalog
    ds_name = uuid.uuid4().hex

    DatasetQuery(animal_dataset.name, catalog=catalog).order_by(
        pathfunc.name(C("file.path")).desc()
    ).save(ds_name)

    results = DatasetQuery(name=ds_name, catalog=catalog).to_db_records()
    results_name_id = [
        {k: v for k, v in r.items() if k in ["sys__id", "file__path"]} for r in results
    ]
    assert sorted(results_name_id, key=lambda k: k["sys__id"]) == [
        {"sys__id": 1, "file__path": "dogs/others/dog4"},
        {"sys__id": 2, "file__path": "dogs/dog3"},
        {"sys__id": 3, "file__path": "dogs/dog2"},
        {"sys__id": 4, "file__path": "dogs/dog1"},
        {"sys__id": 5, "file__path": "description"},
        {"sys__id": 6, "file__path": "cats/cat2"},
        {"sys__id": 7, "file__path": "cats/cat1"},
    ]


@pytest.mark.parametrize(
    "cloud_type,version_aware",
    [("s3", True)],
    indirect=True,
)
def test_row_number_with_order_by_name_ascending(cloud_test_catalog, animal_dataset):
    catalog = cloud_test_catalog.catalog
    ds_name = uuid.uuid4().hex

    DatasetQuery(animal_dataset.name, catalog=catalog).order_by(
        pathfunc.name(C("file.path")).asc()
    ).save(ds_name)

    results = DatasetQuery(name=ds_name, catalog=catalog).to_db_records()
    results_name_id = [
        {k: v for k, v in r.items() if k in ["sys__id", "file__path"]} for r in results
    ]
    assert sorted(results_name_id, key=lambda k: k["sys__id"]) == [
        {"sys__id": 1, "file__path": "cats/cat1"},
        {"sys__id": 2, "file__path": "cats/cat2"},
        {"sys__id": 3, "file__path": "description"},
        {"sys__id": 4, "file__path": "dogs/dog1"},
        {"sys__id": 5, "file__path": "dogs/dog2"},
        {"sys__id": 6, "file__path": "dogs/dog3"},
        {"sys__id": 7, "file__path": "dogs/others/dog4"},
    ]


def to_str(buf) -> str:
    return io.TextIOWrapper(buf, encoding="utf8").read()


@pytest.mark.parametrize("use_cache", [False, True])
def test_extract(cloud_test_catalog, dogs_dataset, use_cache):
    catalog = cloud_test_catalog.catalog
    q = DatasetQuery(name=dogs_dataset.name, version=1, catalog=catalog)
    results = set()
    for path, stream in q.extract("file__path", Stream(), cache=use_cache):
        with stream:
            value = stream.read().decode("utf-8")
        results.add((posixpath.basename(path), value))
    assert results == {
        ("dog1", "woof"),
        ("dog2", "arf"),
        ("dog3", "bark"),
        ("dog4", "ruff"),
    }


def test_extract_object(cloud_test_catalog, dogs_dataset):
    ctc = cloud_test_catalog
    ds = DatasetQuery(name=dogs_dataset.name, version=1, catalog=ctc.catalog)
    data = ds.extract(Object(to_str), "file__path")
    assert {(value, posixpath.basename(path)) for value, path in data} == {
        ("woof", "dog1"),
        ("arf", "dog2"),
        ("bark", "dog3"),
        ("ruff", "dog4"),
    }


def test_extract_chunked(cloud_test_catalog, dogs_dataset):
    ctc = cloud_test_catalog
    n = 5
    all_data = []
    ds = DatasetQuery(name=dogs_dataset.name, version=1, catalog=ctc.catalog)
    for i in range(n):
        data = ds.chunk(i, n).extract(Object(to_str), "file__path")
        all_data.extend(data)

    assert {(value, posixpath.basename(path)) for value, path in all_data} == {
        ("woof", "dog1"),
        ("arf", "dog2"),
        ("bark", "dog3"),
        ("ruff", "dog4"),
    }


def test_extract_chunked_limit(cloud_test_catalog, dogs_dataset):
    ctc = cloud_test_catalog
    chunks = 5
    limit = 1
    all_data = []
    q = DatasetQuery(name=dogs_dataset.name, version=1, catalog=ctc.catalog)
    # Add sufficient rows to ensure each chunk has rows
    for _ in range(5):
        q = q.union(q)
    for i in range(chunks):
        data = q.limit(limit).chunk(i, chunks).extract(Object(to_str), "file__path")
        all_data.extend(data)

    assert len(all_data) == limit


@pytest.mark.parametrize(
    "cloud_type, version_aware",
    [("file", False)],
    indirect=True,
)
def test_extract_limit(cloud_test_catalog, dogs_dataset):
    catalog = cloud_test_catalog.catalog
    q = DatasetQuery(name=dogs_dataset.name, version=1, catalog=catalog)
    results = list(q.limit(2).extract("file__path"))
    assert len(results) == 2


@pytest.mark.parametrize(
    "cloud_type, version_aware",
    [("file", False)],
    indirect=True,
)
def test_extract_order_by(cloud_test_catalog, dogs_dataset):
    catalog = cloud_test_catalog.catalog
    q = DatasetQuery(name=dogs_dataset.name, version=1, catalog=catalog)
    results = list(q.order_by("sys__rand").extract("file__path"))
    pairs = list(q.extract("sys__rand", "file__path"))
    assert results == [(p[1],) for p in sorted(pairs)]


@pytest.mark.parametrize(
    "cloud_type,version_aware",
    [("s3", True)],
    indirect=True,
)
def test_union(cloud_test_catalog, cats_dataset, dogs_dataset):
    catalog = cloud_test_catalog.catalog
    dogs = DatasetQuery(name=dogs_dataset.name, version=1, catalog=catalog)
    cats = DatasetQuery(name=cats_dataset.name, version=1, catalog=catalog)

    (dogs | cats).save("dogs_cats")

    q = DatasetQuery(name="dogs_cats", version=1, catalog=catalog)
    result = q.db_results()
    count = q.count()
    assert len(result) == 6
    assert count == 6


@pytest.mark.parametrize(
    "cloud_type,version_aware",
    [("s3", True)],
    indirect=True,
)
@pytest.mark.parametrize("inner", [True, False])
@pytest.mark.parametrize("n_columns", [1, 2])
def test_join_with_binary_expression(
    cloud_test_catalog, dogs_dataset, dogs_cats_dataset, inner, n_columns
):
    catalog = cloud_test_catalog.catalog
    dogs = DatasetQuery(name=dogs_dataset.name, version=1, catalog=catalog)
    dogs_cats = DatasetQuery(name=dogs_cats_dataset.name, version=1, catalog=catalog)

    if n_columns == 1:
        predicate = dogs_cats.c("file__path") == dogs.c("file__path")
    else:
        predicate = (dogs_cats.c("file__path") == dogs.c("file__path")) & (
            dogs_cats.c("file__size") == dogs.c("file__size")
        )

    res = dogs_cats.join(
        dogs,
        predicate,
        inner=inner,
    ).to_db_records()

    if inner:
        expected = [
            ("dogs/dog1", "dogs/dog1"),
            ("dogs/dog2", "dogs/dog2"),
            ("dogs/dog3", "dogs/dog3"),
            ("dogs/others/dog4", "dogs/others/dog4"),
        ]
    else:
        string_default = String.default_value(catalog.warehouse.db.dialect)
        expected = [
            ("cats/cat1", string_default),
            ("cats/cat2", string_default),
            ("dogs/dog1", "dogs/dog1"),
            ("dogs/dog2", "dogs/dog2"),
            ("dogs/dog3", "dogs/dog3"),
            ("dogs/others/dog4", "dogs/others/dog4"),
        ]

    assert (
        sorted(
            ((r["file__path"], r["file__path_right"]) for r in res), key=lambda x: x[0]
        )
        == expected
    )


@pytest.mark.parametrize(
    "cloud_type,version_aware",
    [("s3", True)],
    indirect=True,
)
@pytest.mark.parametrize("inner", [True, False])
@pytest.mark.parametrize("column_predicate", ["file__path", C("file.path")])
def test_join_with_combination_binary_expression_and_column_predicates(
    cloud_test_catalog,
    dogs_dataset,
    dogs_cats_dataset,
    inner,
    column_predicate,
):
    catalog = cloud_test_catalog.catalog
    dogs = DatasetQuery(name=dogs_dataset.name, version=1, catalog=catalog)
    dogs_cats = DatasetQuery(name=dogs_cats_dataset.name, version=1, catalog=catalog)

    res = dogs_cats.join(
        dogs,
        [column_predicate, dogs_cats.c("file__size") == dogs.c("file__size")],
        inner=inner,
    ).to_db_records()

<<<<<<< HEAD
@pytest.mark.parametrize(
    "cloud_type,version_aware",
    [("s3", True)],
    indirect=True,
)
@pytest.mark.parametrize("batch", [False, True])
def test_udf_parallel(cloud_test_catalog_tmpfile, batch):
    catalog = cloud_test_catalog_tmpfile.catalog
    sources = [cloud_test_catalog_tmpfile.src_uri]
    globs = [s.rstrip("/") + "/*" for s in sources]
    catalog.index(sources)
    catalog.create_dataset_from_sources("animals", globs, recursive=True)

    @udf(("name",), {"name_len": Int})
    def name_len_local(name):
        # A very simple udf.
        return (len(name),)

    @udf(("name",), {"name_len": Int}, batch=2)
    def name_len_batch(names):
        # A very simple udf.
        return [(len(name),) for (name,) in names]

    if batch:
        # Batching is enabled, we need a udf that acts on
        # lists of inputs.
        udf_func = name_len_batch
    else:
        udf_func = name_len_local

    q = (
        DatasetQuery(name="animals", version=1, catalog=catalog)
        .filter(C.size < 13)
        .filter(C.parent.glob("cats*") | (C.size < 4))
        .add_signals(udf_func, parallel=-1)
        .select(C.name, C.name_len)
    )
    result = q.db_results()

    assert len(result) == 3
    for r in result:
        # Check that the UDF ran successfully
        assert len(r[0]) == r[1]


@pytest.mark.parametrize(
    "cloud_type,version_aware",
    [("s3", True)],
    indirect=True,
)
@pytest.mark.parametrize("batch", [1, 4])
def test_class_udf_parallel(cloud_test_catalog_tmpfile, batch):
    catalog = cloud_test_catalog_tmpfile.catalog
    sources = [cloud_test_catalog_tmpfile.src_uri]
    globs = [s.rstrip("/") + "/*" for s in sources]
    catalog.index(sources)
    catalog.create_dataset_from_sources("animals", globs, recursive=True)

    @udf(("size",), {"total": Int}, method="sum", batch=batch)
    class MyUDF:
        def __init__(self, constant, multiplier=1):
            self.constant = constant
            self.multiplier = multiplier
            self.batch = batch

        def sum(self, size):
            if self.batch > 1:
                return [(self.constant + size_ * self.multiplier,) for (size_,) in size]
            return (self.constant + size * self.multiplier,)

    q = (
        DatasetQuery(name="animals", version=1, catalog=catalog)
        .filter(C.size < 13)
        .add_signals(MyUDF(5, multiplier=2), parallel=2)
    )
    results = q.select(C.size, C.total).order_by(C.size).db_results()
    assert results == [
        (3, 11),
        (4, 13),
        (4, 13),
        (4, 13),
        (4, 13),
        (4, 13),
    ]


@pytest.mark.parametrize(
    "cloud_type,version_aware",
    [("s3", True)],
    indirect=True,
)
def test_udf_parallel_exec_error(cloud_test_catalog_tmpfile):
    catalog = cloud_test_catalog_tmpfile.catalog
    sources = [cloud_test_catalog_tmpfile.src_uri]
    globs = [s.rstrip("/") + "/*" for s in sources]
    catalog.index(sources)
    catalog.create_dataset_from_sources("animals", globs, recursive=True)

    @udf((C.name,), {"name_len": Int})
    def name_len_error(_name):
        # A udf that raises an exception
        raise RuntimeError("Test Error!")

    q = (
        DatasetQuery(name="animals", version=1, catalog=catalog)
        .filter(C.size < 13)
        .filter(C.parent.glob("cats*") | (C.size < 4))
        .add_signals(name_len_error, parallel=-1)
    )
    with pytest.raises(RuntimeError, match="UDF Execution Failed!"):
        q.db_results()


@pytest.mark.parametrize(
    "cloud_type,version_aware",
    [("s3", True)],
    indirect=True,
)
def test_udf_parallel_interrupt(cloud_test_catalog_tmpfile, capfd):
    catalog = cloud_test_catalog_tmpfile.catalog
    sources = [cloud_test_catalog_tmpfile.src_uri]
    globs = [s.rstrip("/") + "/*" for s in sources]
    catalog.index(sources)
    catalog.create_dataset_from_sources("animals", globs, recursive=True)

    @udf(("name",), {"name_len": Int})
    def name_len_interrupt(_name):
        # A UDF that emulates cancellation due to a KeyboardInterrupt.
        raise KeyboardInterrupt

    q = (
        DatasetQuery(name="animals", version=1, catalog=catalog)
        .filter(C.size < 13)
        .filter(C.parent.glob("cats*") | (C.size < 4))
        .add_signals(name_len_interrupt, parallel=-1)
    )
    with pytest.raises(RuntimeError, match="UDF Execution Failed!"):
        q.db_results()
    captured = capfd.readouterr()
    assert "KeyboardInterrupt" in captured.err
    assert "semaphore" not in captured.err


@pytest.mark.parametrize(
    "cloud_type,version_aware,tree",
    [("s3", True, LARGE_TREE)],
    indirect=True,
)
@pytest.mark.parametrize("batch", [False, True])
@pytest.mark.parametrize("workers", (1, 2))
@pytest.mark.skipif(
    "not os.environ.get('DATACHAIN_DISTRIBUTED')",
    reason="Set the DATACHAIN_DISTRIBUTED environment variable "
    "to test distributed UDFs",
)
def test_udf_distributed(
    cloud_test_catalog_tmpfile,
    batch,
    workers,
    tree,
    datachain_job_id,
    run_datachain_worker,
):
    catalog = cloud_test_catalog_tmpfile.catalog
    sources = [cloud_test_catalog_tmpfile.src_uri]
    globs = [s.rstrip("/") + "/*" for s in sources]
    catalog.index(sources)
    catalog.create_dataset_from_sources("animals", globs, recursive=True)

    @udf(("name",), {"name_len": Int, "blank": String})
    def name_len_local(name):
        # A very simple udf.
        return len(name), None

    @udf(("name",), {"name_len": Int, "blank": String}, batch=2)
    def name_len_batch(names):
        # A very simple udf.
        return [(len(name), None) for (name,) in names]

    if batch:
        # Batching is enabled, we need a udf that acts on lists of inputs.
        udf_func = name_len_batch
    else:
        udf_func = name_len_local

    q = (
        DatasetQuery(name="animals", version=1, catalog=catalog)
        .filter(C.size < 90)
        .filter(C.parent.glob("cats*") | (C.size > 30))
        .add_signals(udf_func, parallel=2, workers=workers)
        .select(C.name, C.name_len, C.blank)
    )
    result = q.db_results()

    assert len(result) == 148
    string_default = String.default_value(catalog.warehouse.db.dialect)
    for r in result:
        # Check that the UDF ran successfully
        assert len(r[0]) == r[1]
        assert r[2] == string_default


@pytest.mark.parametrize(
    "cloud_type,version_aware,tree",
    [("s3", True, LARGE_TREE)],
    indirect=True,
)
@pytest.mark.parametrize("workers", (1, 2))
@pytest.mark.skipif(
    "not os.environ.get('DATACHAIN_DISTRIBUTED')",
    reason="Set the DATACHAIN_DISTRIBUTED environment variable "
    "to test distributed UDFs",
)
def test_udf_distributed_exec_error(
    cloud_test_catalog_tmpfile, workers, datachain_job_id, tree, run_datachain_worker
):
    catalog = cloud_test_catalog_tmpfile.catalog
    sources = [cloud_test_catalog_tmpfile.src_uri]
    globs = [s.rstrip("/") + "/*" for s in sources]
    catalog.index(sources)
    catalog.create_dataset_from_sources("animals", globs, recursive=True)

    @udf((C.name,), {"name_len": Int})
    def name_len_error(_name):
        # A udf that raises an exception
        raise RuntimeError("Test Error!")

    q = (
        DatasetQuery(name="animals", version=1, catalog=catalog)
        .filter(C.size < 13)
        .filter(C.parent.glob("cats*") | (C.size < 4))
        .add_signals(name_len_error, parallel=2, workers=workers)
    )
    with pytest.raises(RuntimeError, match="Test Error!"):
        q.db_results()


@pytest.mark.parametrize(
    "cloud_type,version_aware,tree",
    [("s3", True, LARGE_TREE)],
    indirect=True,
)
@pytest.mark.skipif(
    "not os.environ.get('DATACHAIN_DISTRIBUTED')",
    reason="Set the DATACHAIN_DISTRIBUTED environment variable "
    "to test distributed UDFs",
)
def test_udf_distributed_interrupt(
    cloud_test_catalog_tmpfile, capfd, datachain_job_id, tree, run_datachain_worker
):
    catalog = cloud_test_catalog_tmpfile.catalog
    sources = [cloud_test_catalog_tmpfile.src_uri]
    globs = [s.rstrip("/") + "/*" for s in sources]
    catalog.index(sources)
    catalog.create_dataset_from_sources("animals", globs, recursive=True)

    @udf(("name",), {"name_len": Int})
    def name_len_interrupt(_name):
        # A UDF that emulates cancellation due to a KeyboardInterrupt.
        raise KeyboardInterrupt

    q = (
        DatasetQuery(name="animals", version=1, catalog=catalog)
        .filter(C.size < 13)
        .filter(C.parent.glob("cats*") | (C.size < 4))
        .add_signals(name_len_interrupt, parallel=2, workers=2)
    )
    with pytest.raises(RuntimeError, match=r"Worker Killed \(KeyboardInterrupt\)"):
        q.db_results()
    captured = capfd.readouterr()
    assert "KeyboardInterrupt" in captured.err
    assert "semaphore" not in captured.err


@pytest.mark.parametrize(
    "cloud_type,version_aware, tree",
    [("s3", True, LARGE_TREE)],
    indirect=True,
)
@pytest.mark.skipif(
    "not os.environ.get('DATACHAIN_DISTRIBUTED')",
    reason="Set the DATACHAIN_DISTRIBUTED environment variable "
    "to test distributed UDFs",
)
def test_udf_distributed_cancel(
    cloud_test_catalog_tmpfile, capfd, datachain_job_id, tree, run_datachain_worker
):
    catalog = cloud_test_catalog_tmpfile.catalog
    metastore = catalog.metastore
    sources = [cloud_test_catalog_tmpfile.src_uri]
    globs = [s.rstrip("/") + "/*" for s in sources]
    catalog.index(sources)
    catalog.create_dataset_from_sources("animals", globs, recursive=True)

    job_id = os.environ.get("DATACHAIN_JOB_ID")

    # A job is required for query script cancellation (not using a KeyboardInterrupt)
    metastore.db.execute(
        metastore._jobs_insert().values(
            id=job_id,
            status=7,  # CANCELING
            celery_task_id="",
            name="Test Cancel Job",
            workers=2,
            team_id=metastore.team_id,
            created_at=datetime.now(timezone.utc),
            params="{}",
            metrics="{}",
        ),
    )

    @udf(("name",), {"name_len": Int})
    def name_len_slow(name):
        # A very simple udf, that processes slowly to emulate being stuck.
        from time import sleep

        sleep(10)
        return len(name), None

    q = (
        DatasetQuery(name="animals", version=1, catalog=catalog)
        .filter(C.size < 13)
        .filter(C.parent.glob("cats*") | (C.size < 4))
        .add_signals(name_len_slow, parallel=2, workers=2)
    )

    with pytest.raises(SystemExit) as excinfo:
        q.db_results()

    assert excinfo.value.code == QUERY_SCRIPT_CANCELED_EXIT_CODE
    captured = capfd.readouterr()
    assert "canceled" in captured.out
    assert "semaphore" not in captured.err


def test_apply_udf(cloud_test_catalog, tmp_path):
    catalog = cloud_test_catalog.catalog
    sources = [cloud_test_catalog.src_uri]
    globs = [s.rstrip("/") + "/*" for s in sources]
    catalog.index(sources)
    catalog.create_dataset_from_sources("animals", globs, recursive=True)

    code = """\
        from datachain.query import C, udf
        from datachain.sql.types import Int

        @udf((C.name,), {"name_len": Int})
        def name_len(name):
            # A very simple udf.
            return (len(name),)
    """
    script = tmp_path / "foo.py"
    script.write_text(dedent(code))

    catalog.apply_udf(f"{script}:name_len", cloud_test_catalog.src_uri, "from-storage")
    q = DatasetQuery(name="from-storage", version=1, catalog=catalog).filter(
        C.name_len == 4
    )
    assert len(q.db_results()) == 6

    catalog.apply_udf(f"{script}:name_len", "ds://animals", "from-dataset")
    q = DatasetQuery(name="from-dataset", version=1, catalog=catalog).filter(
        C.name_len == 4
    )
    assert len(q.db_results()) == 6


def to_str(buf) -> str:
    return io.TextIOWrapper(buf, encoding="utf8").read()


@pytest.mark.parametrize("param", [LocalFilename(), Object(to_str)])
@pytest.mark.parametrize("use_cache", [False, True])
def test_udf_object_param(cloud_test_catalog, dogs_dataset, param, use_cache):
    catalog = cloud_test_catalog.catalog
    if isinstance(param, Object):

        @udf((C.name, param), {"signal": String})
        def signal(name, obj):
            # A very simple udf.
            return (name + " -> " + obj,)

    else:

        @udf(("name", param), {"signal": String})
        def signal(name, local_filename):
            with open(local_filename, encoding="utf8") as f:
                obj = f.read()
            return (name + " -> " + obj,)

    q = DatasetQuery(name=dogs_dataset.name, version=1, catalog=catalog).add_signals(
        signal, cache=use_cache
    )
    result = q.db_results()

    assert len(result) == 4
    signals = {r[-1] for r in result}
    assert signals == {"dog1 -> woof", "dog2 -> arf", "dog3 -> bark", "dog4 -> ruff"}

    uid = Node(*result[0][:-1]).as_uid()
    assert catalog.cache.contains(uid) is (
        use_cache or isinstance(param, LocalFilename)
    )


@pytest.mark.parametrize("use_cache", [False, True])
def test_udf_stream_param(cloud_test_catalog, dogs_dataset, use_cache):
    catalog = cloud_test_catalog.catalog

    @udf((C.name, Stream()), {"signal": String})
    def signal(name, stream):
        with stream as buf:
            return (name + " -> " + buf.read().decode("utf-8"),)

    q = DatasetQuery(name=dogs_dataset.name, version=1, catalog=catalog).add_signals(
        signal, cache=use_cache
    )
    result = q.db_results()

    assert len(result) == 4
    signals = {r[-1] for r in result}
    assert signals == {"dog1 -> woof", "dog2 -> arf", "dog3 -> bark", "dog4 -> ruff"}

    uid = Node(*result[0][:-1]).as_uid()
    assert catalog.cache.contains(uid) is use_cache


@pytest.mark.parametrize("use_cache", [False, True])
def test_extract(cloud_test_catalog, dogs_dataset, use_cache):
    catalog = cloud_test_catalog.catalog
    q = DatasetQuery(name=dogs_dataset.name, version=1, catalog=catalog)
    results = set()
    for name, stream in q.extract("name", Stream(), cache=use_cache):
        with stream:
            value = stream.read().decode("utf-8")
        results.add((name, value))
    assert results == {
        ("dog1", "woof"),
        ("dog2", "arf"),
        ("dog3", "bark"),
        ("dog4", "ruff"),
    }


def test_extract_object(cloud_test_catalog, dogs_dataset):
    ctc = cloud_test_catalog
    ds = DatasetQuery(name=dogs_dataset.name, version=1, catalog=ctc.catalog)
    data = ds.extract(Object(to_str), "name")
    assert set(data) == {
        ("woof", "dog1"),
        ("arf", "dog2"),
        ("bark", "dog3"),
        ("ruff", "dog4"),
    }


def test_extract_chunked(cloud_test_catalog, dogs_dataset):
    ctc = cloud_test_catalog
    n = 5
    all_data = []
    ds = DatasetQuery(name=dogs_dataset.name, version=1, catalog=ctc.catalog)
    for i in range(n):
        data = ds.chunk(i, n).extract(Object(to_str), "name")
        all_data.extend(data)

    assert set(all_data) == {
        ("woof", "dog1"),
        ("arf", "dog2"),
        ("bark", "dog3"),
        ("ruff", "dog4"),
    }


def test_extract_chunked_limit(cloud_test_catalog, dogs_dataset):
    ctc = cloud_test_catalog
    chunks = 5
    limit = 1
    all_data = []
    q = DatasetQuery(name=dogs_dataset.name, version=1, catalog=ctc.catalog)
    # Add sufficient rows to ensure each chunk has rows
    for _ in range(5):
        q = q.union(q)
    for i in range(chunks):
        data = q.limit(limit).chunk(i, chunks).extract(Object(to_str), "name")
        all_data.extend(data)

    assert len(all_data) == limit


@pytest.mark.parametrize(
    "cloud_type, version_aware",
    [("file", False)],
    indirect=True,
)
def test_extract_limit(cloud_test_catalog, dogs_dataset):
    catalog = cloud_test_catalog.catalog
    q = DatasetQuery(name=dogs_dataset.name, version=1, catalog=catalog)
    results = list(q.limit(2).extract("name"))
    assert len(results) == 2


@pytest.mark.parametrize(
    "cloud_type, version_aware",
    [("file", False)],
    indirect=True,
)
def test_extract_order_by(cloud_test_catalog, dogs_dataset):
    catalog = cloud_test_catalog.catalog
    q = DatasetQuery(name=dogs_dataset.name, version=1, catalog=catalog)
    results = list(q.order_by("sys__rand").extract("name"))
    pairs = list(q.extract("sys__rand", "name"))
    assert results == [(p[1],) for p in sorted(pairs)]


@pytest.mark.parametrize(
    "cloud_type,version_aware",
    [("s3", True)],
    indirect=True,
)
def test_union(cloud_test_catalog):
    catalog = cloud_test_catalog.catalog
    sources = [str(cloud_test_catalog.src_uri)]
    catalog.index(sources)

    src = cloud_test_catalog.src_uri
    catalog.create_dataset_from_sources("dogs", [f"{src}/dogs/*"], recursive=True)
    catalog.create_dataset_from_sources("cats", [f"{src}/cats/*"], recursive=True)

    dogs = DatasetQuery(name="dogs", version=1, catalog=catalog)
    cats = DatasetQuery(name="cats", version=1, catalog=catalog)

    (dogs | cats).save("dogs_cats")

    q = DatasetQuery(name="dogs_cats", version=1, catalog=catalog)
    result = q.db_results()
    count = q.count()
    assert len(result) == 6
    assert count == 6


@pytest.mark.parametrize(
    "cloud_type,version_aware",
    [("s3", True)],
    indirect=True,
)
@pytest.mark.parametrize("predicates", ["name", C.name])
def test_join_left_one_column_predicate(
    cloud_test_catalog,
    dogs_dataset,
    dogs_cats_dataset,
    predicates,
):
    catalog = cloud_test_catalog.catalog

    @udf((), {"sig1": Int})
    def signals1():
        return (1,)

    @udf((), {"sig2": Int})
    def signals2():
        return (2,)

    dogs_cats = DatasetQuery(
        name=dogs_cats_dataset.name, version=1, catalog=catalog
    ).add_signals(signals1)
    dogs = DatasetQuery(name=dogs_dataset.name, version=1, catalog=catalog).add_signals(
        signals2
    )

    joined_records = dogs_cats.join(dogs, predicates).to_db_records()
    assert len(joined_records) == 6

    cat_records_names = ["cat1", "cat2"]

    dogs_cats_records = DatasetQuery(
        name=dogs_cats_dataset.name, version=1, catalog=catalog
    ).to_db_records()

    # rows that found match have both signals
    assert all(
        r["sig1"] == 1 and r["sig2"] == 2
        for r in joined_records
        if r["name"] not in cat_records_names
    )

    int_default = Int.default_value(catalog.warehouse.db.dialect)
    # rows from the left that didn't find match (cats) don't have sig2
    assert all(
        r["sig1"] == 1 and r["sig2"] == int_default
        for r in joined_records
        if r["name"] in cat_records_names
    )
    # check core duplicated columns
    for r in joined_records:
        dog_r = next(dr for dr in dogs_cats_records if dr["name"] == r["name"])
        assert all(
            [r[f"{k}_right"] == dog_r[k]] for k in dog_r if not k.startswith("sys__")
        )


@pytest.mark.parametrize(
    "cloud_type,version_aware",
    [("s3", True)],
    indirect=True,
)
@pytest.mark.parametrize(
    "predicates", [["name", "parent"], [C.name, C.parent], ["name", C.parent]]
)
def test_join_left_multiple_column_pedicates(
    cloud_test_catalog,
    dogs_dataset,
    dogs_cats_dataset,
    predicates,
):
    catalog = cloud_test_catalog.catalog

    @udf((), {"sig1": Int})
    def signals1():
        return (1,)

    @udf((), {"sig2": Int})
    def signals2():
        return (2,)

    dogs_cats = DatasetQuery(
        name=dogs_cats_dataset.name, version=1, catalog=catalog
    ).add_signals(signals1)
    dogs = DatasetQuery(name=dogs_dataset.name, version=1, catalog=catalog).add_signals(
        signals2
    )

    cat_records_names = ["cat1", "cat2"]

    dogs_cats_records = DatasetQuery(
        name=dogs_cats_dataset.name, version=1, catalog=catalog
    ).to_db_records()

    joined_records = dogs_cats.join(dogs, predicates).to_db_records()
    assert len(joined_records) == 6

    # rows that found match have both signals
    assert all(
        r["sig1"] == 1 and r["sig2"] == 2
        for r in joined_records
        if r["name"] not in cat_records_names
    )
    int_default = Int.default_value(catalog.warehouse.db.dialect)
    # rows from the left that didn't find match (cats) don't have sig2
    assert all(
        r["sig1"] == 1 and r["sig2"] == int_default
        for r in joined_records
        if r["name"] in cat_records_names
    )
    # check core duplicated columns
    for r in joined_records:
        dog_r = next(dr for dr in dogs_cats_records if dr["name"] == r["name"])
        assert all(
            [r[f"{k}_right"] == dog_r[k]] for k in dog_r if not k.startswith("sys__")
        )


@pytest.mark.parametrize(
    "cloud_type,version_aware",
    [("s3", True)],
    indirect=True,
)
@pytest.mark.parametrize("inner", [True, False])
def test_join_with_binary_expression_on_one_column(
    cloud_test_catalog,
    dogs_dataset,
    cats_dataset,
    inner,
):
    catalog = cloud_test_catalog.catalog
    dogs = DatasetQuery(name=dogs_dataset.name, version=1, catalog=catalog)
    cats = DatasetQuery(name=cats_dataset.name, version=1, catalog=catalog)
    dogs_cats = dogs.union(cats)

    res = dogs_cats.join(
        dogs, dogs_cats.c("name") == dogs.c("name"), inner=inner
    ).to_db_records()

    if inner:
        expected = [
            ("dog1", "dog1"),
            ("dog2", "dog2"),
            ("dog3", "dog3"),
            ("dog4", "dog4"),
        ]
    else:
        string_default = String.default_value(catalog.warehouse.db.dialect)
        expected = [
            ("cat1", string_default),
            ("cat2", string_default),
            ("dog1", "dog1"),
            ("dog2", "dog2"),
            ("dog3", "dog3"),
            ("dog4", "dog4"),
        ]

    assert (
        sorted(((r["name"], r["name_right"]) for r in res), key=lambda x: x[0])
        == expected
    )


@pytest.mark.parametrize(
    "cloud_type,version_aware",
    [("s3", True)],
    indirect=True,
)
@pytest.mark.parametrize("inner", [True, False])
def test_join_with_binary_expression_on_multiple_columns(
    cloud_test_catalog,
    dogs_dataset,
    dogs_cats_dataset,
    inner,
):
    catalog = cloud_test_catalog.catalog
    dogs = DatasetQuery(name=dogs_dataset.name, version=1, catalog=catalog)
    dogs_cats = DatasetQuery(name=dogs_cats_dataset.name, version=1, catalog=catalog)

    res = dogs_cats.join(
        dogs,
        (
            (dogs_cats.c("name") == dogs.c("name"))
            & (dogs_cats.c("parent") == dogs.c("parent"))
        ),
        inner=inner,
    ).to_db_records()

    if inner:
        expected = [
            ("dog1", "dog1"),
            ("dog2", "dog2"),
            ("dog3", "dog3"),
            ("dog4", "dog4"),
        ]
    else:
        string_default = String.default_value(catalog.warehouse.db.dialect)
        expected = [
            ("cat1", string_default),
            ("cat2", string_default),
            ("dog1", "dog1"),
            ("dog2", "dog2"),
            ("dog3", "dog3"),
            ("dog4", "dog4"),
        ]

    assert (
        sorted(((r["name"], r["name_right"]) for r in res), key=lambda x: x[0])
        == expected
    )


@pytest.mark.parametrize(
    "cloud_type,version_aware",
    [("s3", True)],
    indirect=True,
)
@pytest.mark.parametrize("inner", [True, False])
@pytest.mark.parametrize("column_predicate", ["name", C.name])
def test_join_with_combination_binary_expression_and_column_predicates(
    cloud_test_catalog,
    dogs_dataset,
    dogs_cats_dataset,
    inner,
    column_predicate,
):
    catalog = cloud_test_catalog.catalog
    dogs = DatasetQuery(name=dogs_dataset.name, version=1, catalog=catalog)
    dogs_cats = DatasetQuery(name=dogs_cats_dataset.name, version=1, catalog=catalog)

    res = dogs_cats.join(
        dogs,
        [column_predicate, dogs_cats.c("parent") == dogs.c("parent")],
        inner=inner,
    ).to_db_records()

    if inner:
        expected = [
            ("dog1", "dog1"),
            ("dog2", "dog2"),
            ("dog3", "dog3"),
            ("dog4", "dog4"),
        ]
    else:
        string_default = String.default_value(catalog.warehouse.db.dialect)
        expected = [
            ("cat1", string_default),
            ("cat2", string_default),
            ("dog1", "dog1"),
            ("dog2", "dog2"),
            ("dog3", "dog3"),
            ("dog4", "dog4"),
        ]

    assert (
        sorted(((r["name"], r["name_right"]) for r in res), key=lambda x: x[0])
        == expected
    )


@pytest.mark.parametrize(
    "cloud_type,version_aware",
    [("s3", True)],
    indirect=True,
)
@pytest.mark.parametrize("inner", [True, False])
def test_join_with_binary_expression_with_arithmetics(
    cloud_test_catalog,
    dogs_dataset,
    cats_dataset,
    inner,
):
    catalog = cloud_test_catalog.catalog
    dogs = DatasetQuery(name=dogs_dataset.name, version=1, catalog=catalog)
    cats = DatasetQuery(name=cats_dataset.name, version=1, catalog=catalog)

    res = cats.join(
        dogs, cats.c("size") == dogs.c("size") + 1, inner=inner
    ).to_db_records()

    assert sorted(((r["name"], r["name_right"]) for r in res), key=lambda x: x[0]) == [
        ("cat1", "dog2"),
        ("cat2", "dog2"),
    ]


@pytest.mark.parametrize(
    "cloud_type,version_aware",
    [("s3", True)],
    indirect=True,
)
def test_join_conflicting_custom_columns(cloud_test_catalog, dogs_dataset):
    catalog = cloud_test_catalog.catalog

    @udf((), {"sig1": Int})
    def signals1():
        return (1,)

    @udf((), {"sig1": Int})
    def signals2():
        return (2,)

    ds1 = DatasetQuery(name=dogs_dataset.name, version=1, catalog=catalog).add_signals(
        signals1
    )
    ds2 = DatasetQuery(name=dogs_dataset.name, version=1, catalog=catalog).add_signals(
        signals2
    )

    joined_records = ds1.join(ds2, "name").to_db_records()
    assert len(joined_records) == 4

    # check custom columns
    assert all(r["sig1"] == 1 and r["sig1_right"] == 2 for r in joined_records)

    joined_records = ds1.join(ds2, "name", rname="{name}_dupl").to_db_records()
    assert len(joined_records) == 4

    # check custom columns
    assert all(r["sig1"] == 1 and r["sig1_dupl"] == 2 for r in joined_records)


@pytest.mark.parametrize(
    "cloud_type,version_aware",
    [("s3", True)],
    indirect=True,
)
def test_join_inner(
    cloud_test_catalog,
    dogs_dataset,
    dogs_cats_dataset,
):
    catalog = cloud_test_catalog.catalog

    @udf((), {"sig1": Int})
    def signals1():
        return (1,)

    @udf((), {"sig2": Int})
    def signals2():
        return (2,)

    dogs_cats = DatasetQuery(
        name=dogs_cats_dataset.name, version=1, catalog=catalog
    ).add_signals(signals1)
    dogs = DatasetQuery(name=dogs_dataset.name, version=1, catalog=catalog).add_signals(
        signals2
    )

    joined_records = dogs_cats.join(dogs, "name", inner=True).to_db_records()
    assert len(joined_records) == 4

    dogs_records = DatasetQuery(
        name=dogs_dataset.name, version=1, catalog=catalog
    ).to_db_records()

    # check custom columns
    assert all(r["sig1"] == 1 and r["sig2"] == 2 for r in joined_records)
    for r in joined_records:
        dog_r = next(dr for dr in dogs_records if dr["name"] == r["name"])
        assert all(
            [r[f"{k}_right"] == dog_r[k]] for k in dog_r if not k.startswith("sys__")
        )

    # joining on multiple fields
    joined_records = dogs_cats.join(
        dogs, ["parent", "name"], inner=True
    ).to_db_records()
    assert len(joined_records) == 4

    # check custom columns
    assert all(r["sig1"] == 1 and r["sig2"] == 2 for r in joined_records)
    # check core duplicated columns
    for r in joined_records:
        dog_r = next(dr for dr in dogs_records if dr["name"] == r["name"])
        assert all(
            [r[f"{k}_right"] == dog_r[k]] for k in dog_r if not k.startswith("sys__")
        )


@pytest.mark.parametrize(
    "cloud_type,version_aware",
    [("s3", True)],
    indirect=True,
)
def test_join_with_self(cloud_test_catalog, dogs_dataset):
    catalog = cloud_test_catalog.catalog

    @udf((), {"sig1": Int})
    def signals1():
        return (1,)

    dogs_records = DatasetQuery(
        name=dogs_dataset.name, version=1, catalog=catalog
    ).to_db_records()

    dogs = DatasetQuery(name=dogs_dataset.name, version=1, catalog=catalog).add_signals(
        signals1
    )

    joined_records = dogs.join(dogs, "name").to_db_records()
    assert len(joined_records) == 4

    # check custom columns
    assert all(r["sig1"] == 1 and r["sig1_right"] == 1 for r in joined_records)
    # check core duplicated columns
    for r in joined_records:
        dog_r = next(dr for dr in dogs_records if dr["name"] == r["name"])
        assert all(
            [r[f"{k}_right"] == dog_r[k]] for k in dog_r if not k.startswith("sys__")
        )


@pytest.mark.parametrize(
    "cloud_type,version_aware",
    [("s3", True)],
    indirect=True,
)
def test_join_with_missing_predicates(cloud_test_catalog, dogs_dataset):
    catalog = cloud_test_catalog.catalog

    @udf((), {"sig1": Int})
    def signals1():
        return (1,)

    @udf((), {"sig2": Int})
    def signals2():
        return (1,)

    dogs1 = DatasetQuery(
        name=dogs_dataset.name, version=1, catalog=catalog
    ).add_signals(signals1)
    dogs2 = DatasetQuery(
        name=dogs_dataset.name, version=1, catalog=catalog
    ).add_signals(signals2)

    with pytest.raises(ValueError) as excinfo:
        dogs1.join(dogs2, "sig1").to_db_records()
    assert str(excinfo.value) == "Column sig1 was not found in right part of the join"

    with pytest.raises(ValueError) as excinfo:
        dogs1.join(dogs2, "sig2").to_db_records()
    assert str(excinfo.value) == "Column sig2 was not found in left part of the join"


@pytest.mark.parametrize(
    "cloud_type,version_aware",
    [("s3", True)],
    indirect=True,
)
def test_join_with_wrong_predicates(cloud_test_catalog, dogs_dataset):
    catalog = cloud_test_catalog.catalog

    dogs1 = DatasetQuery(name=dogs_dataset.name, version=1, catalog=catalog)
    dogs2 = DatasetQuery(name=dogs_dataset.name, version=1, catalog=catalog)

    with pytest.raises(ValueError) as excinfo:
        dogs1.join(dogs2, []).to_db_records()
    assert str(excinfo.value) == "Missing predicates"

    with pytest.raises(TypeError) as excinfo:
        dogs1.join(dogs2, [[]]).to_db_records()
    assert str(excinfo.value) == "Unsupported predicate [] for join expression"


@pytest.mark.parametrize(
    "cloud_type,version_aware",
    [("s3", True)],
    indirect=True,
)
def test_join_with_missing_columns_in_expression(
    cloud_test_catalog, dogs_dataset, cats_dataset
):
    catalog = cloud_test_catalog.catalog

    dogs1 = DatasetQuery(name=dogs_dataset.name, version=1, catalog=catalog)
    dogs2 = DatasetQuery(name=dogs_dataset.name, version=1, catalog=catalog)
    cats = DatasetQuery(name=cats_dataset.name, version=1, catalog=catalog)

    with pytest.raises(ValueError) as excinfo:
        dogs1.join(dogs2, dogs1.c("wrong") == dogs2.c("name")).to_db_records()
    assert str(excinfo.value) == "Column wrong was not found in left part of the join"

    with pytest.raises(ValueError) as excinfo:
        dogs1.join(dogs2, dogs1.c("name") == dogs2.c("wrong")).to_db_records()
    assert str(excinfo.value) == "Column wrong was not found in right part of the join"

    with pytest.raises(ValueError) as excinfo:
        dogs1.join(dogs2, dogs1.c("name") == cats.c("name")).to_db_records()
    assert str(excinfo.value) == (
        "Column name was not found in left or right part of the join"
    )


@pytest.mark.parametrize(
    "cloud_type,version_aware",
    [("s3", True)],
    indirect=True,
)
@pytest.mark.parametrize("inner", [True, False])
def test_join_with_using_functions_in_expression(
    cloud_test_catalog, dogs_dataset, dogs_cats_dataset, inner
):
    catalog = cloud_test_catalog.catalog
    dogs = DatasetQuery(name=dogs_dataset.name, version=1, catalog=catalog)
    dogs_cats = DatasetQuery(name=dogs_cats_dataset.name, version=1, catalog=catalog)

    res = dogs_cats.join(
        dogs,
        (
            sqlalchemy.func.upper(dogs_cats.c("name"))
            == sqlalchemy.func.upper(dogs.c("name"))
        ),
        inner=inner,
    ).to_db_records()

    if inner:
        expected = [
            ("dog1", "dog1"),
            ("dog2", "dog2"),
            ("dog3", "dog3"),
            ("dog4", "dog4"),
=======
    if inner:
        expected = [
            ("dogs/dog1", "dogs/dog1"),
            ("dogs/dog2", "dogs/dog2"),
            ("dogs/dog3", "dogs/dog3"),
            ("dogs/others/dog4", "dogs/others/dog4"),
>>>>>>> 6104d73d
        ]
    else:
        string_default = String.default_value(catalog.warehouse.db.dialect)
        expected = [
            ("cats/cat1", string_default),
            ("cats/cat2", string_default),
            ("dogs/dog1", "dogs/dog1"),
            ("dogs/dog2", "dogs/dog2"),
            ("dogs/dog3", "dogs/dog3"),
            ("dogs/others/dog4", "dogs/others/dog4"),
        ]

    assert (
        sorted(
            ((r["file__path"], r["file__path_right"]) for r in res), key=lambda x: x[0]
        )
        == expected
    )


@pytest.mark.parametrize(
    "cloud_type,version_aware",
    [("s3", True)],
    indirect=True,
)
@pytest.mark.parametrize("inner", [True, False])
def test_join_with_binary_expression_with_arithmetics(
    cloud_test_catalog,
    dogs_dataset,
    cats_dataset,
    inner,
):
    catalog = cloud_test_catalog.catalog
    dogs = DatasetQuery(name=dogs_dataset.name, version=1, catalog=catalog)
    cats = DatasetQuery(name=cats_dataset.name, version=1, catalog=catalog)

    res = cats.join(
        dogs, cats.c("file__size") == dogs.c("file__size") + 1, inner=inner
    ).to_db_records()

    assert sorted(
        ((r["file__path"], r["file__path_right"]) for r in res), key=lambda x: x[0]
    ) == [
        ("cats/cat1", "dogs/dog2"),
        ("cats/cat2", "dogs/dog2"),
    ]


@pytest.mark.parametrize(
    "cloud_type,version_aware",
    [("s3", True)],
    indirect=True,
)
def test_join_with_wrong_predicates(cloud_test_catalog, dogs_dataset):
    catalog = cloud_test_catalog.catalog

    dogs1 = DatasetQuery(name=dogs_dataset.name, version=1, catalog=catalog)
    dogs2 = DatasetQuery(name=dogs_dataset.name, version=1, catalog=catalog)

    with pytest.raises(ValueError) as excinfo:
        dogs1.join(dogs2, []).to_db_records()
    assert str(excinfo.value) == "Missing predicates"

    with pytest.raises(TypeError) as excinfo:
        dogs1.join(dogs2, [[]]).to_db_records()
    assert str(excinfo.value) == "Unsupported predicate [] for join expression"


@pytest.mark.parametrize(
    "cloud_type,version_aware",
    [("s3", True)],
    indirect=True,
)
def test_join_with_missing_columns_in_expression(
    cloud_test_catalog, dogs_dataset, cats_dataset
):
    catalog = cloud_test_catalog.catalog

    dogs1 = DatasetQuery(name=dogs_dataset.name, version=1, catalog=catalog)
    dogs2 = DatasetQuery(name=dogs_dataset.name, version=1, catalog=catalog)
    cats = DatasetQuery(name=cats_dataset.name, version=1, catalog=catalog)

    with pytest.raises(ValueError) as excinfo:
        dogs1.join(dogs2, dogs1.c("wrong") == dogs2.c("file__path")).to_db_records()
    assert str(excinfo.value) == "Column wrong was not found in left part of the join"

    with pytest.raises(ValueError) as excinfo:
        dogs1.join(dogs2, dogs1.c("file__path") == dogs2.c("wrong")).to_db_records()
    assert str(excinfo.value) == "Column wrong was not found in right part of the join"

    with pytest.raises(ValueError) as excinfo:
        dogs1.join(dogs2, dogs1.c("file__path") == cats.c("file__path")).to_db_records()
    assert str(excinfo.value) == (
        "Column file__path was not found in left or right part of the join"
    )


@pytest.mark.parametrize(
    "cloud_type,version_aware",
    [("s3", True)],
    indirect=True,
)
@pytest.mark.parametrize("inner", [True, False])
def test_join_with_using_functions_in_expression(
    cloud_test_catalog, dogs_dataset, dogs_cats_dataset, inner
):
    catalog = cloud_test_catalog.catalog
    dogs = DatasetQuery(name=dogs_dataset.name, version=1, catalog=catalog)
    dogs_cats = DatasetQuery(name=dogs_cats_dataset.name, version=1, catalog=catalog)

    res = dogs_cats.join(
        dogs,
        (
            sqlalchemy.func.upper(dogs_cats.c("file__path"))
            == sqlalchemy.func.upper(dogs.c("file__path"))
        ),
        inner=inner,
    ).to_db_records()

    if inner:
        expected = [
            ("dogs/dog1", "dogs/dog1"),
            ("dogs/dog2", "dogs/dog2"),
            ("dogs/dog3", "dogs/dog3"),
            ("dogs/others/dog4", "dogs/others/dog4"),
        ]
    else:
        string_default = String.default_value(catalog.warehouse.db.dialect)
        expected = [
            ("cats/cat1", string_default),
            ("cats/cat2", string_default),
            ("dogs/dog1", "dogs/dog1"),
            ("dogs/dog2", "dogs/dog2"),
            ("dogs/dog3", "dogs/dog3"),
            ("dogs/others/dog4", "dogs/others/dog4"),
        ]

    assert (
        sorted(
            ((r["file__path"], r["file__path_right"]) for r in res), key=lambda x: x[0]
        )
        == expected
    )


@pytest.mark.parametrize("cloud_type", ["s3", "azure", "gs"], indirect=True)
def test_simple_dataset_query(cloud_test_catalog):
    ctc = cloud_test_catalog
    catalog = ctc.catalog
    metastore = catalog.metastore
    warehouse = catalog.warehouse
    catalog.create_dataset_from_sources("ds1", [ctc.src_uri], recursive=True)
    DatasetQuery(name="ds1", version=1, catalog=catalog).save("ds2")

    ds_queries = []
    for ds_name in ("ds1", "ds2"):
        ds = metastore.get_dataset(ds_name)
        dr = warehouse.dataset_rows(ds)
        dq = dr.select().order_by(dr.c("path"))
        ds_queries.append(dq)

    ds1, ds2 = (
        [
            {k.name: v for k, v in zip(q.selected_columns, r) if k.name != "sys__id"}
            for r in warehouse.db.execute(q)
        ]
        for q in ds_queries
    )

    # everything except the id field should match
    assert ds1 == ds2
    assert [r["file__path"] for r in ds1] == [
        ("cats/cat1"),
        ("cats/cat2"),
        ("description"),
        ("dogs/dog1"),
        ("dogs/dog2"),
        ("dogs/dog3"),
        ("dogs/others/dog4"),
    ]


def test_aggregate(cloud_test_catalog, dogs_dataset):
    catalog = cloud_test_catalog.catalog

    q = DatasetQuery(name=dogs_dataset.name, version=1, catalog=catalog)
    assert q.count() == 4
    assert q.sum(C("file.size")) == 15
    assert q.avg(C("file.size")) == 15 / 4
    assert q.min(C("file.size")) == 3
    assert q.max(C("file.size")) == 4


@pytest.mark.parametrize(
    "cloud_type,version_aware",
    [("s3", True)],
    indirect=True,
)
def test_to_db_records(cloud_test_catalog, cats_dataset):
    ctc = cloud_test_catalog
    catalog = ctc.catalog
    ds = (
        DatasetQuery(cats_dataset.name, catalog=catalog)
        .select(C("file__path"), C("file__size"))
        .order_by(C("file__path"))
    )

    assert ds.to_db_records() == [
        {"file__path": "cats/cat1", "file__size": 4},
        {"file__path": "cats/cat2", "file__size": 4},
    ]


@pytest.mark.parametrize(
    "cloud_type,version_aware",
    [("s3", True), ("file", False)],
    indirect=True,
)
@pytest.mark.parametrize("indirect", [True, False])
def test_dataset_dependencies_one_storage_as_dependency(
    cloud_test_catalog, listed_bucket, indirect, cats_dataset
):
    ds_name = uuid.uuid4().hex
    catalog = cloud_test_catalog.catalog
    listing = catalog.listings()[0]

    DatasetQuery(cats_dataset.name, catalog=catalog).save(ds_name)

    assert [
        dataset_dependency_asdict(d)
        for d in catalog.get_dataset_dependencies(
            cats_dataset.name, 1, indirect=indirect
        )
    ] == [
        {
            "id": ANY,
            "type": DatasetDependencyType.STORAGE,
            "name": cloud_test_catalog.src_uri,
            "version": str(1),
            "created_at": listing.created_at,
            "dependencies": [],
        }
    ]


@pytest.mark.parametrize("indirect", [True, False])
def test_dataset_dependencies_one_registered_dataset_as_dependency(
    cloud_test_catalog, dogs_dataset, indirect
):
    ds_name = uuid.uuid4().hex
    catalog = cloud_test_catalog.catalog
    listing = catalog.listings()[0]

    DatasetQuery(name=dogs_dataset.name, catalog=catalog).save(ds_name)

    expected = [
        {
            "id": ANY,
            "type": DatasetDependencyType.DATASET,
            "name": dogs_dataset.name,
            "version": str(1),
            "created_at": dogs_dataset.get_version(1).created_at,
            "dependencies": [],
        }
    ]

    if indirect:
        expected[0]["dependencies"] = [
            {
                "id": ANY,
                "type": DatasetDependencyType.STORAGE,
                "name": cloud_test_catalog.src_uri,
                "version": str(1),
                "created_at": listing.created_at,
                "dependencies": [],
            }
        ]

    assert [
        dataset_dependency_asdict(d)
        for d in catalog.get_dataset_dependencies(ds_name, 1, indirect=indirect)
    ] == expected

    catalog.remove_dataset(dogs_dataset.name, force=True)
    # None means dependency was there but was removed in the meantime
    assert catalog.get_dataset_dependencies(ds_name, 1) == [None]


@pytest.mark.parametrize("method", ["union", "join"])
def test_dataset_dependencies_multiple_direct_dataset_dependencies(
    cloud_test_catalog, dogs_dataset, cats_dataset, method
):
    # multiple direct dataset dependencies can be achieved with methods that are
    # combining multiple DatasetQuery instances into new one like union or join
    ds_name = uuid.uuid4().hex
    catalog = cloud_test_catalog.catalog
    listing = catalog.listings()[0]

    dogs = DatasetQuery(name=dogs_dataset.name, version=1, catalog=catalog)
    cats = DatasetQuery(name=cats_dataset.name, version=1, catalog=catalog)

    if method == "union":
        dogs.union(cats).save(ds_name)
    else:
        dogs.join(cats, "file__path").save(ds_name)

    storage_depenedncy = {
        "id": ANY,
        "type": DatasetDependencyType.STORAGE,
        "name": cloud_test_catalog.src_uri,
        "version": str(1),
        "created_at": listing.created_at,
        "dependencies": [],
    }

    expected = [
        {
            "id": ANY,
            "type": DatasetDependencyType.DATASET,
            "name": dogs_dataset.name,
            "version": str(1),
            "created_at": dogs_dataset.get_version(1).created_at,
            "dependencies": [storage_depenedncy],
        },
        {
            "id": ANY,
            "type": DatasetDependencyType.DATASET,
            "name": cats_dataset.name,
            "version": str(1),
            "created_at": cats_dataset.get_version(1).created_at,
            "dependencies": [storage_depenedncy],
        },
    ]

    assert sorted(
        (
            dataset_dependency_asdict(d)
            for d in catalog.get_dataset_dependencies(ds_name, 1, indirect=True)
        ),
        key=lambda d: d["name"],
    ) == sorted(expected, key=lambda d: d["name"])

    # check when removing one dependency
    catalog.remove_dataset(dogs_dataset.name, force=True)
    expected[0] = None
    expected[1]["dependencies"] = []

    assert sorted(
        (
            dataset_dependency_asdict(d)
            for d in catalog.get_dataset_dependencies(ds_name, 1)
        ),
        key=lambda d: d["name"] if d else "",
    ) == sorted(expected, key=lambda d: d["name"] if d else "")

    # check when removing the other dependency
    catalog.remove_dataset(cats_dataset.name, force=True)
    assert catalog.get_dataset_dependencies(ds_name, 1) == [None, None]


def test_dataset_dependencies_multiple_union(
    cloud_test_catalog, dogs_dataset, cats_dataset
):
    ds_name = uuid.uuid4().hex
    catalog = cloud_test_catalog.catalog
    listing = catalog.listings()[0]

    dogs = DatasetQuery(name=dogs_dataset.name, version=1, catalog=catalog)
    cats = DatasetQuery(name=cats_dataset.name, version=1, catalog=catalog)
    dogs_other = DatasetQuery(name=dogs_dataset.name, version=1, catalog=catalog)

    dogs.union(cats).union(dogs_other).save(ds_name)

    storage_depenedncy = {
        "id": ANY,
        "type": DatasetDependencyType.STORAGE,
        "name": cloud_test_catalog.src_uri,
        "version": str(1),
        "created_at": listing.created_at,
        "dependencies": [],
    }

    expected = [
        {
            "id": ANY,
            "type": DatasetDependencyType.DATASET,
            "name": dogs_dataset.name,
            "version": str(1),
            "created_at": dogs_dataset.get_version(1).created_at,
            "dependencies": [storage_depenedncy],
        },
        {
            "id": ANY,
            "type": DatasetDependencyType.DATASET,
            "name": cats_dataset.name,
            "version": str(1),
            "created_at": cats_dataset.get_version(1).created_at,
            "dependencies": [storage_depenedncy],
        },
    ]

    assert sorted(
        (
            dataset_dependency_asdict(d)
            for d in catalog.get_dataset_dependencies(ds_name, 1, indirect=True)
        ),
        key=lambda d: d["name"],
    ) == sorted(expected, key=lambda d: d["name"])


@pytest.mark.parametrize(
    "cloud_type,version_aware",
    [("s3", True)],
    indirect=True,
)
def test_save_subset_of_columns(cloud_test_catalog, cats_dataset):
    catalog = cloud_test_catalog.catalog
    DatasetQuery(cats_dataset.name, catalog=catalog).select(C("file.path")).save(
        "cats", version=1
    )

    dataset = catalog.get_dataset("cats")
    assert dataset.schema == {"file__path": String}<|MERGE_RESOLUTION|>--- conflicted
+++ resolved
@@ -1,78 +1,20 @@
 import io
-<<<<<<< HEAD
-import json
-import math
 import os
-import pickle
-import random
+import posixpath
 import signal
 import subprocess  # nosec B404
 import uuid
-from datetime import datetime, timedelta, timezone
-from json import dumps
-from textwrap import dedent
 from time import sleep
-from unittest.mock import ANY, patch
-=======
-import posixpath
-import uuid
 from unittest.mock import ANY
->>>>>>> 6104d73d
 
 import pytest
 import sqlalchemy
 
 from datachain.dataset import DatasetDependencyType, DatasetStatus
-<<<<<<< HEAD
-from datachain.error import DatasetInvalidVersionError, DatasetNotFoundError
-from datachain.node import Node
-from datachain.query import (
-    C,
-    DatasetQuery,
-    DatasetRow,
-    LocalFilename,
-    Object,
-    Stream,
-    udf,
-)
-from datachain.query.builtins import checksum, index_tar
-from datachain.query.dataset import QueryStep
-from datachain.sql import functions
-from datachain.sql.functions.array import cosine_distance, euclidean_distance
-from datachain.sql.types import (
-    JSON,
-    Array,
-    Binary,
-    Boolean,
-    DateTime,
-    Float,
-    Float32,
-    Float64,
-    Int,
-    Int32,
-    Int64,
-    SQLType,
-    String,
-)
-from tests.data import ENTRIES
-from tests.utils import (
-    DEFAULT_TREE,
-    LARGE_TREE,
-    NUM_TREE,
-    SIMPLE_DS_QUERY_RECORDS,
-    TARRED_TREE,
-    WEBFORMAT_TREE,
-    assert_row_names,
-    create_tar_dataset,
-    dataset_dependency_asdict,
-    make_index,
-    text_embedding,
-=======
 from datachain.error import (
     DatasetInvalidVersionError,
     DatasetNotFoundError,
     DatasetVersionNotFoundError,
->>>>>>> 6104d73d
 )
 from datachain.query import C, DatasetQuery, Object, Stream
 from datachain.sql.functions import path as pathfunc
@@ -893,1199 +835,6 @@
         inner=inner,
     ).to_db_records()
 
-<<<<<<< HEAD
-@pytest.mark.parametrize(
-    "cloud_type,version_aware",
-    [("s3", True)],
-    indirect=True,
-)
-@pytest.mark.parametrize("batch", [False, True])
-def test_udf_parallel(cloud_test_catalog_tmpfile, batch):
-    catalog = cloud_test_catalog_tmpfile.catalog
-    sources = [cloud_test_catalog_tmpfile.src_uri]
-    globs = [s.rstrip("/") + "/*" for s in sources]
-    catalog.index(sources)
-    catalog.create_dataset_from_sources("animals", globs, recursive=True)
-
-    @udf(("name",), {"name_len": Int})
-    def name_len_local(name):
-        # A very simple udf.
-        return (len(name),)
-
-    @udf(("name",), {"name_len": Int}, batch=2)
-    def name_len_batch(names):
-        # A very simple udf.
-        return [(len(name),) for (name,) in names]
-
-    if batch:
-        # Batching is enabled, we need a udf that acts on
-        # lists of inputs.
-        udf_func = name_len_batch
-    else:
-        udf_func = name_len_local
-
-    q = (
-        DatasetQuery(name="animals", version=1, catalog=catalog)
-        .filter(C.size < 13)
-        .filter(C.parent.glob("cats*") | (C.size < 4))
-        .add_signals(udf_func, parallel=-1)
-        .select(C.name, C.name_len)
-    )
-    result = q.db_results()
-
-    assert len(result) == 3
-    for r in result:
-        # Check that the UDF ran successfully
-        assert len(r[0]) == r[1]
-
-
-@pytest.mark.parametrize(
-    "cloud_type,version_aware",
-    [("s3", True)],
-    indirect=True,
-)
-@pytest.mark.parametrize("batch", [1, 4])
-def test_class_udf_parallel(cloud_test_catalog_tmpfile, batch):
-    catalog = cloud_test_catalog_tmpfile.catalog
-    sources = [cloud_test_catalog_tmpfile.src_uri]
-    globs = [s.rstrip("/") + "/*" for s in sources]
-    catalog.index(sources)
-    catalog.create_dataset_from_sources("animals", globs, recursive=True)
-
-    @udf(("size",), {"total": Int}, method="sum", batch=batch)
-    class MyUDF:
-        def __init__(self, constant, multiplier=1):
-            self.constant = constant
-            self.multiplier = multiplier
-            self.batch = batch
-
-        def sum(self, size):
-            if self.batch > 1:
-                return [(self.constant + size_ * self.multiplier,) for (size_,) in size]
-            return (self.constant + size * self.multiplier,)
-
-    q = (
-        DatasetQuery(name="animals", version=1, catalog=catalog)
-        .filter(C.size < 13)
-        .add_signals(MyUDF(5, multiplier=2), parallel=2)
-    )
-    results = q.select(C.size, C.total).order_by(C.size).db_results()
-    assert results == [
-        (3, 11),
-        (4, 13),
-        (4, 13),
-        (4, 13),
-        (4, 13),
-        (4, 13),
-    ]
-
-
-@pytest.mark.parametrize(
-    "cloud_type,version_aware",
-    [("s3", True)],
-    indirect=True,
-)
-def test_udf_parallel_exec_error(cloud_test_catalog_tmpfile):
-    catalog = cloud_test_catalog_tmpfile.catalog
-    sources = [cloud_test_catalog_tmpfile.src_uri]
-    globs = [s.rstrip("/") + "/*" for s in sources]
-    catalog.index(sources)
-    catalog.create_dataset_from_sources("animals", globs, recursive=True)
-
-    @udf((C.name,), {"name_len": Int})
-    def name_len_error(_name):
-        # A udf that raises an exception
-        raise RuntimeError("Test Error!")
-
-    q = (
-        DatasetQuery(name="animals", version=1, catalog=catalog)
-        .filter(C.size < 13)
-        .filter(C.parent.glob("cats*") | (C.size < 4))
-        .add_signals(name_len_error, parallel=-1)
-    )
-    with pytest.raises(RuntimeError, match="UDF Execution Failed!"):
-        q.db_results()
-
-
-@pytest.mark.parametrize(
-    "cloud_type,version_aware",
-    [("s3", True)],
-    indirect=True,
-)
-def test_udf_parallel_interrupt(cloud_test_catalog_tmpfile, capfd):
-    catalog = cloud_test_catalog_tmpfile.catalog
-    sources = [cloud_test_catalog_tmpfile.src_uri]
-    globs = [s.rstrip("/") + "/*" for s in sources]
-    catalog.index(sources)
-    catalog.create_dataset_from_sources("animals", globs, recursive=True)
-
-    @udf(("name",), {"name_len": Int})
-    def name_len_interrupt(_name):
-        # A UDF that emulates cancellation due to a KeyboardInterrupt.
-        raise KeyboardInterrupt
-
-    q = (
-        DatasetQuery(name="animals", version=1, catalog=catalog)
-        .filter(C.size < 13)
-        .filter(C.parent.glob("cats*") | (C.size < 4))
-        .add_signals(name_len_interrupt, parallel=-1)
-    )
-    with pytest.raises(RuntimeError, match="UDF Execution Failed!"):
-        q.db_results()
-    captured = capfd.readouterr()
-    assert "KeyboardInterrupt" in captured.err
-    assert "semaphore" not in captured.err
-
-
-@pytest.mark.parametrize(
-    "cloud_type,version_aware,tree",
-    [("s3", True, LARGE_TREE)],
-    indirect=True,
-)
-@pytest.mark.parametrize("batch", [False, True])
-@pytest.mark.parametrize("workers", (1, 2))
-@pytest.mark.skipif(
-    "not os.environ.get('DATACHAIN_DISTRIBUTED')",
-    reason="Set the DATACHAIN_DISTRIBUTED environment variable "
-    "to test distributed UDFs",
-)
-def test_udf_distributed(
-    cloud_test_catalog_tmpfile,
-    batch,
-    workers,
-    tree,
-    datachain_job_id,
-    run_datachain_worker,
-):
-    catalog = cloud_test_catalog_tmpfile.catalog
-    sources = [cloud_test_catalog_tmpfile.src_uri]
-    globs = [s.rstrip("/") + "/*" for s in sources]
-    catalog.index(sources)
-    catalog.create_dataset_from_sources("animals", globs, recursive=True)
-
-    @udf(("name",), {"name_len": Int, "blank": String})
-    def name_len_local(name):
-        # A very simple udf.
-        return len(name), None
-
-    @udf(("name",), {"name_len": Int, "blank": String}, batch=2)
-    def name_len_batch(names):
-        # A very simple udf.
-        return [(len(name), None) for (name,) in names]
-
-    if batch:
-        # Batching is enabled, we need a udf that acts on lists of inputs.
-        udf_func = name_len_batch
-    else:
-        udf_func = name_len_local
-
-    q = (
-        DatasetQuery(name="animals", version=1, catalog=catalog)
-        .filter(C.size < 90)
-        .filter(C.parent.glob("cats*") | (C.size > 30))
-        .add_signals(udf_func, parallel=2, workers=workers)
-        .select(C.name, C.name_len, C.blank)
-    )
-    result = q.db_results()
-
-    assert len(result) == 148
-    string_default = String.default_value(catalog.warehouse.db.dialect)
-    for r in result:
-        # Check that the UDF ran successfully
-        assert len(r[0]) == r[1]
-        assert r[2] == string_default
-
-
-@pytest.mark.parametrize(
-    "cloud_type,version_aware,tree",
-    [("s3", True, LARGE_TREE)],
-    indirect=True,
-)
-@pytest.mark.parametrize("workers", (1, 2))
-@pytest.mark.skipif(
-    "not os.environ.get('DATACHAIN_DISTRIBUTED')",
-    reason="Set the DATACHAIN_DISTRIBUTED environment variable "
-    "to test distributed UDFs",
-)
-def test_udf_distributed_exec_error(
-    cloud_test_catalog_tmpfile, workers, datachain_job_id, tree, run_datachain_worker
-):
-    catalog = cloud_test_catalog_tmpfile.catalog
-    sources = [cloud_test_catalog_tmpfile.src_uri]
-    globs = [s.rstrip("/") + "/*" for s in sources]
-    catalog.index(sources)
-    catalog.create_dataset_from_sources("animals", globs, recursive=True)
-
-    @udf((C.name,), {"name_len": Int})
-    def name_len_error(_name):
-        # A udf that raises an exception
-        raise RuntimeError("Test Error!")
-
-    q = (
-        DatasetQuery(name="animals", version=1, catalog=catalog)
-        .filter(C.size < 13)
-        .filter(C.parent.glob("cats*") | (C.size < 4))
-        .add_signals(name_len_error, parallel=2, workers=workers)
-    )
-    with pytest.raises(RuntimeError, match="Test Error!"):
-        q.db_results()
-
-
-@pytest.mark.parametrize(
-    "cloud_type,version_aware,tree",
-    [("s3", True, LARGE_TREE)],
-    indirect=True,
-)
-@pytest.mark.skipif(
-    "not os.environ.get('DATACHAIN_DISTRIBUTED')",
-    reason="Set the DATACHAIN_DISTRIBUTED environment variable "
-    "to test distributed UDFs",
-)
-def test_udf_distributed_interrupt(
-    cloud_test_catalog_tmpfile, capfd, datachain_job_id, tree, run_datachain_worker
-):
-    catalog = cloud_test_catalog_tmpfile.catalog
-    sources = [cloud_test_catalog_tmpfile.src_uri]
-    globs = [s.rstrip("/") + "/*" for s in sources]
-    catalog.index(sources)
-    catalog.create_dataset_from_sources("animals", globs, recursive=True)
-
-    @udf(("name",), {"name_len": Int})
-    def name_len_interrupt(_name):
-        # A UDF that emulates cancellation due to a KeyboardInterrupt.
-        raise KeyboardInterrupt
-
-    q = (
-        DatasetQuery(name="animals", version=1, catalog=catalog)
-        .filter(C.size < 13)
-        .filter(C.parent.glob("cats*") | (C.size < 4))
-        .add_signals(name_len_interrupt, parallel=2, workers=2)
-    )
-    with pytest.raises(RuntimeError, match=r"Worker Killed \(KeyboardInterrupt\)"):
-        q.db_results()
-    captured = capfd.readouterr()
-    assert "KeyboardInterrupt" in captured.err
-    assert "semaphore" not in captured.err
-
-
-@pytest.mark.parametrize(
-    "cloud_type,version_aware, tree",
-    [("s3", True, LARGE_TREE)],
-    indirect=True,
-)
-@pytest.mark.skipif(
-    "not os.environ.get('DATACHAIN_DISTRIBUTED')",
-    reason="Set the DATACHAIN_DISTRIBUTED environment variable "
-    "to test distributed UDFs",
-)
-def test_udf_distributed_cancel(
-    cloud_test_catalog_tmpfile, capfd, datachain_job_id, tree, run_datachain_worker
-):
-    catalog = cloud_test_catalog_tmpfile.catalog
-    metastore = catalog.metastore
-    sources = [cloud_test_catalog_tmpfile.src_uri]
-    globs = [s.rstrip("/") + "/*" for s in sources]
-    catalog.index(sources)
-    catalog.create_dataset_from_sources("animals", globs, recursive=True)
-
-    job_id = os.environ.get("DATACHAIN_JOB_ID")
-
-    # A job is required for query script cancellation (not using a KeyboardInterrupt)
-    metastore.db.execute(
-        metastore._jobs_insert().values(
-            id=job_id,
-            status=7,  # CANCELING
-            celery_task_id="",
-            name="Test Cancel Job",
-            workers=2,
-            team_id=metastore.team_id,
-            created_at=datetime.now(timezone.utc),
-            params="{}",
-            metrics="{}",
-        ),
-    )
-
-    @udf(("name",), {"name_len": Int})
-    def name_len_slow(name):
-        # A very simple udf, that processes slowly to emulate being stuck.
-        from time import sleep
-
-        sleep(10)
-        return len(name), None
-
-    q = (
-        DatasetQuery(name="animals", version=1, catalog=catalog)
-        .filter(C.size < 13)
-        .filter(C.parent.glob("cats*") | (C.size < 4))
-        .add_signals(name_len_slow, parallel=2, workers=2)
-    )
-
-    with pytest.raises(SystemExit) as excinfo:
-        q.db_results()
-
-    assert excinfo.value.code == QUERY_SCRIPT_CANCELED_EXIT_CODE
-    captured = capfd.readouterr()
-    assert "canceled" in captured.out
-    assert "semaphore" not in captured.err
-
-
-def test_apply_udf(cloud_test_catalog, tmp_path):
-    catalog = cloud_test_catalog.catalog
-    sources = [cloud_test_catalog.src_uri]
-    globs = [s.rstrip("/") + "/*" for s in sources]
-    catalog.index(sources)
-    catalog.create_dataset_from_sources("animals", globs, recursive=True)
-
-    code = """\
-        from datachain.query import C, udf
-        from datachain.sql.types import Int
-
-        @udf((C.name,), {"name_len": Int})
-        def name_len(name):
-            # A very simple udf.
-            return (len(name),)
-    """
-    script = tmp_path / "foo.py"
-    script.write_text(dedent(code))
-
-    catalog.apply_udf(f"{script}:name_len", cloud_test_catalog.src_uri, "from-storage")
-    q = DatasetQuery(name="from-storage", version=1, catalog=catalog).filter(
-        C.name_len == 4
-    )
-    assert len(q.db_results()) == 6
-
-    catalog.apply_udf(f"{script}:name_len", "ds://animals", "from-dataset")
-    q = DatasetQuery(name="from-dataset", version=1, catalog=catalog).filter(
-        C.name_len == 4
-    )
-    assert len(q.db_results()) == 6
-
-
-def to_str(buf) -> str:
-    return io.TextIOWrapper(buf, encoding="utf8").read()
-
-
-@pytest.mark.parametrize("param", [LocalFilename(), Object(to_str)])
-@pytest.mark.parametrize("use_cache", [False, True])
-def test_udf_object_param(cloud_test_catalog, dogs_dataset, param, use_cache):
-    catalog = cloud_test_catalog.catalog
-    if isinstance(param, Object):
-
-        @udf((C.name, param), {"signal": String})
-        def signal(name, obj):
-            # A very simple udf.
-            return (name + " -> " + obj,)
-
-    else:
-
-        @udf(("name", param), {"signal": String})
-        def signal(name, local_filename):
-            with open(local_filename, encoding="utf8") as f:
-                obj = f.read()
-            return (name + " -> " + obj,)
-
-    q = DatasetQuery(name=dogs_dataset.name, version=1, catalog=catalog).add_signals(
-        signal, cache=use_cache
-    )
-    result = q.db_results()
-
-    assert len(result) == 4
-    signals = {r[-1] for r in result}
-    assert signals == {"dog1 -> woof", "dog2 -> arf", "dog3 -> bark", "dog4 -> ruff"}
-
-    uid = Node(*result[0][:-1]).as_uid()
-    assert catalog.cache.contains(uid) is (
-        use_cache or isinstance(param, LocalFilename)
-    )
-
-
-@pytest.mark.parametrize("use_cache", [False, True])
-def test_udf_stream_param(cloud_test_catalog, dogs_dataset, use_cache):
-    catalog = cloud_test_catalog.catalog
-
-    @udf((C.name, Stream()), {"signal": String})
-    def signal(name, stream):
-        with stream as buf:
-            return (name + " -> " + buf.read().decode("utf-8"),)
-
-    q = DatasetQuery(name=dogs_dataset.name, version=1, catalog=catalog).add_signals(
-        signal, cache=use_cache
-    )
-    result = q.db_results()
-
-    assert len(result) == 4
-    signals = {r[-1] for r in result}
-    assert signals == {"dog1 -> woof", "dog2 -> arf", "dog3 -> bark", "dog4 -> ruff"}
-
-    uid = Node(*result[0][:-1]).as_uid()
-    assert catalog.cache.contains(uid) is use_cache
-
-
-@pytest.mark.parametrize("use_cache", [False, True])
-def test_extract(cloud_test_catalog, dogs_dataset, use_cache):
-    catalog = cloud_test_catalog.catalog
-    q = DatasetQuery(name=dogs_dataset.name, version=1, catalog=catalog)
-    results = set()
-    for name, stream in q.extract("name", Stream(), cache=use_cache):
-        with stream:
-            value = stream.read().decode("utf-8")
-        results.add((name, value))
-    assert results == {
-        ("dog1", "woof"),
-        ("dog2", "arf"),
-        ("dog3", "bark"),
-        ("dog4", "ruff"),
-    }
-
-
-def test_extract_object(cloud_test_catalog, dogs_dataset):
-    ctc = cloud_test_catalog
-    ds = DatasetQuery(name=dogs_dataset.name, version=1, catalog=ctc.catalog)
-    data = ds.extract(Object(to_str), "name")
-    assert set(data) == {
-        ("woof", "dog1"),
-        ("arf", "dog2"),
-        ("bark", "dog3"),
-        ("ruff", "dog4"),
-    }
-
-
-def test_extract_chunked(cloud_test_catalog, dogs_dataset):
-    ctc = cloud_test_catalog
-    n = 5
-    all_data = []
-    ds = DatasetQuery(name=dogs_dataset.name, version=1, catalog=ctc.catalog)
-    for i in range(n):
-        data = ds.chunk(i, n).extract(Object(to_str), "name")
-        all_data.extend(data)
-
-    assert set(all_data) == {
-        ("woof", "dog1"),
-        ("arf", "dog2"),
-        ("bark", "dog3"),
-        ("ruff", "dog4"),
-    }
-
-
-def test_extract_chunked_limit(cloud_test_catalog, dogs_dataset):
-    ctc = cloud_test_catalog
-    chunks = 5
-    limit = 1
-    all_data = []
-    q = DatasetQuery(name=dogs_dataset.name, version=1, catalog=ctc.catalog)
-    # Add sufficient rows to ensure each chunk has rows
-    for _ in range(5):
-        q = q.union(q)
-    for i in range(chunks):
-        data = q.limit(limit).chunk(i, chunks).extract(Object(to_str), "name")
-        all_data.extend(data)
-
-    assert len(all_data) == limit
-
-
-@pytest.mark.parametrize(
-    "cloud_type, version_aware",
-    [("file", False)],
-    indirect=True,
-)
-def test_extract_limit(cloud_test_catalog, dogs_dataset):
-    catalog = cloud_test_catalog.catalog
-    q = DatasetQuery(name=dogs_dataset.name, version=1, catalog=catalog)
-    results = list(q.limit(2).extract("name"))
-    assert len(results) == 2
-
-
-@pytest.mark.parametrize(
-    "cloud_type, version_aware",
-    [("file", False)],
-    indirect=True,
-)
-def test_extract_order_by(cloud_test_catalog, dogs_dataset):
-    catalog = cloud_test_catalog.catalog
-    q = DatasetQuery(name=dogs_dataset.name, version=1, catalog=catalog)
-    results = list(q.order_by("sys__rand").extract("name"))
-    pairs = list(q.extract("sys__rand", "name"))
-    assert results == [(p[1],) for p in sorted(pairs)]
-
-
-@pytest.mark.parametrize(
-    "cloud_type,version_aware",
-    [("s3", True)],
-    indirect=True,
-)
-def test_union(cloud_test_catalog):
-    catalog = cloud_test_catalog.catalog
-    sources = [str(cloud_test_catalog.src_uri)]
-    catalog.index(sources)
-
-    src = cloud_test_catalog.src_uri
-    catalog.create_dataset_from_sources("dogs", [f"{src}/dogs/*"], recursive=True)
-    catalog.create_dataset_from_sources("cats", [f"{src}/cats/*"], recursive=True)
-
-    dogs = DatasetQuery(name="dogs", version=1, catalog=catalog)
-    cats = DatasetQuery(name="cats", version=1, catalog=catalog)
-
-    (dogs | cats).save("dogs_cats")
-
-    q = DatasetQuery(name="dogs_cats", version=1, catalog=catalog)
-    result = q.db_results()
-    count = q.count()
-    assert len(result) == 6
-    assert count == 6
-
-
-@pytest.mark.parametrize(
-    "cloud_type,version_aware",
-    [("s3", True)],
-    indirect=True,
-)
-@pytest.mark.parametrize("predicates", ["name", C.name])
-def test_join_left_one_column_predicate(
-    cloud_test_catalog,
-    dogs_dataset,
-    dogs_cats_dataset,
-    predicates,
-):
-    catalog = cloud_test_catalog.catalog
-
-    @udf((), {"sig1": Int})
-    def signals1():
-        return (1,)
-
-    @udf((), {"sig2": Int})
-    def signals2():
-        return (2,)
-
-    dogs_cats = DatasetQuery(
-        name=dogs_cats_dataset.name, version=1, catalog=catalog
-    ).add_signals(signals1)
-    dogs = DatasetQuery(name=dogs_dataset.name, version=1, catalog=catalog).add_signals(
-        signals2
-    )
-
-    joined_records = dogs_cats.join(dogs, predicates).to_db_records()
-    assert len(joined_records) == 6
-
-    cat_records_names = ["cat1", "cat2"]
-
-    dogs_cats_records = DatasetQuery(
-        name=dogs_cats_dataset.name, version=1, catalog=catalog
-    ).to_db_records()
-
-    # rows that found match have both signals
-    assert all(
-        r["sig1"] == 1 and r["sig2"] == 2
-        for r in joined_records
-        if r["name"] not in cat_records_names
-    )
-
-    int_default = Int.default_value(catalog.warehouse.db.dialect)
-    # rows from the left that didn't find match (cats) don't have sig2
-    assert all(
-        r["sig1"] == 1 and r["sig2"] == int_default
-        for r in joined_records
-        if r["name"] in cat_records_names
-    )
-    # check core duplicated columns
-    for r in joined_records:
-        dog_r = next(dr for dr in dogs_cats_records if dr["name"] == r["name"])
-        assert all(
-            [r[f"{k}_right"] == dog_r[k]] for k in dog_r if not k.startswith("sys__")
-        )
-
-
-@pytest.mark.parametrize(
-    "cloud_type,version_aware",
-    [("s3", True)],
-    indirect=True,
-)
-@pytest.mark.parametrize(
-    "predicates", [["name", "parent"], [C.name, C.parent], ["name", C.parent]]
-)
-def test_join_left_multiple_column_pedicates(
-    cloud_test_catalog,
-    dogs_dataset,
-    dogs_cats_dataset,
-    predicates,
-):
-    catalog = cloud_test_catalog.catalog
-
-    @udf((), {"sig1": Int})
-    def signals1():
-        return (1,)
-
-    @udf((), {"sig2": Int})
-    def signals2():
-        return (2,)
-
-    dogs_cats = DatasetQuery(
-        name=dogs_cats_dataset.name, version=1, catalog=catalog
-    ).add_signals(signals1)
-    dogs = DatasetQuery(name=dogs_dataset.name, version=1, catalog=catalog).add_signals(
-        signals2
-    )
-
-    cat_records_names = ["cat1", "cat2"]
-
-    dogs_cats_records = DatasetQuery(
-        name=dogs_cats_dataset.name, version=1, catalog=catalog
-    ).to_db_records()
-
-    joined_records = dogs_cats.join(dogs, predicates).to_db_records()
-    assert len(joined_records) == 6
-
-    # rows that found match have both signals
-    assert all(
-        r["sig1"] == 1 and r["sig2"] == 2
-        for r in joined_records
-        if r["name"] not in cat_records_names
-    )
-    int_default = Int.default_value(catalog.warehouse.db.dialect)
-    # rows from the left that didn't find match (cats) don't have sig2
-    assert all(
-        r["sig1"] == 1 and r["sig2"] == int_default
-        for r in joined_records
-        if r["name"] in cat_records_names
-    )
-    # check core duplicated columns
-    for r in joined_records:
-        dog_r = next(dr for dr in dogs_cats_records if dr["name"] == r["name"])
-        assert all(
-            [r[f"{k}_right"] == dog_r[k]] for k in dog_r if not k.startswith("sys__")
-        )
-
-
-@pytest.mark.parametrize(
-    "cloud_type,version_aware",
-    [("s3", True)],
-    indirect=True,
-)
-@pytest.mark.parametrize("inner", [True, False])
-def test_join_with_binary_expression_on_one_column(
-    cloud_test_catalog,
-    dogs_dataset,
-    cats_dataset,
-    inner,
-):
-    catalog = cloud_test_catalog.catalog
-    dogs = DatasetQuery(name=dogs_dataset.name, version=1, catalog=catalog)
-    cats = DatasetQuery(name=cats_dataset.name, version=1, catalog=catalog)
-    dogs_cats = dogs.union(cats)
-
-    res = dogs_cats.join(
-        dogs, dogs_cats.c("name") == dogs.c("name"), inner=inner
-    ).to_db_records()
-
-    if inner:
-        expected = [
-            ("dog1", "dog1"),
-            ("dog2", "dog2"),
-            ("dog3", "dog3"),
-            ("dog4", "dog4"),
-        ]
-    else:
-        string_default = String.default_value(catalog.warehouse.db.dialect)
-        expected = [
-            ("cat1", string_default),
-            ("cat2", string_default),
-            ("dog1", "dog1"),
-            ("dog2", "dog2"),
-            ("dog3", "dog3"),
-            ("dog4", "dog4"),
-        ]
-
-    assert (
-        sorted(((r["name"], r["name_right"]) for r in res), key=lambda x: x[0])
-        == expected
-    )
-
-
-@pytest.mark.parametrize(
-    "cloud_type,version_aware",
-    [("s3", True)],
-    indirect=True,
-)
-@pytest.mark.parametrize("inner", [True, False])
-def test_join_with_binary_expression_on_multiple_columns(
-    cloud_test_catalog,
-    dogs_dataset,
-    dogs_cats_dataset,
-    inner,
-):
-    catalog = cloud_test_catalog.catalog
-    dogs = DatasetQuery(name=dogs_dataset.name, version=1, catalog=catalog)
-    dogs_cats = DatasetQuery(name=dogs_cats_dataset.name, version=1, catalog=catalog)
-
-    res = dogs_cats.join(
-        dogs,
-        (
-            (dogs_cats.c("name") == dogs.c("name"))
-            & (dogs_cats.c("parent") == dogs.c("parent"))
-        ),
-        inner=inner,
-    ).to_db_records()
-
-    if inner:
-        expected = [
-            ("dog1", "dog1"),
-            ("dog2", "dog2"),
-            ("dog3", "dog3"),
-            ("dog4", "dog4"),
-        ]
-    else:
-        string_default = String.default_value(catalog.warehouse.db.dialect)
-        expected = [
-            ("cat1", string_default),
-            ("cat2", string_default),
-            ("dog1", "dog1"),
-            ("dog2", "dog2"),
-            ("dog3", "dog3"),
-            ("dog4", "dog4"),
-        ]
-
-    assert (
-        sorted(((r["name"], r["name_right"]) for r in res), key=lambda x: x[0])
-        == expected
-    )
-
-
-@pytest.mark.parametrize(
-    "cloud_type,version_aware",
-    [("s3", True)],
-    indirect=True,
-)
-@pytest.mark.parametrize("inner", [True, False])
-@pytest.mark.parametrize("column_predicate", ["name", C.name])
-def test_join_with_combination_binary_expression_and_column_predicates(
-    cloud_test_catalog,
-    dogs_dataset,
-    dogs_cats_dataset,
-    inner,
-    column_predicate,
-):
-    catalog = cloud_test_catalog.catalog
-    dogs = DatasetQuery(name=dogs_dataset.name, version=1, catalog=catalog)
-    dogs_cats = DatasetQuery(name=dogs_cats_dataset.name, version=1, catalog=catalog)
-
-    res = dogs_cats.join(
-        dogs,
-        [column_predicate, dogs_cats.c("parent") == dogs.c("parent")],
-        inner=inner,
-    ).to_db_records()
-
-    if inner:
-        expected = [
-            ("dog1", "dog1"),
-            ("dog2", "dog2"),
-            ("dog3", "dog3"),
-            ("dog4", "dog4"),
-        ]
-    else:
-        string_default = String.default_value(catalog.warehouse.db.dialect)
-        expected = [
-            ("cat1", string_default),
-            ("cat2", string_default),
-            ("dog1", "dog1"),
-            ("dog2", "dog2"),
-            ("dog3", "dog3"),
-            ("dog4", "dog4"),
-        ]
-
-    assert (
-        sorted(((r["name"], r["name_right"]) for r in res), key=lambda x: x[0])
-        == expected
-    )
-
-
-@pytest.mark.parametrize(
-    "cloud_type,version_aware",
-    [("s3", True)],
-    indirect=True,
-)
-@pytest.mark.parametrize("inner", [True, False])
-def test_join_with_binary_expression_with_arithmetics(
-    cloud_test_catalog,
-    dogs_dataset,
-    cats_dataset,
-    inner,
-):
-    catalog = cloud_test_catalog.catalog
-    dogs = DatasetQuery(name=dogs_dataset.name, version=1, catalog=catalog)
-    cats = DatasetQuery(name=cats_dataset.name, version=1, catalog=catalog)
-
-    res = cats.join(
-        dogs, cats.c("size") == dogs.c("size") + 1, inner=inner
-    ).to_db_records()
-
-    assert sorted(((r["name"], r["name_right"]) for r in res), key=lambda x: x[0]) == [
-        ("cat1", "dog2"),
-        ("cat2", "dog2"),
-    ]
-
-
-@pytest.mark.parametrize(
-    "cloud_type,version_aware",
-    [("s3", True)],
-    indirect=True,
-)
-def test_join_conflicting_custom_columns(cloud_test_catalog, dogs_dataset):
-    catalog = cloud_test_catalog.catalog
-
-    @udf((), {"sig1": Int})
-    def signals1():
-        return (1,)
-
-    @udf((), {"sig1": Int})
-    def signals2():
-        return (2,)
-
-    ds1 = DatasetQuery(name=dogs_dataset.name, version=1, catalog=catalog).add_signals(
-        signals1
-    )
-    ds2 = DatasetQuery(name=dogs_dataset.name, version=1, catalog=catalog).add_signals(
-        signals2
-    )
-
-    joined_records = ds1.join(ds2, "name").to_db_records()
-    assert len(joined_records) == 4
-
-    # check custom columns
-    assert all(r["sig1"] == 1 and r["sig1_right"] == 2 for r in joined_records)
-
-    joined_records = ds1.join(ds2, "name", rname="{name}_dupl").to_db_records()
-    assert len(joined_records) == 4
-
-    # check custom columns
-    assert all(r["sig1"] == 1 and r["sig1_dupl"] == 2 for r in joined_records)
-
-
-@pytest.mark.parametrize(
-    "cloud_type,version_aware",
-    [("s3", True)],
-    indirect=True,
-)
-def test_join_inner(
-    cloud_test_catalog,
-    dogs_dataset,
-    dogs_cats_dataset,
-):
-    catalog = cloud_test_catalog.catalog
-
-    @udf((), {"sig1": Int})
-    def signals1():
-        return (1,)
-
-    @udf((), {"sig2": Int})
-    def signals2():
-        return (2,)
-
-    dogs_cats = DatasetQuery(
-        name=dogs_cats_dataset.name, version=1, catalog=catalog
-    ).add_signals(signals1)
-    dogs = DatasetQuery(name=dogs_dataset.name, version=1, catalog=catalog).add_signals(
-        signals2
-    )
-
-    joined_records = dogs_cats.join(dogs, "name", inner=True).to_db_records()
-    assert len(joined_records) == 4
-
-    dogs_records = DatasetQuery(
-        name=dogs_dataset.name, version=1, catalog=catalog
-    ).to_db_records()
-
-    # check custom columns
-    assert all(r["sig1"] == 1 and r["sig2"] == 2 for r in joined_records)
-    for r in joined_records:
-        dog_r = next(dr for dr in dogs_records if dr["name"] == r["name"])
-        assert all(
-            [r[f"{k}_right"] == dog_r[k]] for k in dog_r if not k.startswith("sys__")
-        )
-
-    # joining on multiple fields
-    joined_records = dogs_cats.join(
-        dogs, ["parent", "name"], inner=True
-    ).to_db_records()
-    assert len(joined_records) == 4
-
-    # check custom columns
-    assert all(r["sig1"] == 1 and r["sig2"] == 2 for r in joined_records)
-    # check core duplicated columns
-    for r in joined_records:
-        dog_r = next(dr for dr in dogs_records if dr["name"] == r["name"])
-        assert all(
-            [r[f"{k}_right"] == dog_r[k]] for k in dog_r if not k.startswith("sys__")
-        )
-
-
-@pytest.mark.parametrize(
-    "cloud_type,version_aware",
-    [("s3", True)],
-    indirect=True,
-)
-def test_join_with_self(cloud_test_catalog, dogs_dataset):
-    catalog = cloud_test_catalog.catalog
-
-    @udf((), {"sig1": Int})
-    def signals1():
-        return (1,)
-
-    dogs_records = DatasetQuery(
-        name=dogs_dataset.name, version=1, catalog=catalog
-    ).to_db_records()
-
-    dogs = DatasetQuery(name=dogs_dataset.name, version=1, catalog=catalog).add_signals(
-        signals1
-    )
-
-    joined_records = dogs.join(dogs, "name").to_db_records()
-    assert len(joined_records) == 4
-
-    # check custom columns
-    assert all(r["sig1"] == 1 and r["sig1_right"] == 1 for r in joined_records)
-    # check core duplicated columns
-    for r in joined_records:
-        dog_r = next(dr for dr in dogs_records if dr["name"] == r["name"])
-        assert all(
-            [r[f"{k}_right"] == dog_r[k]] for k in dog_r if not k.startswith("sys__")
-        )
-
-
-@pytest.mark.parametrize(
-    "cloud_type,version_aware",
-    [("s3", True)],
-    indirect=True,
-)
-def test_join_with_missing_predicates(cloud_test_catalog, dogs_dataset):
-    catalog = cloud_test_catalog.catalog
-
-    @udf((), {"sig1": Int})
-    def signals1():
-        return (1,)
-
-    @udf((), {"sig2": Int})
-    def signals2():
-        return (1,)
-
-    dogs1 = DatasetQuery(
-        name=dogs_dataset.name, version=1, catalog=catalog
-    ).add_signals(signals1)
-    dogs2 = DatasetQuery(
-        name=dogs_dataset.name, version=1, catalog=catalog
-    ).add_signals(signals2)
-
-    with pytest.raises(ValueError) as excinfo:
-        dogs1.join(dogs2, "sig1").to_db_records()
-    assert str(excinfo.value) == "Column sig1 was not found in right part of the join"
-
-    with pytest.raises(ValueError) as excinfo:
-        dogs1.join(dogs2, "sig2").to_db_records()
-    assert str(excinfo.value) == "Column sig2 was not found in left part of the join"
-
-
-@pytest.mark.parametrize(
-    "cloud_type,version_aware",
-    [("s3", True)],
-    indirect=True,
-)
-def test_join_with_wrong_predicates(cloud_test_catalog, dogs_dataset):
-    catalog = cloud_test_catalog.catalog
-
-    dogs1 = DatasetQuery(name=dogs_dataset.name, version=1, catalog=catalog)
-    dogs2 = DatasetQuery(name=dogs_dataset.name, version=1, catalog=catalog)
-
-    with pytest.raises(ValueError) as excinfo:
-        dogs1.join(dogs2, []).to_db_records()
-    assert str(excinfo.value) == "Missing predicates"
-
-    with pytest.raises(TypeError) as excinfo:
-        dogs1.join(dogs2, [[]]).to_db_records()
-    assert str(excinfo.value) == "Unsupported predicate [] for join expression"
-
-
-@pytest.mark.parametrize(
-    "cloud_type,version_aware",
-    [("s3", True)],
-    indirect=True,
-)
-def test_join_with_missing_columns_in_expression(
-    cloud_test_catalog, dogs_dataset, cats_dataset
-):
-    catalog = cloud_test_catalog.catalog
-
-    dogs1 = DatasetQuery(name=dogs_dataset.name, version=1, catalog=catalog)
-    dogs2 = DatasetQuery(name=dogs_dataset.name, version=1, catalog=catalog)
-    cats = DatasetQuery(name=cats_dataset.name, version=1, catalog=catalog)
-
-    with pytest.raises(ValueError) as excinfo:
-        dogs1.join(dogs2, dogs1.c("wrong") == dogs2.c("name")).to_db_records()
-    assert str(excinfo.value) == "Column wrong was not found in left part of the join"
-
-    with pytest.raises(ValueError) as excinfo:
-        dogs1.join(dogs2, dogs1.c("name") == dogs2.c("wrong")).to_db_records()
-    assert str(excinfo.value) == "Column wrong was not found in right part of the join"
-
-    with pytest.raises(ValueError) as excinfo:
-        dogs1.join(dogs2, dogs1.c("name") == cats.c("name")).to_db_records()
-    assert str(excinfo.value) == (
-        "Column name was not found in left or right part of the join"
-    )
-
-
-@pytest.mark.parametrize(
-    "cloud_type,version_aware",
-    [("s3", True)],
-    indirect=True,
-)
-@pytest.mark.parametrize("inner", [True, False])
-def test_join_with_using_functions_in_expression(
-    cloud_test_catalog, dogs_dataset, dogs_cats_dataset, inner
-):
-    catalog = cloud_test_catalog.catalog
-    dogs = DatasetQuery(name=dogs_dataset.name, version=1, catalog=catalog)
-    dogs_cats = DatasetQuery(name=dogs_cats_dataset.name, version=1, catalog=catalog)
-
-    res = dogs_cats.join(
-        dogs,
-        (
-            sqlalchemy.func.upper(dogs_cats.c("name"))
-            == sqlalchemy.func.upper(dogs.c("name"))
-        ),
-        inner=inner,
-    ).to_db_records()
-
-    if inner:
-        expected = [
-            ("dog1", "dog1"),
-            ("dog2", "dog2"),
-            ("dog3", "dog3"),
-            ("dog4", "dog4"),
-=======
-    if inner:
-        expected = [
-            ("dogs/dog1", "dogs/dog1"),
-            ("dogs/dog2", "dogs/dog2"),
-            ("dogs/dog3", "dogs/dog3"),
-            ("dogs/others/dog4", "dogs/others/dog4"),
->>>>>>> 6104d73d
-        ]
-    else:
-        string_default = String.default_value(catalog.warehouse.db.dialect)
-        expected = [
-            ("cats/cat1", string_default),
-            ("cats/cat2", string_default),
-            ("dogs/dog1", "dogs/dog1"),
-            ("dogs/dog2", "dogs/dog2"),
-            ("dogs/dog3", "dogs/dog3"),
-            ("dogs/others/dog4", "dogs/others/dog4"),
-        ]
-
-    assert (
-        sorted(
-            ((r["file__path"], r["file__path_right"]) for r in res), key=lambda x: x[0]
-        )
-        == expected
-    )
-
-
-@pytest.mark.parametrize(
-    "cloud_type,version_aware",
-    [("s3", True)],
-    indirect=True,
-)
-@pytest.mark.parametrize("inner", [True, False])
-def test_join_with_binary_expression_with_arithmetics(
-    cloud_test_catalog,
-    dogs_dataset,
-    cats_dataset,
-    inner,
-):
-    catalog = cloud_test_catalog.catalog
-    dogs = DatasetQuery(name=dogs_dataset.name, version=1, catalog=catalog)
-    cats = DatasetQuery(name=cats_dataset.name, version=1, catalog=catalog)
-
-    res = cats.join(
-        dogs, cats.c("file__size") == dogs.c("file__size") + 1, inner=inner
-    ).to_db_records()
-
-    assert sorted(
-        ((r["file__path"], r["file__path_right"]) for r in res), key=lambda x: x[0]
-    ) == [
-        ("cats/cat1", "dogs/dog2"),
-        ("cats/cat2", "dogs/dog2"),
-    ]
-
-
-@pytest.mark.parametrize(
-    "cloud_type,version_aware",
-    [("s3", True)],
-    indirect=True,
-)
-def test_join_with_wrong_predicates(cloud_test_catalog, dogs_dataset):
-    catalog = cloud_test_catalog.catalog
-
-    dogs1 = DatasetQuery(name=dogs_dataset.name, version=1, catalog=catalog)
-    dogs2 = DatasetQuery(name=dogs_dataset.name, version=1, catalog=catalog)
-
-    with pytest.raises(ValueError) as excinfo:
-        dogs1.join(dogs2, []).to_db_records()
-    assert str(excinfo.value) == "Missing predicates"
-
-    with pytest.raises(TypeError) as excinfo:
-        dogs1.join(dogs2, [[]]).to_db_records()
-    assert str(excinfo.value) == "Unsupported predicate [] for join expression"
-
-
-@pytest.mark.parametrize(
-    "cloud_type,version_aware",
-    [("s3", True)],
-    indirect=True,
-)
-def test_join_with_missing_columns_in_expression(
-    cloud_test_catalog, dogs_dataset, cats_dataset
-):
-    catalog = cloud_test_catalog.catalog
-
-    dogs1 = DatasetQuery(name=dogs_dataset.name, version=1, catalog=catalog)
-    dogs2 = DatasetQuery(name=dogs_dataset.name, version=1, catalog=catalog)
-    cats = DatasetQuery(name=cats_dataset.name, version=1, catalog=catalog)
-
-    with pytest.raises(ValueError) as excinfo:
-        dogs1.join(dogs2, dogs1.c("wrong") == dogs2.c("file__path")).to_db_records()
-    assert str(excinfo.value) == "Column wrong was not found in left part of the join"
-
-    with pytest.raises(ValueError) as excinfo:
-        dogs1.join(dogs2, dogs1.c("file__path") == dogs2.c("wrong")).to_db_records()
-    assert str(excinfo.value) == "Column wrong was not found in right part of the join"
-
-    with pytest.raises(ValueError) as excinfo:
-        dogs1.join(dogs2, dogs1.c("file__path") == cats.c("file__path")).to_db_records()
-    assert str(excinfo.value) == (
-        "Column file__path was not found in left or right part of the join"
-    )
-
-
-@pytest.mark.parametrize(
-    "cloud_type,version_aware",
-    [("s3", True)],
-    indirect=True,
-)
-@pytest.mark.parametrize("inner", [True, False])
-def test_join_with_using_functions_in_expression(
-    cloud_test_catalog, dogs_dataset, dogs_cats_dataset, inner
-):
-    catalog = cloud_test_catalog.catalog
-    dogs = DatasetQuery(name=dogs_dataset.name, version=1, catalog=catalog)
-    dogs_cats = DatasetQuery(name=dogs_cats_dataset.name, version=1, catalog=catalog)
-
-    res = dogs_cats.join(
-        dogs,
-        (
-            sqlalchemy.func.upper(dogs_cats.c("file__path"))
-            == sqlalchemy.func.upper(dogs.c("file__path"))
-        ),
-        inner=inner,
-    ).to_db_records()
-
     if inner:
         expected = [
             ("dogs/dog1", "dogs/dog1"),
@@ -2112,6 +861,131 @@
     )
 
 
+@pytest.mark.parametrize(
+    "cloud_type,version_aware",
+    [("s3", True)],
+    indirect=True,
+)
+@pytest.mark.parametrize("inner", [True, False])
+def test_join_with_binary_expression_with_arithmetics(
+    cloud_test_catalog,
+    dogs_dataset,
+    cats_dataset,
+    inner,
+):
+    catalog = cloud_test_catalog.catalog
+    dogs = DatasetQuery(name=dogs_dataset.name, version=1, catalog=catalog)
+    cats = DatasetQuery(name=cats_dataset.name, version=1, catalog=catalog)
+
+    res = cats.join(
+        dogs, cats.c("file__size") == dogs.c("file__size") + 1, inner=inner
+    ).to_db_records()
+
+    assert sorted(
+        ((r["file__path"], r["file__path_right"]) for r in res), key=lambda x: x[0]
+    ) == [
+        ("cats/cat1", "dogs/dog2"),
+        ("cats/cat2", "dogs/dog2"),
+    ]
+
+
+@pytest.mark.parametrize(
+    "cloud_type,version_aware",
+    [("s3", True)],
+    indirect=True,
+)
+def test_join_with_wrong_predicates(cloud_test_catalog, dogs_dataset):
+    catalog = cloud_test_catalog.catalog
+
+    dogs1 = DatasetQuery(name=dogs_dataset.name, version=1, catalog=catalog)
+    dogs2 = DatasetQuery(name=dogs_dataset.name, version=1, catalog=catalog)
+
+    with pytest.raises(ValueError) as excinfo:
+        dogs1.join(dogs2, []).to_db_records()
+    assert str(excinfo.value) == "Missing predicates"
+
+    with pytest.raises(TypeError) as excinfo:
+        dogs1.join(dogs2, [[]]).to_db_records()
+    assert str(excinfo.value) == "Unsupported predicate [] for join expression"
+
+
+@pytest.mark.parametrize(
+    "cloud_type,version_aware",
+    [("s3", True)],
+    indirect=True,
+)
+def test_join_with_missing_columns_in_expression(
+    cloud_test_catalog, dogs_dataset, cats_dataset
+):
+    catalog = cloud_test_catalog.catalog
+
+    dogs1 = DatasetQuery(name=dogs_dataset.name, version=1, catalog=catalog)
+    dogs2 = DatasetQuery(name=dogs_dataset.name, version=1, catalog=catalog)
+    cats = DatasetQuery(name=cats_dataset.name, version=1, catalog=catalog)
+
+    with pytest.raises(ValueError) as excinfo:
+        dogs1.join(dogs2, dogs1.c("wrong") == dogs2.c("file__path")).to_db_records()
+    assert str(excinfo.value) == "Column wrong was not found in left part of the join"
+
+    with pytest.raises(ValueError) as excinfo:
+        dogs1.join(dogs2, dogs1.c("file__path") == dogs2.c("wrong")).to_db_records()
+    assert str(excinfo.value) == "Column wrong was not found in right part of the join"
+
+    with pytest.raises(ValueError) as excinfo:
+        dogs1.join(dogs2, dogs1.c("file__path") == cats.c("file__path")).to_db_records()
+    assert str(excinfo.value) == (
+        "Column file__path was not found in left or right part of the join"
+    )
+
+
+@pytest.mark.parametrize(
+    "cloud_type,version_aware",
+    [("s3", True)],
+    indirect=True,
+)
+@pytest.mark.parametrize("inner", [True, False])
+def test_join_with_using_functions_in_expression(
+    cloud_test_catalog, dogs_dataset, dogs_cats_dataset, inner
+):
+    catalog = cloud_test_catalog.catalog
+    dogs = DatasetQuery(name=dogs_dataset.name, version=1, catalog=catalog)
+    dogs_cats = DatasetQuery(name=dogs_cats_dataset.name, version=1, catalog=catalog)
+
+    res = dogs_cats.join(
+        dogs,
+        (
+            sqlalchemy.func.upper(dogs_cats.c("file__path"))
+            == sqlalchemy.func.upper(dogs.c("file__path"))
+        ),
+        inner=inner,
+    ).to_db_records()
+
+    if inner:
+        expected = [
+            ("dogs/dog1", "dogs/dog1"),
+            ("dogs/dog2", "dogs/dog2"),
+            ("dogs/dog3", "dogs/dog3"),
+            ("dogs/others/dog4", "dogs/others/dog4"),
+        ]
+    else:
+        string_default = String.default_value(catalog.warehouse.db.dialect)
+        expected = [
+            ("cats/cat1", string_default),
+            ("cats/cat2", string_default),
+            ("dogs/dog1", "dogs/dog1"),
+            ("dogs/dog2", "dogs/dog2"),
+            ("dogs/dog3", "dogs/dog3"),
+            ("dogs/others/dog4", "dogs/others/dog4"),
+        ]
+
+    assert (
+        sorted(
+            ((r["file__path"], r["file__path_right"]) for r in res), key=lambda x: x[0]
+        )
+        == expected
+    )
+
+
 @pytest.mark.parametrize("cloud_type", ["s3", "azure", "gs"], indirect=True)
 def test_simple_dataset_query(cloud_test_catalog):
     ctc = cloud_test_catalog
