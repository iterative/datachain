--- conflicted
+++ resolved
@@ -2573,7 +2573,6 @@
     q = DatasetQuery(name="dogs_with_rows_and_signals", catalog=catalog)
     result = q.to_db_records()
 
-<<<<<<< HEAD
     for row in result:
         for i, col in enumerate(new_columns):
             val = row[col]
@@ -2582,37 +2581,6 @@
                 assert math.isnan(val)
             else:
                 assert val == expected
-=======
-    col_values = [
-        (
-            r["path"],
-            r["int_col"],
-            r["int_col_32"],
-            r["int_col_64"],
-            r["bool_col"],
-            r["float_col"],
-            r["float_col_32"],
-            r["float_col_64"],
-            r["json_col"],
-            r["datetime_col"],
-            r["binary_col"],
-            r["array_col"],
-            r["array_col_nested"],
-            r["array_col_32"],
-            r["array_col_64"],
-        )
-        for r in result
-    ]
-
-    col_values.sort(key=lambda x: x[0])
-
-    assert col_values == [
-        ("dogs/dog1/subobject", *new_col_values_empty),
-        ("dogs/dog2/subobject", *new_col_values_empty),
-        ("dogs/dog3/subobject", *new_col_values_empty),
-        ("dogs/others/dog4/subobject", *new_col_values_empty),
-    ]
->>>>>>> 354469cd
 
 
 @pytest.mark.parametrize(
