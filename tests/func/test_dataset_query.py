import io
import posixpath
import uuid
<<<<<<< HEAD
from datetime import datetime, timezone
from json import dumps
from typing import Any, Optional
=======
>>>>>>> 2c8cefc3
from unittest.mock import ANY

import pytest
import sqlalchemy
from dateutil.parser import isoparse

from datachain.dataset import DatasetDependencyType, DatasetStatus
from datachain.error import DatasetInvalidVersionError, DatasetNotFoundError
<<<<<<< HEAD
from datachain.lib.file import File
from datachain.query import (
    C,
    DatasetQuery,
    LocalFilename,
    Object,
    Stream,
    udf,
)
from datachain.query.builtins import checksum, index_tar
from datachain.query.dataset import QueryStep
from datachain.query.schema import file_signals
from datachain.sql import functions
from datachain.sql.functions import path as pathfunc
from datachain.sql.functions.array import cosine_distance, euclidean_distance
from datachain.sql.types import (
    JSON,
    Array,
    Binary,
    Boolean,
    DateTime,
    Float,
    Float32,
    Float64,
    Int,
    Int32,
    Int64,
    SQLType,
    String,
)
from tests.utils import (
    NUM_TREE,
    TARRED_TREE,
    WEBFORMAT_TREE,
    assert_row_names,
    dataset_dependency_asdict,
    text_embedding,
=======
from datachain.query import C, DatasetQuery, Object, Stream
from datachain.sql import functions
from datachain.sql.functions import path as pathfunc
from datachain.sql.types import String
from tests.utils import (
    SIMPLE_DS_QUERY_RECORDS,
    assert_row_names,
    dataset_dependency_asdict,
>>>>>>> 2c8cefc3
)

FILE_SCHEMA = {
    f"file__{name}": _type if _type != Int else Int64
    for name, _type in File._datachain_column_types.items()
}


def create_row(
    path: str,
    source: str = "",
    size: int = 0,
    location: Optional[dict[str, Any]] = None,
    vtype: str = "",
    is_latest: bool = True,
    last_modified: Optional[datetime] = None,
    version: str = "",
    etag: str = "",
    prefix: str = "file",
):
    if location:
        location = json.dumps([location])  # type: ignore [assignment]

    last_modified = last_modified or datetime.now(timezone.utc)

    return (  # type: ignore [return-value]
        source,
        path,
        size,
        version,
        etag,
        is_latest,
        last_modified,
        location,
        vtype,
    )


def from_result_row(col_names, row):
    return dict(zip(col_names, row))


@pytest.fixture
def dogs_cats_dataset(listed_bucket, cloud_test_catalog, dogs_dataset, cats_dataset):
    dataset_name = uuid.uuid4().hex
    catalog = cloud_test_catalog.catalog
    (
        DatasetQuery(name=dogs_dataset.name, version=1, catalog=catalog)
        .union(DatasetQuery(name=cats_dataset.name, version=1, catalog=catalog))
        .save(dataset_name)
    )
    return catalog.get_dataset(dataset_name)


@pytest.mark.parametrize(
    "cloud_type,version_aware",
    [("s3", True)],
    indirect=True,
)
def test_delete_dataset(cloud_test_catalog, cats_dataset):
    catalog = cloud_test_catalog.catalog
    DatasetQuery(cats_dataset.name, catalog=catalog).save("cats", version=1)
    DatasetQuery(cats_dataset.name, catalog=catalog).save("cats", version=2)

    DatasetQuery.delete("cats", version=1, catalog=catalog)
    dataset = catalog.get_dataset("cats")
    assert dataset.versions_values == [2]


@pytest.mark.parametrize(
    "cloud_type,version_aware",
    [("s3", True)],
    indirect=True,
)
def test_delete_dataset_latest_version(cloud_test_catalog, cats_dataset):
    catalog = cloud_test_catalog.catalog
    DatasetQuery(cats_dataset.name, catalog=catalog).save("cats", version=1)
    DatasetQuery(cats_dataset.name, catalog=catalog).save("cats", version=2)

    DatasetQuery.delete("cats", catalog=catalog)
    dataset = catalog.get_dataset("cats")
    assert dataset.versions_values == [1]


@pytest.mark.parametrize(
    "cloud_type,version_aware",
    [("s3", True)],
    indirect=True,
)
def test_delete_dataset_only_version(cloud_test_catalog, cats_dataset):
    catalog = cloud_test_catalog.catalog
    DatasetQuery(cats_dataset.name, catalog=catalog).save("cats", version=1)

    DatasetQuery.delete("cats", catalog=catalog)
    with pytest.raises(DatasetNotFoundError):
        catalog.get_dataset("cats")


@pytest.mark.parametrize(
    "cloud_type,version_aware",
    [("s3", True)],
    indirect=True,
)
def test_delete_dataset_missing_version(cloud_test_catalog, cats_dataset):
    catalog = cloud_test_catalog.catalog
    DatasetQuery(cats_dataset.name, catalog=catalog).save("cats", version=1)
    DatasetQuery(cats_dataset.name, catalog=catalog).save("cats", version=2)

    with pytest.raises(DatasetInvalidVersionError):
        DatasetQuery.delete("cats", version=5, catalog=catalog)


@pytest.mark.parametrize(
    "cloud_type,version_aware",
    [("s3", True)],
    indirect=True,
)
def test_save_dataset_version_already_exists(cloud_test_catalog, cats_dataset):
    catalog = cloud_test_catalog.catalog
    DatasetQuery(cats_dataset.name, catalog=catalog).save("cats", version=1)
    with pytest.raises(RuntimeError) as exc_info:
        DatasetQuery(cats_dataset.name, catalog=catalog).save("cats", version=1)

    assert str(exc_info.value) == "Dataset cats already has version 1"


@pytest.mark.parametrize(
    "cloud_type,version_aware",
    [("s3", True)],
    indirect=True,
)
def test_save_multiple_versions(cloud_test_catalog, animal_dataset):
    catalog = cloud_test_catalog.catalog
    # ensure we can select a subset of a bucket properly
    ds = DatasetQuery(animal_dataset.name, catalog=catalog)
    ds_name = "animals_cats"
    q = ds
    q.save(ds_name)

    q = q.filter(C("file.path").glob("cats*") | (C("file.size") < 4))
    q.save(ds_name)
    q.save(ds_name)

    dataset_record = catalog.get_dataset(ds_name)
    assert dataset_record.status == DatasetStatus.COMPLETE
    assert DatasetQuery(name=ds_name, version=1, catalog=catalog).count() == 7
    assert DatasetQuery(name=ds_name, version=2, catalog=catalog).count() == 3
    assert DatasetQuery(name=ds_name, version=3, catalog=catalog).count() == 3

    with pytest.raises(ValueError):
        DatasetQuery(name=ds_name, version=4, catalog=catalog).count()


@pytest.mark.parametrize("save", [True, False])
@pytest.mark.parametrize(
    "cloud_type,version_aware",
    [("s3", True)],
    indirect=True,
)
def test_filter(cloud_test_catalog, save, cats_dataset):
    catalog = cloud_test_catalog.catalog
    # ensure we can select a subset of a bucket properly
    ds = DatasetQuery(cats_dataset.name, catalog=catalog)
    q = (
        ds.filter(C("file.size") < 13)
        .filter(C("file.path").glob("cats*") | (C("file.size") < 4))
        .filter(C("file.path").regexp("^cats/cat[0-9]$"))
    )
    if save:
        ds_name = "animals_cats"
        q.save(ds_name)
        q = DatasetQuery(name=ds_name, catalog=catalog)
        dataset_record = catalog.get_dataset(ds_name)
        assert dataset_record.status == DatasetStatus.COMPLETE
    result = q.db_results()
    count = q.count()
    assert len(result) == 2
    assert count == 2


@pytest.mark.parametrize(
    "cloud_type,version_aware",
    [("s3", True)],
    indirect=True,
)
def test_instance_returned_after_save(cloud_test_catalog, dogs_cats_dataset):
    catalog = cloud_test_catalog.catalog
    ds = DatasetQuery(name=dogs_cats_dataset.name, version=1, catalog=catalog)

    ds2 = ds.save("dogs_cats_2")
    assert isinstance(ds2, DatasetQuery)
    expected_names = {"cat1", "cat2", "dog1", "dog2", "dog3", "dog4"}
    assert_row_names(catalog, dogs_cats_dataset, 1, expected_names)
    assert_row_names(catalog, catalog.get_dataset("dogs_cats_2"), 1, expected_names)


@pytest.mark.parametrize(
    "cloud_type,version_aware",
    [("s3", True)],
    indirect=True,
)
def test_query_specific_dataset_set_proper_dataset_name_version(
    cloud_test_catalog, dogs_cats_dataset
):
    catalog = cloud_test_catalog.catalog
    ds = DatasetQuery(name=dogs_cats_dataset.name, version=1, catalog=catalog)
    assert ds.name == dogs_cats_dataset.name
    assert ds.version == 1


@pytest.mark.parametrize(
    "cloud_type,version_aware",
    [("s3", True)],
    indirect=True,
)
def test_save_set_proper_dataset_name_version(cloud_test_catalog, dogs_cats_dataset):
    catalog = cloud_test_catalog.catalog
    ds = DatasetQuery(name=dogs_cats_dataset.name, version=1, catalog=catalog)
    ds = ds.filter(C("file.path").glob("*dog*"))
    ds2 = ds.save("dogs_small")

    assert ds2.name == "dogs_small"
    assert ds2.version == 1
    assert len(ds2.steps) == 0

    # old dataset query remains detached
    assert ds.name is None
    assert ds.version is None


@pytest.mark.parametrize(
    "cloud_type,version_aware",
<<<<<<< HEAD
    [("file", False)],
    indirect=True,
)
def test_exec(cloud_test_catalog, dogs_cats_dataset):
    catalog = cloud_test_catalog.catalog
    all_names = set()

    @udf(params=("file__path",), output={})
    def name_len(path):
        all_names.add(posixpath.basename(path))

    existing_datasets = list(catalog.ls_datasets())
    dq = (
        DatasetQuery(name=dogs_cats_dataset.name, version=1, catalog=catalog)
        .add_signals(name_len)
        .exec()
    )
    assert isinstance(dq, DatasetQuery)
    assert all_names == {"dog1", "dog2", "dog3", "dog4", "cat1", "cat2"}
    # exec should not leave any datasets behind
    assert list(catalog.ls_datasets()) == existing_datasets


@pytest.mark.parametrize(
    "cloud_type,version_aware",
=======
>>>>>>> 2c8cefc3
    [("s3", True)],
    indirect=True,
)
def test_reset_dataset_name_version_after_filter(cloud_test_catalog, dogs_cats_dataset):
    catalog = cloud_test_catalog.catalog
    ds = DatasetQuery(name=dogs_cats_dataset.name, version=1, catalog=catalog)
    ds2 = ds.save("dogs_small")
    assert ds2.name == "dogs_small"
    assert ds2.version == 1

    ds3 = ds2.filter(C("file.path").glob("*dog1"))
    assert ds3.name is None
    assert ds3.version is None

    # old ds2 remains attached
    assert ds2.name == "dogs_small"
    assert ds2.version == 1


@pytest.mark.parametrize(
    "cloud_type,version_aware",
    [("s3", True)],
    indirect=True,
)
<<<<<<< HEAD
def test_avoid_recalculation_after_save(cloud_test_catalog, animal_dataset):
    calls = 0

    @udf(("file__size",), {"name_len": Int})
    def name_len(size):
        nonlocal calls
        calls += 1
        return (size,)

    catalog = cloud_test_catalog.catalog
    ds = (
        DatasetQuery(animal_dataset.name, catalog=catalog)
        .filter(C("file.path").glob("*/dog1"))
        .add_signals(name_len)
    )
    ds2 = ds.save("ds1")

    assert ds2.steps == []
    assert ds2.dependencies == set()
    assert isinstance(ds2.starting_step, QueryStep)
    ds2.save("ds2")
    assert calls == 1  # UDF should be called only once


@pytest.mark.parametrize(
    "cloud_type,version_aware",
    [("s3", True)],
    indirect=True,
)
=======
>>>>>>> 2c8cefc3
def test_chain_after_save(cloud_test_catalog, dogs_cats_dataset):
    catalog = cloud_test_catalog.catalog
    ds = DatasetQuery(name=dogs_cats_dataset.name, version=1, catalog=catalog)
    ds.filter(C("file.path").glob("*dog*")).save("ds1").filter(C("file.size") < 4).save(
        "ds2"
    )

    assert_row_names(
        catalog, catalog.get_dataset("ds1"), 1, {"dog1", "dog2", "dog3", "dog4"}
    )
    assert_row_names(catalog, catalog.get_dataset("ds2"), 1, {"dog2"})


@pytest.mark.parametrize(
    "cloud_type,version_aware",
    [("s3", True)],
    indirect=True,
)
def test_select(cloud_test_catalog, animal_dataset):
    catalog = cloud_test_catalog.catalog
    ds = DatasetQuery(animal_dataset.name, catalog=catalog)
    q = (
        ds.order_by(C("file.size").desc())
        .limit(6)
        .select(
            C("file.size"), size10x=C("file.size") * 10, size100x=C("file.size") * 100
        )
    )
    result = q.db_results()
    assert result == [
        (13, 130, 1300),
        (4, 40, 400),
        (4, 40, 400),
        (4, 40, 400),
        (4, 40, 400),
        (4, 40, 400),
    ]


@pytest.mark.parametrize(
    "cloud_type,version_aware",
    [("s3", True)],
    indirect=True,
)
def test_select_missing_column(cloud_test_catalog, animal_dataset):
    catalog = cloud_test_catalog.catalog
    ds = DatasetQuery(animal_dataset.name, catalog=catalog)
    ds1 = ds.select(C.missing_column_name)
    ds2 = ds.select("missing_column_name")
    # The exception type varies by database backend
    exc1 = pytest.raises(Exception, ds1.db_results)
    assert "missing_column_name" in str(exc1.value)
    exc2 = pytest.raises(KeyError, ds2.db_results)
    assert "missing_column_name" in str(exc2.value)


@pytest.mark.parametrize(
    "cloud_type,version_aware",
    [("s3", True)],
    indirect=True,
)
def test_select_except(cloud_test_catalog, animal_dataset):
    catalog = cloud_test_catalog.catalog
    ds = DatasetQuery(animal_dataset.name, catalog=catalog)
    q = (
        ds.order_by(C("file.size").desc())
        .limit(6)
        .select(
            C("file.path"),
            C("file.size"),
            size10x=C("file.size") * 10,
            size100x=C("file.size") * 100,
        )
        .select_except(C("file.path"), C.size10x)
    )
    result = q.db_results()
    assert result == [
        (13, 1300),
        (4, 400),
        (4, 400),
        (4, 400),
        (4, 400),
        (4, 400),
    ]


@pytest.mark.parametrize(
    "cloud_type,version_aware",
    [("s3", True)],
    indirect=True,
)
def test_distinct(cloud_test_catalog, animal_dataset):
    ctc = cloud_test_catalog
    catalog = ctc.catalog
    ds = DatasetQuery(animal_dataset.name, catalog=catalog)

    q = (
        ds.select(pathfunc.name(C("file.path")), C("file.size"))
        .order_by(pathfunc.name(C("file.path")))
        .distinct(C("file.size"))
    )
    result = q.db_results()

    assert result == [("cat1", 4), ("description", 13), ("dog2", 3)]


@pytest.mark.parametrize(
    "cloud_type,version_aware",
    [("s3", True)],
    indirect=True,
)
def test_distinct_count(cloud_test_catalog, animal_dataset):
    catalog = cloud_test_catalog.catalog
    ds = DatasetQuery(animal_dataset.name, catalog=catalog)

    assert ds.distinct(C("file.size")).count() == 3
    assert ds.distinct(C("file.path")).count() == 7
    assert ds.distinct().count() == 7


@pytest.mark.parametrize("save", [True, False])
@pytest.mark.parametrize(
    "cloud_type,version_aware",
    [("s3", True)],
    indirect=True,
)
def test_mutate(cloud_test_catalog, save, animal_dataset):
    catalog = cloud_test_catalog.catalog
    ds = DatasetQuery(animal_dataset.name, catalog=catalog)
    q = (
        ds.mutate(size10x=C("file.size") * 10)
        .mutate(size1000x=C.size10x * 100)
        .mutate(
            ("s2", C("file.size") * 2),
            ("s3", C("file.size") * 3),
            s4=C("file.size") * 4,
        )
        .filter((C.size10x < 40) | (C.size10x > 100) | C("file.path").glob("cat*"))
        .order_by(C.size10x.desc(), C("file.path"))
    )
    if save:
        ds_name = "animals_cats"
        q.save(ds_name)
        new_query = DatasetQuery(name=ds_name, catalog=catalog).order_by(
            C.size10x.desc(), C("file.path")
        )
        result = new_query.db_results(row_factory=lambda c, v: dict(zip(c, v)))
        dataset_record = catalog.get_dataset(ds_name)
        assert dataset_record.status == DatasetStatus.COMPLETE
    else:
        result = q.db_results(row_factory=lambda c, v: dict(zip(c, v)))
    assert len(result) == 4
    assert len(result[0]) == 15
    cols = {"size10x", "size1000x", "s2", "s3", "s4"}
    new_data = [[v for k, v in r.items() if k in cols] for r in result]
    assert new_data == [
        [130, 13000, 26, 39, 52],
        [40, 4000, 8, 12, 16],
        [40, 4000, 8, 12, 16],
        [30, 3000, 6, 9, 12],
    ]


@pytest.mark.parametrize("save", [True, False])
@pytest.mark.parametrize(
    "cloud_type,version_aware",
    [("s3", True)],
    indirect=True,
)
def test_order_by_after_mutate(cloud_test_catalog, save, animal_dataset):
    catalog = cloud_test_catalog.catalog
    ds = DatasetQuery(animal_dataset.name, catalog=catalog)
    q = (
        ds.mutate(size10x=C("file.size") * 10)
        .filter((C.size10x < 40) | (C.size10x > 100) | C("file.path").glob("cat*"))
        .order_by(C.size10x.desc())
    )

    if save:
        ds_name = "animals_cats"
        q.save(ds_name)
        result = (
            DatasetQuery(name=ds_name, catalog=catalog)
            .order_by(C.size10x.desc(), pathfunc.name(C("file.path")))
            .db_results(row_factory=lambda c, v: dict(zip(c, v)))
        )
    else:
        result = q.db_results(row_factory=lambda c, v: dict(zip(c, v)))

    assert [r["size10x"] for r in result] == [130, 40, 40, 30]


@pytest.mark.parametrize("save", [True, False])
@pytest.mark.parametrize(
    "cloud_type,version_aware",
    [("s3", True)],
    indirect=True,
)
def test_order_by_limit(cloud_test_catalog, save, animal_dataset):
    catalog = cloud_test_catalog.catalog
    ds = DatasetQuery(animal_dataset.name, catalog=catalog)
    q = ds.order_by(pathfunc.name(C("file.path")).desc()).limit(5)
    if save:
        ds_name = "animals_cats"
        q.save(ds_name)
        new_query = DatasetQuery(name=ds_name, catalog=catalog).order_by(
            pathfunc.name(C("file.path")).desc()
        )
        result = new_query.db_results()
        dataset_record = catalog.get_dataset(ds_name)
        assert dataset_record.status == DatasetStatus.COMPLETE
    else:
        result = q.db_results()

    assert [posixpath.basename(r[3]) for r in result] == [
        "dog4",
        "dog3",
        "dog2",
        "dog1",
        "description",
    ]


@pytest.mark.parametrize(
    "cloud_type,version_aware",
    [("s3", True)],
    indirect=True,
)
def test_row_number_without_explicit_order_by(cloud_test_catalog, animal_dataset):
    catalog = cloud_test_catalog.catalog
    ds_name = uuid.uuid4().hex

    DatasetQuery(animal_dataset.name, catalog=catalog).filter(C("file.size") > 0).save(
        ds_name
    )

    results = DatasetQuery(name=ds_name, catalog=catalog).to_db_records()
    assert len(results) == 7  # unordered, just checking num of results


@pytest.mark.parametrize(
    "cloud_type,version_aware",
    [("s3", True)],
    indirect=True,
)
def test_row_number_with_order_by_name_descending(cloud_test_catalog, animal_dataset):
    catalog = cloud_test_catalog.catalog
    ds_name = uuid.uuid4().hex

    DatasetQuery(animal_dataset.name, catalog=catalog).order_by(
        pathfunc.name(C("file.path")).desc()
    ).save(ds_name)

    results = DatasetQuery(name=ds_name, catalog=catalog).to_db_records()
    results_name_id = [
        {k: v for k, v in r.items() if k in ["sys__id", "file__path"]} for r in results
    ]
    assert sorted(results_name_id, key=lambda k: k["sys__id"]) == [
        {"sys__id": 1, "file__path": "dogs/others/dog4"},
        {"sys__id": 2, "file__path": "dogs/dog3"},
        {"sys__id": 3, "file__path": "dogs/dog2"},
        {"sys__id": 4, "file__path": "dogs/dog1"},
        {"sys__id": 5, "file__path": "description"},
        {"sys__id": 6, "file__path": "cats/cat2"},
        {"sys__id": 7, "file__path": "cats/cat1"},
    ]


@pytest.mark.parametrize(
    "cloud_type,version_aware",
    [("s3", True)],
    indirect=True,
)
def test_row_number_with_order_by_name_ascending(cloud_test_catalog, animal_dataset):
    catalog = cloud_test_catalog.catalog
    ds_name = uuid.uuid4().hex

    DatasetQuery(animal_dataset.name, catalog=catalog).order_by(
        pathfunc.name(C("file.path")).asc()
    ).save(ds_name)

    results = DatasetQuery(name=ds_name, catalog=catalog).to_db_records()
    results_name_id = [
        {k: v for k, v in r.items() if k in ["sys__id", "file__path"]} for r in results
    ]
    assert sorted(results_name_id, key=lambda k: k["sys__id"]) == [
        {"sys__id": 1, "file__path": "cats/cat1"},
        {"sys__id": 2, "file__path": "cats/cat2"},
        {"sys__id": 3, "file__path": "description"},
        {"sys__id": 4, "file__path": "dogs/dog1"},
        {"sys__id": 5, "file__path": "dogs/dog2"},
        {"sys__id": 6, "file__path": "dogs/dog3"},
        {"sys__id": 7, "file__path": "dogs/others/dog4"},
    ]


<<<<<<< HEAD
@pytest.mark.parametrize(
    "cloud_type,version_aware",
    [("s3", True)],
    indirect=True,
)
def test_row_number_with_order_by_name_len_desc_and_name_asc(
    cloud_test_catalog, animal_dataset
):
    catalog = cloud_test_catalog.catalog
    ds_name = uuid.uuid4().hex

    @udf(("file__path",), {"name_len": Int})
    def name_len(path):
        return (len(posixpath.basename(path)),)

    DatasetQuery(animal_dataset.name, catalog=catalog).add_signals(name_len).order_by(
        C.name_len.desc(), pathfunc.name(C("file.path")).asc()
    ).save(ds_name)

    results = DatasetQuery(name=ds_name, catalog=catalog).to_db_records()
    results_name_id = [
        {k: v for k, v in r.items() if k in ["sys__id", "file__path"]} for r in results
    ]
    assert sorted(results_name_id, key=lambda k: k["sys__id"]) == [
        {"sys__id": 1, "file__path": "description"},
        {"sys__id": 2, "file__path": "cats/cat1"},
        {"sys__id": 3, "file__path": "cats/cat2"},
        {"sys__id": 4, "file__path": "dogs/dog1"},
        {"sys__id": 5, "file__path": "dogs/dog2"},
        {"sys__id": 6, "file__path": "dogs/dog3"},
        {"sys__id": 7, "file__path": "dogs/others/dog4"},
    ]


@pytest.mark.parametrize(
    "cloud_type,version_aware",
    [("s3", True)],
    indirect=True,
)
def test_row_number_with_order_by_before_add_signals(
    cloud_test_catalog, animal_dataset
):
    catalog = cloud_test_catalog.catalog
    ds_name = uuid.uuid4().hex

    @udf(("file__path",), {"name_len": Int})
    def name_len(path):
        return (len(posixpath.basename(path)),)

    DatasetQuery(animal_dataset.name, catalog=catalog).order_by(
        pathfunc.name(C("file.path")).asc()
    ).add_signals(name_len).save(ds_name)

    results = DatasetQuery(name=ds_name, catalog=catalog).to_db_records()
    results_name_id = [
        {k: v for k, v in r.items() if k in ["sys__id", "file__path"]} for r in results
    ]
    # we should preserve order in final result based on order by which was added
    # before add_signals
    assert sorted(results_name_id, key=lambda k: k["sys__id"]) == [
        {"sys__id": 1, "file__path": "cats/cat1"},
        {"sys__id": 2, "file__path": "cats/cat2"},
        {"sys__id": 3, "file__path": "description"},
        {"sys__id": 4, "file__path": "dogs/dog1"},
        {"sys__id": 5, "file__path": "dogs/dog2"},
        {"sys__id": 6, "file__path": "dogs/dog3"},
        {"sys__id": 7, "file__path": "dogs/others/dog4"},
    ]


@pytest.mark.parametrize(
    "cloud_type,version_aware",
    [("s3", True)],
    indirect=True,
)
def test_udf(cloud_test_catalog, animal_dataset):
    catalog = cloud_test_catalog.catalog

    @udf(("file__path",), {"name_len": Int})
    def name_len(path):
        return (len(posixpath.basename(path)),)

    q = (
        DatasetQuery(name=animal_dataset.name, version=1, catalog=catalog)
        .filter(C("file.size") < 13)
        .filter(C("file.path").glob("cats*") | (C("file.size") < 4))
        .add_signals(name_len)
    )
    result1 = q.select(C("file.path"), C.name_len).db_results()
    # ensure that we're able to run with same query multiple times
    result2 = q.select(C("file.path"), C.name_len).db_results()
    count = q.count()
    assert len(result1) == 3
    assert len(result2) == 3
    assert count == 3

    for r1, r2 in zip(result1, result2):
        # Check that the UDF ran successfully
        assert len(posixpath.basename(r1[0])) == r1[1]
        assert len(posixpath.basename(r2[0])) == r2[1]

    q.save("test_udf")
    dataset = catalog.get_dataset("test_udf")
    dr = catalog.warehouse.schema.dataset_row_cls
    sys_schema = {c.name: type(c.type) for c in dr.sys_columns()}
    expected_schema = FILE_SCHEMA | sys_schema | {"name_len": Int}
    assert dataset.schema == expected_schema


@pytest.mark.parametrize(
    "cloud_type,version_aware",
    [("s3", True)],
    indirect=True,
)
def test_udf_different_types(cloud_test_catalog, animal_dataset):
    catalog = cloud_test_catalog.catalog

    obj = {"name": "John", "age": 30}

    @udf(
        (),
        {
            "int_col": Int,
            "int_col_32": Int32,
            "int_col_64": Int64,
            "float_col": Float,
            "float_col_32": Float32,
            "float_col_64": Float64,
            "array_col": Array(Float),
            "array_col_nested": Array(Array(Float)),
            "array_col_32": Array(Float32),
            "array_col_64": Array(Float64),
            "string_col": String,
            "bool_col": Boolean,
            "json_col": JSON,
            "binary_col": Binary,
        },
    )
    def test_types():
        return (
            5,
            5,
            5,
            0.5,
            0.5,
            0.5,
            [0.5],
            [[0.5], [0.5]],
            [0.5],
            [0.5],
            "s",
            True,
            dumps({"a": 1}),
            pickle.dumps(obj),
        )

    q = (
        DatasetQuery(name=animal_dataset.name, version=1, catalog=catalog)
        .filter(pathfunc.name(C("file.path")) == "cat1")
        .add_signals(test_types)
    )

    results = q.select().to_db_records()
    col_values = [
        (
            r["int_col"],
            r["int_col_32"],
            r["int_col_64"],
            r["float_col"],
            r["float_col_32"],
            r["float_col_64"],
            r["array_col"],
            r["array_col_nested"],
            r["array_col_32"],
            r["array_col_64"],
            r["string_col"],
            r["bool_col"],
            r["json_col"],
            pickle.loads(r["binary_col"]),  # noqa: S301
        )
        for r in results
    ]

    assert col_values == [
        (
            5,
            5,
            5,
            0.5,
            0.5,
            0.5,
            [0.5],
            [[0.5], [0.5]],
            [0.5],
            [0.5],
            "s",
            True,
            dumps({"a": 1}),
            obj,
        )
    ]

    q.save("test_udf")
    dataset = catalog.get_dataset("test_udf")

    dr = catalog.warehouse.schema.dataset_row_cls
    sys_schema = {c.name: type(c.type) for c in dr.sys_columns()}
    expected_schema = (
        FILE_SCHEMA
        | sys_schema
        | {
            "int_col": Int,
            "int_col_32": Int32,
            "int_col_64": Int64,
            "float_col": Float,
            "float_col_32": Float32,
            "float_col_64": Float64,
            "array_col": Array(Float()),
            "array_col_nested": Array(Array(Float())),
            "array_col_32": Array(Float32()),
            "array_col_64": Array(Float64()),
            "string_col": String,
            "bool_col": Boolean,
            "json_col": JSON,
            "binary_col": Binary,
        }
    )

    for c_name, c_type in dataset.schema.items():
        assert c_name in expected_schema
        c_type_expected = expected_schema[c_name]
        if not isinstance(c_type, SQLType):
            c_type = c_type()
            c_type_expected = c_type_expected()

        assert c_type.to_dict() == c_type_expected.to_dict()


@pytest.mark.parametrize(
    "cloud_type,version_aware",
    [("s3", True)],
    indirect=True,
)
@pytest.mark.parametrize("batch", [1, 4])
def test_class_udf(cloud_test_catalog, batch, animal_dataset):
    catalog = cloud_test_catalog.catalog

    @udf(("file__size",), {"total": Int}, method="sum", batch=batch)
    class MyUDF:
        def __init__(self, constant, multiplier=1):
            self.constant = constant
            self.multiplier = multiplier
            self.batch = batch

        def sum(self, size):
            if self.batch > 1:
                return [(self.constant + size_ * self.multiplier,) for (size_,) in size]
            return (self.constant + size * self.multiplier,)

    q = (
        DatasetQuery(name=animal_dataset.name, version=1, catalog=catalog)
        .filter(C("file.size") < 13)
        .add_signals(MyUDF(5, multiplier=2))
    )
    results = q.select(C("file.size"), C.total).order_by(C("file.size")).db_results()
    assert results == [
        (3, 11),
        (4, 13),
        (4, 13),
        (4, 13),
        (4, 13),
        (4, 13),
    ]


@pytest.mark.parametrize(
    "cloud_type,version_aware",
    [("s3", True)],
    indirect=True,
)
@pytest.mark.parametrize("batch", [False, True])
@pytest.mark.parametrize("workers", (1, 2))
@pytest.mark.skipif(
    "not os.environ.get('DATACHAIN_DISTRIBUTED')",
    reason="Set the DATACHAIN_DISTRIBUTED environment variable "
    "to test distributed UDFs",
)
@pytest.mark.xdist_group(name="tmpfile")
def test_udf_distributed(cloud_test_catalog_tmpfile, batch, workers, datachain_job_id):
    catalog = cloud_test_catalog_tmpfile.catalog
    sources = [cloud_test_catalog_tmpfile.src_uri]
    globs = [s.rstrip("/") + "/*" for s in sources]
    catalog.create_dataset_from_sources("animals", globs, recursive=True)

    @udf(("file__path",), {"name_len": Int, "blank": String})
    def name_len_local(name):
        # A very simple udf.
        return len(name), None

    @udf(("file__path",), {"name_len": Int, "blank": String}, batch=2)
    def name_len_batch(names):
        # A very simple udf.
        return [(len(name), None) for (name,) in names]

    if batch:
        # Batching is enabled, we need a udf that acts on lists of inputs.
        udf_func = name_len_batch
    else:
        udf_func = name_len_local

    q = (
        DatasetQuery(name="animals", version=1, catalog=catalog)
        .filter(C("file.size") < 13)
        .filter(C("file.path").glob("cats*") | (C("file.size") < 4))
        .add_signals(udf_func, parallel=2, workers=workers)
        .select(C("file.path"), C.name_len, C.blank)
    )
    result = q.db_results()

    assert len(result) == 3
    string_default = String.default_value(catalog.warehouse.db.dialect)
    for r in result:
        # Check that the UDF ran successfully
        assert len(r[0]) == r[1]
        assert r[2] == string_default


@pytest.mark.parametrize(
    "cloud_type,version_aware",
    [("s3", True)],
    indirect=True,
)
@pytest.mark.parametrize("workers", (1, 2))
@pytest.mark.skipif(
    "not os.environ.get('DATACHAIN_DISTRIBUTED')",
    reason="Set the DATACHAIN_DISTRIBUTED environment variable "
    "to test distributed UDFs",
)
@pytest.mark.xdist_group(name="tmpfile")
def test_udf_distributed_exec_error(
    cloud_test_catalog_tmpfile, workers, datachain_job_id
):
    catalog = cloud_test_catalog_tmpfile.catalog
    sources = [cloud_test_catalog_tmpfile.src_uri]
    globs = [s.rstrip("/") + "/*" for s in sources]
    catalog.create_dataset_from_sources("animals", globs, recursive=True)

    @udf((C("file.path"),), {"name_len": Int})
    def name_len_error(_name):
        # A udf that raises an exception
        raise RuntimeError("Test Error!")

    q = (
        DatasetQuery(name="animals", version=1, catalog=catalog)
        .filter(C("file.size") < 13)
        .filter(C("file.path").glob("cats*") | (C("file.size") < 4))
        .add_signals(name_len_error, parallel=2, workers=workers)
    )
    with pytest.raises(RuntimeError, match="Test Error!"):
        q.db_results()


@pytest.mark.parametrize(
    "cloud_type,version_aware",
    [("s3", True)],
    indirect=True,
)
@pytest.mark.skipif(
    "not os.environ.get('DATACHAIN_DISTRIBUTED')",
    reason="Set the DATACHAIN_DISTRIBUTED environment variable "
    "to test distributed UDFs",
)
@pytest.mark.xdist_group(name="tmpfile")
def test_udf_distributed_interrupt(cloud_test_catalog_tmpfile, capfd, datachain_job_id):
    catalog = cloud_test_catalog_tmpfile.catalog
    sources = [cloud_test_catalog_tmpfile.src_uri]
    globs = [s.rstrip("/") + "/*" for s in sources]
    catalog.create_dataset_from_sources("animals", globs, recursive=True)

    @udf(("file__path",), {"name_len": Int})
    def name_len_interrupt(_name):
        # A UDF that emulates cancellation due to a KeyboardInterrupt.
        raise KeyboardInterrupt

    q = (
        DatasetQuery(name="animals", version=1, catalog=catalog)
        .filter(C("file.size") < 13)
        .filter(C("file.path").glob("cats*") | (C("file.size") < 4))
        .add_signals(name_len_interrupt, parallel=2, workers=2)
    )
    with pytest.raises(RuntimeError, match=r"Worker Killed \(KeyboardInterrupt\)"):
        q.db_results()
    captured = capfd.readouterr()
    assert "KeyboardInterrupt" in captured.err
    assert "semaphore" not in captured.err


@pytest.mark.parametrize(
    "cloud_type,version_aware",
    [("s3", True)],
    indirect=True,
)
@pytest.mark.skipif(
    "not os.environ.get('DATACHAIN_DISTRIBUTED')",
    reason="Set the DATACHAIN_DISTRIBUTED environment variable "
    "to test distributed UDFs",
)
@pytest.mark.xdist_group(name="tmpfile")
def test_udf_distributed_cancel(cloud_test_catalog_tmpfile, capfd, datachain_job_id):
    catalog = cloud_test_catalog_tmpfile.catalog
    metastore = catalog.metastore
    sources = [cloud_test_catalog_tmpfile.src_uri]
    globs = [s.rstrip("/") + "/*" for s in sources]
    catalog.create_dataset_from_sources("animals", globs, recursive=True)

    job_id = os.environ.get("DATACHAIN_JOB_ID")

    # A job is required for query script cancellation (not using a KeyboardInterrupt)
    metastore.db.execute(
        metastore._jobs_insert().values(
            id=job_id,
            status=7,  # CANCELING
            celery_task_id="",
            name="Test Cancel Job",
            workers=2,
            team_id=metastore.team_id,
            created_at=datetime.now(timezone.utc),
            params="{}",
            metrics="{}",
        ),
    )

    @udf(("file__path",), {"name_len": Int})
    def name_len_slow(name):
        # A very simple udf, that processes slowly to emulate being stuck.
        from time import sleep

        sleep(10)
        return len(name), None

    q = (
        DatasetQuery(name="animals", version=1, catalog=catalog)
        .filter(C("file.size") < 13)
        .filter(C("file.path").glob("cats*") | (C("file.size") < 4))
        .add_signals(name_len_slow, parallel=2, workers=2)
    )

    with pytest.raises(SystemExit) as excinfo:
        q.db_results()

    assert excinfo.value.code == QUERY_SCRIPT_CANCELED_EXIT_CODE
    captured = capfd.readouterr()
    assert "canceled" in captured.out
    assert "semaphore" not in captured.err


=======
>>>>>>> 2c8cefc3
def to_str(buf) -> str:
    return io.TextIOWrapper(buf, encoding="utf8").read()


<<<<<<< HEAD
@pytest.mark.parametrize("param", [LocalFilename(), Object(to_str)])
@pytest.mark.parametrize("use_cache", [False, True])
def test_udf_object_param(cloud_test_catalog, dogs_dataset, param, use_cache):
    catalog = cloud_test_catalog.catalog
    if isinstance(param, Object):

        @udf((C("file.path"), param), {"signal": String})
        def signal(path, obj):
            # A very simple udf.
            return (posixpath.basename(path) + " -> " + obj,)

    else:

        @udf(("file__path", param), {"signal": String})
        def signal(path, local_filename):
            with open(local_filename, encoding="utf8") as f:
                obj = f.read()
            return (posixpath.basename(path) + " -> " + obj,)

    q = DatasetQuery(name=dogs_dataset.name, version=1, catalog=catalog).add_signals(
        signal, cache=use_cache
    )
    result = q.db_results(row_factory=from_result_row)

    assert len(result) == 4
    signals = {r["signal"] for r in result}
    assert signals == {"dog1 -> woof", "dog2 -> arf", "dog3 -> bark", "dog4 -> ruff"}

    uid = catalog._get_row_uid(file_signals(result[0]))
    assert catalog.cache.contains(uid) is (
        use_cache or isinstance(param, LocalFilename)
    )


@pytest.mark.parametrize("use_cache", [False, True])
def test_udf_stream_param(cloud_test_catalog, dogs_dataset, use_cache):
    catalog = cloud_test_catalog.catalog

    @udf((C("file.path"), Stream()), {"signal": String})
    def signal(path, stream):
        with stream as buf:
            return (posixpath.basename(path) + " -> " + buf.read().decode("utf-8"),)

    q = DatasetQuery(name=dogs_dataset.name, version=1, catalog=catalog).add_signals(
        signal, cache=use_cache
    )
    result = q.db_results(row_factory=from_result_row)

    assert len(result) == 4
    signals = {r["signal"] for r in result}
    assert signals == {"dog1 -> woof", "dog2 -> arf", "dog3 -> bark", "dog4 -> ruff"}

    uid = catalog._get_row_uid(file_signals(result[0]))
    assert catalog.cache.contains(uid) is use_cache


=======
>>>>>>> 2c8cefc3
@pytest.mark.parametrize("use_cache", [False, True])
def test_extract(cloud_test_catalog, dogs_dataset, use_cache):
    catalog = cloud_test_catalog.catalog
    q = DatasetQuery(name=dogs_dataset.name, version=1, catalog=catalog)
    results = set()
    for path, stream in q.extract("file__path", Stream(), cache=use_cache):
        with stream:
            value = stream.read().decode("utf-8")
        results.add((posixpath.basename(path), value))
    assert results == {
        ("dog1", "woof"),
        ("dog2", "arf"),
        ("dog3", "bark"),
        ("dog4", "ruff"),
    }


def test_extract_object(cloud_test_catalog, dogs_dataset):
    ctc = cloud_test_catalog
    ds = DatasetQuery(name=dogs_dataset.name, version=1, catalog=ctc.catalog)
    data = ds.extract(Object(to_str), "file__path")
    assert {(value, posixpath.basename(path)) for value, path in data} == {
        ("woof", "dog1"),
        ("arf", "dog2"),
        ("bark", "dog3"),
        ("ruff", "dog4"),
    }


def test_extract_chunked(cloud_test_catalog, dogs_dataset):
    ctc = cloud_test_catalog
    n = 5
    all_data = []
    ds = DatasetQuery(name=dogs_dataset.name, version=1, catalog=ctc.catalog)
    for i in range(n):
        data = ds.chunk(i, n).extract(Object(to_str), "file__path")
        all_data.extend(data)

    assert {(value, posixpath.basename(path)) for value, path in all_data} == {
        ("woof", "dog1"),
        ("arf", "dog2"),
        ("bark", "dog3"),
        ("ruff", "dog4"),
    }


def test_extract_chunked_limit(cloud_test_catalog, dogs_dataset):
    ctc = cloud_test_catalog
    chunks = 5
    limit = 1
    all_data = []
    q = DatasetQuery(name=dogs_dataset.name, version=1, catalog=ctc.catalog)
    # Add sufficient rows to ensure each chunk has rows
    for _ in range(5):
        q = q.union(q)
    for i in range(chunks):
        data = q.limit(limit).chunk(i, chunks).extract(Object(to_str), "file__path")
        all_data.extend(data)

    assert len(all_data) == limit


@pytest.mark.parametrize(
    "cloud_type, version_aware",
    [("file", False)],
    indirect=True,
)
def test_extract_limit(cloud_test_catalog, dogs_dataset):
    catalog = cloud_test_catalog.catalog
    q = DatasetQuery(name=dogs_dataset.name, version=1, catalog=catalog)
    results = list(q.limit(2).extract("file__path"))
    assert len(results) == 2


@pytest.mark.parametrize(
    "cloud_type, version_aware",
    [("file", False)],
    indirect=True,
)
def test_extract_order_by(cloud_test_catalog, dogs_dataset):
    catalog = cloud_test_catalog.catalog
    q = DatasetQuery(name=dogs_dataset.name, version=1, catalog=catalog)
    results = list(q.order_by("sys__rand").extract("file__path"))
    pairs = list(q.extract("sys__rand", "file__path"))
    assert results == [(p[1],) for p in sorted(pairs)]


@pytest.mark.parametrize(
    "cloud_type,version_aware",
    [("s3", True)],
    indirect=True,
)
def test_union(cloud_test_catalog, cats_dataset, dogs_dataset):
    catalog = cloud_test_catalog.catalog
    dogs = DatasetQuery(name=dogs_dataset.name, version=1, catalog=catalog)
    cats = DatasetQuery(name=cats_dataset.name, version=1, catalog=catalog)

    (dogs | cats).save("dogs_cats")

    q = DatasetQuery(name="dogs_cats", version=1, catalog=catalog)
    result = q.db_results()
    count = q.count()
    assert len(result) == 6
    assert count == 6


@pytest.mark.parametrize(
    "cloud_type,version_aware",
    [("s3", True)],
    indirect=True,
)
<<<<<<< HEAD
@pytest.mark.parametrize("predicates", ["file__path", C("file.path")])
def test_join_left_one_column_predicate(
    cloud_test_catalog,
    dogs_dataset,
    dogs_cats_dataset,
    predicates,
):
    catalog = cloud_test_catalog.catalog

    @udf((), {"sig1": Int})
    def signals1():
        return (1,)

    @udf((), {"sig2": Int})
    def signals2():
        return (2,)

    dogs_cats = DatasetQuery(
        name=dogs_cats_dataset.name, version=1, catalog=catalog
    ).add_signals(signals1)
    dogs = DatasetQuery(name=dogs_dataset.name, version=1, catalog=catalog).add_signals(
        signals2
    )

    joined_records = dogs_cats.join(dogs, predicates).to_db_records()
    assert len(joined_records) == 6

    cat_records_names = ["cats/cat1", "cats/cat2"]

    dogs_cats_records = DatasetQuery(
        name=dogs_cats_dataset.name, version=1, catalog=catalog
    ).to_db_records()

    # rows that found match have both signals
    assert all(
        r["sig1"] == 1 and r["sig2"] == 2
        for r in joined_records
        if r["file__path"] not in cat_records_names
    )

    int_default = Int.default_value(catalog.warehouse.db.dialect)
    # rows from the left that didn't find match (cats) don't have sig2
    assert all(
        r["sig1"] == 1 and r["sig2"] == int_default
        for r in joined_records
        if r["file__path"] in cat_records_names
    )
    # check core duplicated columns
    for r in joined_records:
        dog_r = next(
            dr for dr in dogs_cats_records if dr["file__path"] == r["file__path"]
        )
        assert all(
            [r[f"{k}_right"] == dog_r[k]] for k in dog_r if not k.startswith("sys__")
        )


@pytest.mark.parametrize(
    "cloud_type,version_aware",
    [("s3", True)],
    indirect=True,
)
@pytest.mark.parametrize(
    "predicates",
    [
        ["file__path", "file__size"],
        [C("file.path"), C("file.size")],
        ["file__path", C("file.size")],
    ],
)
def test_join_left_multiple_column_predicates(
    cloud_test_catalog,
    dogs_dataset,
    dogs_cats_dataset,
    predicates,
):
    catalog = cloud_test_catalog.catalog

    @udf((), {"sig1": Int})
    def signals1():
        return (1,)

    @udf((), {"sig2": Int})
    def signals2():
        return (2,)

    dogs_cats = DatasetQuery(
        name=dogs_cats_dataset.name, version=1, catalog=catalog
    ).add_signals(signals1)
    dogs = DatasetQuery(name=dogs_dataset.name, version=1, catalog=catalog).add_signals(
        signals2
    )

    cat_records_names = ["cats/cat1", "cats/cat2"]

    dogs_cats_records = DatasetQuery(
        name=dogs_cats_dataset.name, version=1, catalog=catalog
    ).to_db_records()

    joined_records = dogs_cats.join(dogs, predicates).to_db_records()
    assert len(joined_records) == 6

    # rows that found match have both signals
    assert all(
        r["sig1"] == 1 and r["sig2"] == 2
        for r in joined_records
        if r["file__path"] not in cat_records_names
    )
    int_default = Int.default_value(catalog.warehouse.db.dialect)
    # rows from the left that didn't find match (cats) don't have sig2
    assert all(
        r["sig1"] == 1 and r["sig2"] == int_default
        for r in joined_records
        if r["file__path"] in cat_records_names
    )
    # check core duplicated columns
    for r in joined_records:
        dog_r = next(
            dr for dr in dogs_cats_records if dr["file__path"] == r["file__path"]
        )
        assert all(
            [r[f"{k}_right"] == dog_r[k]] for k in dog_r if not k.startswith("sys__")
        )


@pytest.mark.parametrize(
    "cloud_type,version_aware",
    [("s3", True)],
    indirect=True,
)
@pytest.mark.parametrize("inner", [True, False])
@pytest.mark.parametrize("n_columns", [1, 2])
def test_join_with_binary_expression(
    cloud_test_catalog, dogs_dataset, dogs_cats_dataset, inner, n_columns
):
    catalog = cloud_test_catalog.catalog
=======
@pytest.mark.parametrize("inner", [True, False])
@pytest.mark.parametrize("n_columns", [1, 2])
def test_join_with_binary_expression(
    cloud_test_catalog, dogs_dataset, dogs_cats_dataset, inner, n_columns
):
    catalog = cloud_test_catalog.catalog
>>>>>>> 2c8cefc3
    dogs = DatasetQuery(name=dogs_dataset.name, version=1, catalog=catalog)
    dogs_cats = DatasetQuery(name=dogs_cats_dataset.name, version=1, catalog=catalog)

    if n_columns == 1:
        predicate = dogs_cats.c("file__path") == dogs.c("file__path")
    else:
        predicate = (dogs_cats.c("file__path") == dogs.c("file__path")) & (
            dogs_cats.c("file__size") == dogs.c("file__size")
        )

    res = dogs_cats.join(
        dogs,
        predicate,
        inner=inner,
    ).to_db_records()

    if inner:
        expected = [
            ("dogs/dog1", "dogs/dog1"),
            ("dogs/dog2", "dogs/dog2"),
            ("dogs/dog3", "dogs/dog3"),
            ("dogs/others/dog4", "dogs/others/dog4"),
        ]
    else:
        string_default = String.default_value(catalog.warehouse.db.dialect)
        expected = [
            ("cats/cat1", string_default),
            ("cats/cat2", string_default),
            ("dogs/dog1", "dogs/dog1"),
            ("dogs/dog2", "dogs/dog2"),
            ("dogs/dog3", "dogs/dog3"),
            ("dogs/others/dog4", "dogs/others/dog4"),
        ]

    assert (
        sorted(
            ((r["file__path"], r["file__path_right"]) for r in res), key=lambda x: x[0]
        )
        == expected
    )


@pytest.mark.parametrize(
    "cloud_type,version_aware",
    [("s3", True)],
    indirect=True,
)
@pytest.mark.parametrize("inner", [True, False])
@pytest.mark.parametrize("column_predicate", ["file__path", C("file.path")])
def test_join_with_combination_binary_expression_and_column_predicates(
    cloud_test_catalog,
    dogs_dataset,
    dogs_cats_dataset,
    inner,
    column_predicate,
):
    catalog = cloud_test_catalog.catalog
    dogs = DatasetQuery(name=dogs_dataset.name, version=1, catalog=catalog)
    dogs_cats = DatasetQuery(name=dogs_cats_dataset.name, version=1, catalog=catalog)

    res = dogs_cats.join(
        dogs,
        [column_predicate, dogs_cats.c("file__size") == dogs.c("file__size")],
        inner=inner,
    ).to_db_records()

    if inner:
        expected = [
            ("dogs/dog1", "dogs/dog1"),
            ("dogs/dog2", "dogs/dog2"),
            ("dogs/dog3", "dogs/dog3"),
            ("dogs/others/dog4", "dogs/others/dog4"),
        ]
    else:
        string_default = String.default_value(catalog.warehouse.db.dialect)
        expected = [
            ("cats/cat1", string_default),
            ("cats/cat2", string_default),
            ("dogs/dog1", "dogs/dog1"),
            ("dogs/dog2", "dogs/dog2"),
            ("dogs/dog3", "dogs/dog3"),
            ("dogs/others/dog4", "dogs/others/dog4"),
        ]

    assert (
        sorted(
            ((r["file__path"], r["file__path_right"]) for r in res), key=lambda x: x[0]
        )
        == expected
    )


@pytest.mark.parametrize(
    "cloud_type,version_aware",
    [("s3", True)],
    indirect=True,
)
@pytest.mark.parametrize("inner", [True, False])
def test_join_with_binary_expression_with_arithmetics(
    cloud_test_catalog,
    dogs_dataset,
    cats_dataset,
    inner,
):
    catalog = cloud_test_catalog.catalog
    dogs = DatasetQuery(name=dogs_dataset.name, version=1, catalog=catalog)
    cats = DatasetQuery(name=cats_dataset.name, version=1, catalog=catalog)

    res = cats.join(
        dogs, cats.c("file__size") == dogs.c("file__size") + 1, inner=inner
    ).to_db_records()

    assert sorted(
        ((r["file__path"], r["file__path_right"]) for r in res), key=lambda x: x[0]
    ) == [
        ("cats/cat1", "dogs/dog2"),
        ("cats/cat2", "dogs/dog2"),
    ]


@pytest.mark.parametrize(
    "cloud_type,version_aware",
    [("s3", True)],
    indirect=True,
)
<<<<<<< HEAD
def test_join_conflicting_custom_columns(cloud_test_catalog, dogs_dataset):
    catalog = cloud_test_catalog.catalog

    @udf((), {"sig1": Int})
    def signals1():
        return (1,)

    @udf((), {"sig1": Int})
    def signals2():
        return (2,)

    ds1 = DatasetQuery(name=dogs_dataset.name, version=1, catalog=catalog).add_signals(
        signals1
    )
    ds2 = DatasetQuery(name=dogs_dataset.name, version=1, catalog=catalog).add_signals(
        signals2
    )

    joined_records = ds1.join(ds2, "file__path").to_db_records()
    assert len(joined_records) == 4

    # check custom columns
    assert all(r["sig1"] == 1 and r["sig1_right"] == 2 for r in joined_records)

    joined_records = ds1.join(ds2, "file__path", rname="{name}_dupl").to_db_records()
    assert len(joined_records) == 4

    # check custom columns
    assert all(r["sig1"] == 1 and r["sig1_dupl"] == 2 for r in joined_records)


@pytest.mark.parametrize(
    "cloud_type,version_aware",
    [("s3", True)],
    indirect=True,
)
def test_join_inner(
    cloud_test_catalog,
    dogs_dataset,
    dogs_cats_dataset,
):
    catalog = cloud_test_catalog.catalog

    @udf((), {"sig1": Int})
    def signals1():
        return (1,)

    @udf((), {"sig2": Int})
    def signals2():
        return (2,)

    dogs_cats = DatasetQuery(
        name=dogs_cats_dataset.name, version=1, catalog=catalog
    ).add_signals(signals1)
    dogs = DatasetQuery(name=dogs_dataset.name, version=1, catalog=catalog).add_signals(
        signals2
    )

    joined_records = dogs_cats.join(dogs, "file__path", inner=True).to_db_records()
    assert len(joined_records) == 4

    dogs_records = DatasetQuery(
        name=dogs_dataset.name, version=1, catalog=catalog
    ).to_db_records()

    # check custom columns
    assert all(r["sig1"] == 1 and r["sig2"] == 2 for r in joined_records)
    for r in joined_records:
        dog_r = next(dr for dr in dogs_records if dr["file__path"] == r["file__path"])
        assert all(
            [r[f"{k}_right"] == dog_r[k]] for k in dog_r if not k.startswith("sys__")
        )

    # joining on multiple fields
    joined_records = dogs_cats.join(
        dogs, ["file__path", "file__size"], inner=True
    ).to_db_records()
    assert len(joined_records) == 4

    # check custom columns
    assert all(r["sig1"] == 1 and r["sig2"] == 2 for r in joined_records)
    # check core duplicated columns
    for r in joined_records:
        dog_r = next(dr for dr in dogs_records if dr["file__path"] == r["file__path"])
        assert all(
            [r[f"{k}_right"] == dog_r[k]] for k in dog_r if not k.startswith("sys__")
        )


@pytest.mark.parametrize(
    "cloud_type,version_aware",
    [("s3", True)],
    indirect=True,
)
def test_join_with_self(cloud_test_catalog, dogs_dataset):
    catalog = cloud_test_catalog.catalog

    @udf((), {"sig1": Int})
    def signals1():
        return (1,)

    dogs_records = DatasetQuery(
        name=dogs_dataset.name, version=1, catalog=catalog
    ).to_db_records()

    dogs = DatasetQuery(name=dogs_dataset.name, version=1, catalog=catalog).add_signals(
        signals1
    )

    joined_records = dogs.join(dogs, "file__path").to_db_records()
    assert len(joined_records) == 4

    # check custom columns
    assert all(r["sig1"] == 1 and r["sig1_right"] == 1 for r in joined_records)
    # check core duplicated columns
    for r in joined_records:
        dog_r = next(dr for dr in dogs_records if dr["file__path"] == r["file__path"])
        assert all(
            [r[f"{k}_right"] == dog_r[k]] for k in dog_r if not k.startswith("sys__")
        )


@pytest.mark.parametrize(
    "cloud_type,version_aware",
    [("s3", True)],
    indirect=True,
)
def test_join_with_missing_predicates(cloud_test_catalog, dogs_dataset):
    catalog = cloud_test_catalog.catalog

    @udf((), {"sig1": Int})
    def signals1():
        return (1,)

    @udf((), {"sig2": Int})
    def signals2():
        return (1,)

    dogs1 = DatasetQuery(
        name=dogs_dataset.name, version=1, catalog=catalog
    ).add_signals(signals1)
    dogs2 = DatasetQuery(
        name=dogs_dataset.name, version=1, catalog=catalog
    ).add_signals(signals2)

    with pytest.raises(ValueError) as excinfo:
        dogs1.join(dogs2, "sig1").to_db_records()
    assert str(excinfo.value) == "Column sig1 was not found in right part of the join"

    with pytest.raises(ValueError) as excinfo:
        dogs1.join(dogs2, "sig2").to_db_records()
    assert str(excinfo.value) == "Column sig2 was not found in left part of the join"


@pytest.mark.parametrize(
    "cloud_type,version_aware",
    [("s3", True)],
    indirect=True,
)
=======
>>>>>>> 2c8cefc3
def test_join_with_wrong_predicates(cloud_test_catalog, dogs_dataset):
    catalog = cloud_test_catalog.catalog

    dogs1 = DatasetQuery(name=dogs_dataset.name, version=1, catalog=catalog)
    dogs2 = DatasetQuery(name=dogs_dataset.name, version=1, catalog=catalog)

    with pytest.raises(ValueError) as excinfo:
        dogs1.join(dogs2, []).to_db_records()
    assert str(excinfo.value) == "Missing predicates"

    with pytest.raises(TypeError) as excinfo:
        dogs1.join(dogs2, [[]]).to_db_records()
    assert str(excinfo.value) == "Unsupported predicate [] for join expression"


@pytest.mark.parametrize(
    "cloud_type,version_aware",
    [("s3", True)],
    indirect=True,
)
def test_join_with_missing_columns_in_expression(
    cloud_test_catalog, dogs_dataset, cats_dataset
):
    catalog = cloud_test_catalog.catalog

    dogs1 = DatasetQuery(name=dogs_dataset.name, version=1, catalog=catalog)
    dogs2 = DatasetQuery(name=dogs_dataset.name, version=1, catalog=catalog)
    cats = DatasetQuery(name=cats_dataset.name, version=1, catalog=catalog)

    with pytest.raises(ValueError) as excinfo:
        dogs1.join(dogs2, dogs1.c("wrong") == dogs2.c("file__path")).to_db_records()
    assert str(excinfo.value) == "Column wrong was not found in left part of the join"

    with pytest.raises(ValueError) as excinfo:
        dogs1.join(dogs2, dogs1.c("file__path") == dogs2.c("wrong")).to_db_records()
    assert str(excinfo.value) == "Column wrong was not found in right part of the join"

    with pytest.raises(ValueError) as excinfo:
        dogs1.join(dogs2, dogs1.c("file__path") == cats.c("file__path")).to_db_records()
    assert str(excinfo.value) == (
        "Column file__path was not found in left or right part of the join"
    )


@pytest.mark.parametrize(
    "cloud_type,version_aware",
    [("s3", True)],
    indirect=True,
)
@pytest.mark.parametrize("inner", [True, False])
def test_join_with_using_functions_in_expression(
    cloud_test_catalog, dogs_dataset, dogs_cats_dataset, inner
):
    catalog = cloud_test_catalog.catalog
    dogs = DatasetQuery(name=dogs_dataset.name, version=1, catalog=catalog)
    dogs_cats = DatasetQuery(name=dogs_cats_dataset.name, version=1, catalog=catalog)

    res = dogs_cats.join(
        dogs,
        (
            sqlalchemy.func.upper(dogs_cats.c("file__path"))
            == sqlalchemy.func.upper(dogs.c("file__path"))
        ),
        inner=inner,
    ).to_db_records()

    if inner:
        expected = [
            ("dogs/dog1", "dogs/dog1"),
            ("dogs/dog2", "dogs/dog2"),
            ("dogs/dog3", "dogs/dog3"),
            ("dogs/others/dog4", "dogs/others/dog4"),
        ]
    else:
        string_default = String.default_value(catalog.warehouse.db.dialect)
        expected = [
            ("cats/cat1", string_default),
            ("cats/cat2", string_default),
            ("dogs/dog1", "dogs/dog1"),
            ("dogs/dog2", "dogs/dog2"),
            ("dogs/dog3", "dogs/dog3"),
            ("dogs/others/dog4", "dogs/others/dog4"),
        ]

    assert (
        sorted(
            ((r["file__path"], r["file__path_right"]) for r in res), key=lambda x: x[0]
        )
        == expected
    )


<<<<<<< HEAD
@pytest.mark.parametrize(
    "cloud_type,version_aware",
    [("s3", True)],
    indirect=True,
)
def test_row_generator(cloud_test_catalog, dogs_dataset):
    catalog = cloud_test_catalog.catalog

    @udf(("file__path",), FILE_SCHEMA)
    def gen(path):
        # A very simple file row generator.
        from datachain.lib.file import File

        yield tuple(f[1] for f in list(File(path=f"{path}/subobject", size=50)))
        yield tuple(f[1] for f in list(File(path=f"{path}/subobject2", size=70)))

    q = DatasetQuery(name=dogs_dataset.name, version=1, catalog=catalog).generate(gen)
    result = q.to_db_records()
    parents_names = sorted(r["file__path"] for r in result)
    assert parents_names == [
        "dogs/dog1/subobject",
        "dogs/dog1/subobject2",
        "dogs/dog2/subobject",
        "dogs/dog2/subobject2",
        "dogs/dog3/subobject",
        "dogs/dog3/subobject2",
        "dogs/others/dog4/subobject",
        "dogs/others/dog4/subobject2",
    ]

    q.save("test_generator")
    dataset = catalog.get_dataset("test_generator")
    schema = dataset.schema
    dr = catalog.warehouse.schema.dataset_row_cls
    sys_schema = {c.name: type(c.type) for c in dr.sys_columns()}
    assert schema == FILE_SCHEMA | sys_schema


@pytest.mark.parametrize(
    "cloud_type,version_aware",
    [("s3", True)],
    indirect=True,
)
def test_row_generator_with_filter(cloud_test_catalog, dogs_dataset):
    catalog = cloud_test_catalog.catalog

    @udf(("file__path",), FILE_SCHEMA)
    def gen(path):
        # A very simple file row generator.
        from datachain.lib.file import File

        yield tuple(f[1] for f in list(File(path=f"{path}/subobject", size=50)))
        yield tuple(f[1] for f in list(File(path=f"{path}/subobject2", size=70)))

    q = (
        DatasetQuery(name=dogs_dataset.name, version=1, catalog=catalog)
        .generate(gen)
        .filter(pathfunc.name(C("file.path")) == "subobject")
    )
    result = q.to_db_records()
    parents_names = sorted(r["file__path"] for r in result)
    assert parents_names == [
        "dogs/dog1/subobject",
        "dogs/dog2/subobject",
        "dogs/dog3/subobject",
        "dogs/others/dog4/subobject",
    ]


@pytest.mark.parametrize(
    "cloud_type,version_aware",
    [("s3", True)],
    indirect=True,
)
def test_row_generator_with_limit(cloud_test_catalog, dogs_dataset):
    catalog = cloud_test_catalog.catalog

    @udf(("file__path",), FILE_SCHEMA)
    def gen(path):
        # A very simple file row generator.
        from datachain.lib.file import File

        yield tuple(f[1] for f in list(File(path=f"{path}/subobject", size=50)))
        yield tuple(f[1] for f in list(File(path=f"{path}/subobject2", size=70)))

    q = (
        DatasetQuery(name=dogs_dataset.name, version=1, catalog=catalog)
        .order_by(C("file.path"))
        .limit(1)
        .generate(gen)
    )
    result = q.to_db_records()
    parents_names = sorted(r["file__path"] for r in result)
    assert parents_names == [
        "dogs/dog1/subobject",
        "dogs/dog1/subobject2",
    ]
=======
@pytest.mark.parametrize("cloud_type", ["s3", "azure", "gs"], indirect=True)
def test_simple_dataset_query(cloud_test_catalog):
    ctc = cloud_test_catalog
    catalog = ctc.catalog
    metastore = catalog.metastore
    warehouse = catalog.warehouse
    DatasetQuery(ctc.src_uri, catalog=catalog).save("ds1")
    DatasetQuery(name="ds1", version=1, catalog=catalog).save("ds2")
>>>>>>> 2c8cefc3

    ds_queries = []
    for ds_name in ("ds1", "ds2"):
        ds = metastore.get_dataset(ds_name)
        dr = warehouse.dataset_rows(ds)
        dq = dr.select().order_by(dr.c.path)
        ds_queries.append(dq)

<<<<<<< HEAD
@pytest.mark.parametrize(
    "cloud_type,version_aware",
    [("s3", True)],
    indirect=True,
)
@pytest.mark.xdist_group(name="tmpfile")
def test_row_generator_parallel(cloud_test_catalog_tmpfile):
    # Setup catalog.
    dogs_dataset_name = uuid.uuid4().hex
    catalog = cloud_test_catalog_tmpfile.catalog
    src_uri = cloud_test_catalog_tmpfile.src_uri

    dogs_dataset = catalog.create_dataset_from_sources(
        dogs_dataset_name, [f"{src_uri}/dogs/*"], recursive=True
    )

    @udf(("file__path",), FILE_SCHEMA)
    def gen(path):
        # A very simple file row generator.
        from datachain.lib.file import File

        yield tuple(f[1] for f in list(File(path=f"{path}/subobject", size=50)))
        yield tuple(f[1] for f in list(File(path=f"{path}/subobject2", size=70)))

    q = DatasetQuery(name=dogs_dataset.name, version=1, catalog=catalog).generate(
        gen, parallel=-1
    )
    result = q.to_db_records()
    parents_names = sorted(r["file__path"] for r in result)
    assert parents_names == [
        "dogs/dog1/subobject",
        "dogs/dog1/subobject2",
        "dogs/dog2/subobject",
        "dogs/dog2/subobject2",
        "dogs/dog3/subobject",
        "dogs/dog3/subobject2",
        "dogs/others/dog4/subobject",
        "dogs/others/dog4/subobject2",
=======
    ds1, ds2 = (
        [
            {k.name: v for k, v in zip(q.selected_columns, r) if k.name != "sys__id"}
            for r in warehouse.db.execute(q)
        ]
        for q in ds_queries
    )

    # everything except the id field should match
    assert ds1 == ds2
    assert [r["path"] for r in ds1] == [
        ("cats/cat1"),
        ("cats/cat2"),
        ("description"),
        ("dogs/dog1"),
        ("dogs/dog2"),
        ("dogs/dog3"),
        ("dogs/others/dog4"),
>>>>>>> 2c8cefc3
    ]


def test_aggregate(cloud_test_catalog, dogs_dataset):
    catalog = cloud_test_catalog.catalog

<<<<<<< HEAD
    @udf(("file__path"), FILE_SCHEMA, batch=4)
    def gen(inputs):
        from datachain.lib.file import File

        for (path,) in inputs:
            yield tuple(f[1] for f in list(File(path=f"{path}/subobject", size=50)))
            yield tuple(f[1] for f in list(File(path=f"{path}/subobject2", size=70)))

    q = DatasetQuery(name=dogs_dataset.name, version=1, catalog=catalog).generate(gen)
    result = q.to_db_records()
    parents_names = sorted(r["file__path"] for r in result)
    assert parents_names == [
        "dogs/dog1/subobject",
        "dogs/dog1/subobject2",
        "dogs/dog2/subobject",
        "dogs/dog2/subobject2",
        "dogs/dog3/subobject",
        "dogs/dog3/subobject2",
        "dogs/others/dog4/subobject",
        "dogs/others/dog4/subobject2",
    ]
=======
    q = DatasetQuery(name=dogs_dataset.name, version=1, catalog=catalog)
    assert q.count() == 4
    assert q.sum(C.size) == 15
    assert q.avg(C.size) == 15 / 4
    assert q.min(C.size) == 3
    assert q.max(C.size) == 4
>>>>>>> 2c8cefc3


def test_group_by(cloud_test_catalog, cloud_type, dogs_dataset):
    catalog = cloud_test_catalog.catalog

<<<<<<< HEAD
    @udf(
        params=(C("file.path"),),
        output=FILE_SCHEMA,
        method="generate_subobjects",
=======
    q = (
        DatasetQuery(name=dogs_dataset.name, version=1, catalog=catalog)
        .mutate(parent=pathfunc.parent(C.path))
        .group_by(C.parent)
        .select(
            C.parent,
            functions.count(),
            functions.sum(C.size),
            functions.avg(C.size),
            functions.min(C.size),
            functions.max(C.size),
        )
>>>>>>> 2c8cefc3
    )
    result = q.db_results()
    assert len(result) == 2

<<<<<<< HEAD
        def generate_subobjects(self, path):
            from datachain.lib.file import File

            yield tuple(f[1] for f in list(File(path=f"{path}/subobject", size=50)))
            yield tuple(f[1] for f in list(File(path=f"{path}/subobject2", size=70)))

    q = DatasetQuery(name=dogs_dataset.name, version=1, catalog=catalog).generate(
        Subobjects
    )
    result = q.to_db_records()
    parents_names = sorted(r["file__path"] for r in result)
    assert parents_names == [
        "dogs/dog1/subobject",
        "dogs/dog1/subobject2",
        "dogs/dog2/subobject",
        "dogs/dog2/subobject2",
        "dogs/dog3/subobject",
        "dogs/dog3/subobject2",
        "dogs/others/dog4/subobject",
        "dogs/others/dog4/subobject2",
    ]


@pytest.mark.parametrize(
    "cloud_type,version_aware",
    [("s3", True)],
    indirect=True,
)
def test_row_generator_class_batch(cloud_test_catalog, dogs_dataset):
    catalog = cloud_test_catalog.catalog

    @udf(
        params=(C("file.path"),),
        output=FILE_SCHEMA,
        method="generate_subobjects",
        batch=4,
    )
    class Subobjects:
        def __init__(self):
            pass

        def generate_subobjects(self, inputs):
            from datachain.lib.file import File

            for (path,) in inputs:
                yield tuple(f[1] for f in list(File(path=f"{path}/subobject", size=50)))
                yield tuple(
                    f[1] for f in list(File(path=f"{path}/subobject2", size=70))
                )

    q = DatasetQuery(name=dogs_dataset.name, version=1, catalog=catalog).generate(
        Subobjects
    )
    result = q.to_db_records()
    parents_names = sorted(r["file__path"] for r in result)
    assert parents_names == [
        "dogs/dog1/subobject",
        "dogs/dog1/subobject2",
        "dogs/dog2/subobject",
        "dogs/dog2/subobject2",
        "dogs/dog3/subobject",
        "dogs/dog3/subobject2",
        "dogs/others/dog4/subobject",
        "dogs/others/dog4/subobject2",
    ]


@pytest.mark.parametrize(
    "cloud_type,version_aware",
    [("s3", True)],
    indirect=True,
)
def test_row_generator_partition_by(cloud_test_catalog, dogs_dataset):
    catalog = cloud_test_catalog.catalog

    @udf(("file__path",), FILE_SCHEMA | {"cnt": Int})
    def gen(inputs):
        from datachain.lib.file import File

        cnt = len(inputs)
        for (path,) in inputs:
            yield (
                *tuple(f[1] for f in list(File(path=f"{path}/subobject", size=50))),
                cnt,
            )
            yield (
                *tuple(f[1] for f in list(File(path=f"{path}/subobject2", size=70))),
                cnt,
            )

    result = (
        DatasetQuery(name=dogs_dataset.name, version=1, catalog=catalog)
        .generate(gen, partition_by=pathfunc.parent(C("file.path")))
        .to_db_records()
    )
    parents_names = [(r["file__path"], r["cnt"]) for r in result]
    parents_names.sort(key=lambda x: (x[0]))
    assert parents_names == [
        ("dogs/dog1/subobject", 3),
        ("dogs/dog1/subobject2", 3),
        ("dogs/dog2/subobject", 3),
        ("dogs/dog2/subobject2", 3),
        ("dogs/dog3/subobject", 3),
        ("dogs/dog3/subobject2", 3),
        ("dogs/others/dog4/subobject", 1),
        ("dogs/others/dog4/subobject2", 1),
    ]


@pytest.mark.parametrize(
    "cloud_type,version_aware",
    [("s3", True)],
    indirect=True,
)
@pytest.mark.xdist_group(name="tmpfile")
def test_row_generator_partition_by_parallel(cloud_test_catalog_tmpfile):
    # Setup catalog.
    dogs_dataset_name = uuid.uuid4().hex
    catalog = cloud_test_catalog_tmpfile.catalog
    src_uri = cloud_test_catalog_tmpfile.src_uri

    dogs_dataset = catalog.create_dataset_from_sources(
        dogs_dataset_name, [f"{src_uri}/dogs/*"], recursive=True
    )

    @udf(("file__path",), FILE_SCHEMA | {"cnt": Int})
    def gen(inputs):
        from datachain.lib.file import File

        cnt = len(inputs)
        for (path,) in inputs:
            yield (
                *tuple(f[1] for f in list(File(path=f"{path}/subobject", size=50))),
                cnt,
            )
            yield (
                *tuple(f[1] for f in list(File(path=f"{path}/subobject2", size=70))),
                cnt,
            )

    result = (
        DatasetQuery(name=dogs_dataset.name, version=1, catalog=catalog)
        .generate(gen, partition_by=pathfunc.parent(C("file.path")), parallel=-1)
        .to_db_records()
    )
    parents_names = [(r["file__path"], r["cnt"]) for r in result]
    parents_names.sort(key=lambda x: (x[0]))
    assert parents_names == [
        ("dogs/dog1/subobject", 3),
        ("dogs/dog1/subobject2", 3),
        ("dogs/dog2/subobject", 3),
        ("dogs/dog2/subobject2", 3),
        ("dogs/dog3/subobject", 3),
        ("dogs/dog3/subobject2", 3),
        ("dogs/others/dog4/subobject", 1),
        ("dogs/others/dog4/subobject2", 1),
    ]


@pytest.mark.parametrize(
    "cloud_type,version_aware",
    [("s3", True)],
    indirect=True,
)
def test_row_generator_partition_by_batch(cloud_test_catalog, dogs_dataset):
    catalog = cloud_test_catalog.catalog

    @udf(("file__path",), FILE_SCHEMA | {"cnt": Int}, batch=2)
    def gen(inputs):
        from datachain.lib.file import File

        cnt = len(inputs)
        for (path,) in inputs:
            yield (
                *tuple(f[1] for f in list(File(path=f"{path}/subobject", size=50))),
                cnt,
            )
            yield (
                *tuple(f[1] for f in list(File(path=f"{path}/subobject2", size=70))),
                cnt,
            )

    result = (
        DatasetQuery(name=dogs_dataset.name, version=1, catalog=catalog)
        .generate(gen, partition_by=pathfunc.parent(C("file.path")))
        .to_db_records()
    )
    parents_names = [(r["file__path"], r["cnt"]) for r in result]
    parents_names.sort(key=lambda x: (x[0]))
    assert parents_names == [
        ("dogs/dog1/subobject", 3),
        ("dogs/dog1/subobject2", 3),
        ("dogs/dog2/subobject", 3),
        ("dogs/dog2/subobject2", 3),
        ("dogs/dog3/subobject", 3),
        ("dogs/dog3/subobject2", 3),
        ("dogs/others/dog4/subobject", 1),
        ("dogs/others/dog4/subobject2", 1),
    ]


@pytest.mark.parametrize(
    "cloud_type,version_aware",
    [("s3", True)],
    indirect=True,
)
def test_row_generator_with_new_columns(cloud_test_catalog, dogs_dataset):
    catalog = cloud_test_catalog.catalog
    now = datetime.now(timezone.utc).replace(microsecond=0)

    int_example = 25

    new_columns = {
        "string_col": String,
        "int_col": Int,
        "int_col_32": Int32,
        "int_col_64": Int64,
        "bool_col": Boolean,
        "float_col": Float,
        "float_col_32": Float32,
        "float_col_64": Float64,
        "json_col": JSON,
        "datetime_col": DateTime,
        "binary_col": Binary,
        "array_col": Array(Float),
        "array_col_nested": Array(Array(Float)),
        "array_col_32": Array(Float32),
        "array_col_64": Array(Float64),
    }

    @udf(
        params=(C("file.path"),),
        output=FILE_SCHEMA | new_columns,
        method="generate_subobjects",
    )
    class Subobjects:
        def __init__(self):
            pass

        def generate_subobjects(self, path):
            from datachain.lib.file import File

            yield (
                *tuple(f[1] for f in list(File(path=f"{path}/subobject", size=50))),
                "some_string",
                10,
                11,
                12,
                True,
                0.5,
                0.5,
                0.5,
                dumps({"a": 1}),
                now,
                int_example.to_bytes(2, "big"),
                [0.5, 0.5],
                [[0.5], [0.5]],
                [0.5, 0.5],
                [0.5, 0.5],
            )

    DatasetQuery(name=dogs_dataset.name, version=1, catalog=catalog).generate(
        Subobjects
    ).save("dogs_with_rows_and_signals")

    q = DatasetQuery(name="dogs_with_rows_and_signals", catalog=catalog)
    result = q.select().to_db_records()

    col_values = [
        (
            r["file__path"],
            r["string_col"],
            r["int_col"],
            r["int_col_32"],
            r["int_col_64"],
            r["bool_col"],
            r["float_col"],
            r["float_col_32"],
            r["float_col_64"],
            r["json_col"],
            r["datetime_col"].astimezone(timezone.utc) if r["datetime_col"] else None,
            int.from_bytes(r["binary_col"], "big"),  # converting from binary to int
            r["array_col"],
            r["array_col_nested"],
            r["array_col_32"],
            r["array_col_64"],
        )
        for r in result
    ]

    col_values.sort(key=lambda x: (x[1], x[0]))

    new_col_values = (
        "some_string",
        10,
        11,
        12,
        True,
        0.5,
        0.5,
        0.5,
        dumps({"a": 1}),
        now,
        int_example,
        [0.5, 0.5],
        [[0.5], [0.5]],
        [0.5, 0.5],
        [0.5, 0.5],
    )

    assert col_values == [
        ("dogs/dog1/subobject", *new_col_values),
        ("dogs/dog2/subobject", *new_col_values),
        ("dogs/dog3/subobject", *new_col_values),
        ("dogs/others/dog4/subobject", *new_col_values),
    ]

    dataset = catalog.get_dataset("dogs_with_rows_and_signals")
    expected_schema = FILE_SCHEMA | new_columns

    dr = catalog.warehouse.schema.dataset_row_cls
    schema = dataset.schema
    assert all(isinstance(c.type, schema.pop(c.name)) for c in dr.sys_columns())

    for c_name, c_type in schema.items():
        assert c_name in expected_schema
        c_type_expected = expected_schema[c_name]
        if not isinstance(c_type, SQLType):
            c_type = c_type()
            c_type_expected = c_type_expected()

        assert c_type.to_dict() == c_type_expected.to_dict()


@pytest.mark.parametrize(
    "cloud_type,version_aware",
    [("s3", True)],
    indirect=True,
)
def test_row_generators_sequence_with_new_columns(cloud_test_catalog, dogs_dataset):
    catalog = cloud_test_catalog.catalog

    @udf(params="file__path", output=FILE_SCHEMA | {"path_upper": String, "p1": Int})
    def upper(path):
        yield *tuple(f[1] for f in list(File(path=path))), path.upper(), 1

    @udf(params="file__path", output=FILE_SCHEMA | {"path_lower": String, "p2": Int})
    def lower(path):
        yield *tuple(f[1] for f in list(File(path=path))), path.lower(), 2

    DatasetQuery(name=dogs_dataset.name, catalog=catalog).generate(upper).save("upper")
    for res in DatasetQuery(name="upper", catalog=catalog).to_db_records():
        assert "path_upper" in res
        assert res["path_upper"] == res["file__path"].upper()
        assert "p1" in res
        assert res["p1"] == 1

    DatasetQuery(name="upper", catalog=catalog).generate(lower).save("lower")
    for res in DatasetQuery(name="lower", catalog=catalog).to_db_records():
        assert "path_upper" not in res
        assert "path_lower" in res
        assert res["path_lower"] == res["file__path"].lower()
        assert "p1" not in res
        assert "p2" in res
        assert res["p2"] == 2


@pytest.mark.parametrize(
    "cloud_type,version_aware",
    [("s3", True)],
    indirect=True,
)
def test_row_generator_with_new_columns_empty_values(cloud_test_catalog, dogs_dataset):
    catalog = cloud_test_catalog.catalog
    dialect = catalog.warehouse.db.dialect

    new_columns = {
        "int_col": Int,
        "int_col_32": Int32,
        "int_col_64": Int64,
        "bool_col": Boolean,
        "float_col": Float,
        "float_col_32": Float32,
        "float_col_64": Float64,
        "json_col": JSON,
        "datetime_col": DateTime,
        "binary_col": Binary,
        "array_col": Array(Float),
        "array_col_nested": Array(Array(Float)),
        "array_col_32": Array(Float32),
        "array_col_64": Array(Float64),
    }
    new_col_values_empty = tuple(t.default_value(dialect) for t in new_columns.values())

    @udf(
        params=(C("file.path"),),
        output=FILE_SCHEMA | new_columns,
        method="generate_subobjects",
    )
    class Subobjects:
        def __init__(self):
            pass

        def generate_subobjects(self, path):
            from datachain.lib.file import File

            yield (
                tuple(f[1] for f in list(File(path=f"{path}/subobject", size=50)))
                + new_col_values_empty
            )

    DatasetQuery(name=dogs_dataset.name, version=1, catalog=catalog).generate(
        Subobjects
    ).save("dogs_with_rows_and_signals")

    q = DatasetQuery(name="dogs_with_rows_and_signals", catalog=catalog)
    result = q.to_db_records()

    for row in result:
        for i, col in enumerate(new_columns):
            val = row[col]
            expected = new_col_values_empty[i]
            if isinstance(expected, float) and math.isnan(expected):
                assert math.isnan(val)
            else:
                assert val == expected


@pytest.mark.parametrize(
    "cloud_type,version_aware",
    [("s3", True)],
    indirect=True,
)
def test_row_generator_with_new_columns_numpy(cloud_test_catalog, dogs_dataset):
    catalog = cloud_test_catalog.catalog

    new_columns = {
        "int_col_32": Int32,
        "int_col_64": Int64,
        "float_col_32": Float32,
        "float_col_64": Float64,
        "int_float_col_32": Float32,
        "array_col_nested": Array(Array(Float32)),
        "array_col_32": Array(Float32),
        "array_col_64": Array(Float64),
        "array_int_float_col_32": Array(Float32),
        "array_empty_col_32": Array(Float32),
    }

    @udf(
        params=(C("file.path"),),
        output=FILE_SCHEMA | new_columns,
        method="generate_subobjects",
    )
    class Subobjects:
        def __init__(self):
            pass

        def generate_subobjects(self, path):
            from datachain.lib.file import File

            yield (
                *tuple(f[1] for f in list(File(path=f"{path}/subobject", size=50))),
                np.int32(11),
                np.int64(12),
                np.float32(0.5),
                np.float64(0.5),
                np.int32(13),
                np.array([[0.5], [0.5]], dtype=np.float32),
                np.array([0.5, 0.5], dtype=np.float32),
                np.array([0.5, 0.5], dtype=np.float64),
                np.array([14, 15], dtype=np.int32),
                np.array([], dtype=np.float32),
            )

    DatasetQuery(name=dogs_dataset.name, version=1, catalog=catalog).generate(
        Subobjects
    ).save("dogs_with_rows_and_signals")

    q = DatasetQuery(name="dogs_with_rows_and_signals", catalog=catalog)
    result = q.to_db_records()

    col_values = [
        (
            r["file__path"],
            r["int_col_32"],
            r["int_col_64"],
            r["float_col_32"],
            r["float_col_64"],
            r["int_float_col_32"],
            r["array_col_nested"],
            r["array_col_32"],
            r["array_col_64"],
            r["array_int_float_col_32"],
            r["array_empty_col_32"],
        )
        for r in result
    ]
    col_values.sort(key=lambda x: x[0])

    new_col_values = (
        11,
        12,
        0.5,
        0.5,
        13.0,
        [[0.5], [0.5]],
        [0.5, 0.5],
        [0.5, 0.5],
        [14.0, 15.0],
        [],
    )

    assert col_values == [
        ("dogs/dog1/subobject", *new_col_values),
        ("dogs/dog2/subobject", *new_col_values),
        ("dogs/dog3/subobject", *new_col_values),
        ("dogs/others/dog4/subobject", *new_col_values),
    ]


@pytest.mark.parametrize(
    "cloud_type,version_aware",
    [("s3", True)],
    indirect=True,
)
def test_row_generator_with_new_columns_wrong_type(cloud_test_catalog, dogs_dataset):
    catalog = cloud_test_catalog.catalog

    @udf(
        params=(C("file.path"),),
        output={**FILE_SCHEMA, "int_col": Int},
        method="generate_subobjects",
    )
    class Subobjects:
        def __init__(self):
            pass

        def generate_subobjects(self, path):
            from datachain.lib.file import File

            yield (
                *tuple(f[1] for f in list(File(path=f"{path}/subobject", size=50))),
                0.5,
            )

    with pytest.raises(ValueError):
        DatasetQuery(name=dogs_dataset.name, version=1, catalog=catalog).generate(
            Subobjects
        ).to_db_records()


@pytest.mark.parametrize("tree", [TARRED_TREE], indirect=True)
def test_index_tar(cloud_test_catalog, animal_dataset):
    ctc = cloud_test_catalog
    catalog = ctc.catalog

    q = DatasetQuery(name=animal_dataset.name, version=1, catalog=catalog).generate(
        index_tar
    )
    q.save("extracted")

    assert_row_names(
        catalog,
        catalog.get_dataset("extracted"),
        1,
        {
            "animals.tar",
            "cat1",
            "cat2",
            "description",
            "dog1",
            "dog2",
            "dog3",
            "dog4",
        },
    )

    rows = catalog.ls_dataset_rows("extracted", 1)

    offsets = [
        json.loads(row["file__location"])[0]["offset"]
        for row in rows
        if not row["file__path"].endswith("animals.tar")
    ]
    # Check that offsets are unique integers
    assert all(isinstance(offset, int) for offset in offsets)
    assert len(set(offsets)) == len(offsets)

    assert all(
        json.loads(row["file__location"])[0]["vtype"] == "tar"
        for row in rows
        if not row["file__path"].endswith("animals.tar")
    )


@pytest.mark.parametrize(
    "cloud_type,version_aware",
    [("s3", True)],
    indirect=True,
)
def test_checksum_udf(cloud_test_catalog, dogs_dataset):
    catalog = cloud_test_catalog.catalog

    q = DatasetQuery(name=dogs_dataset.name, version=1, catalog=catalog).add_signals(
        checksum
    )
    result = q.db_results()

    assert len(result) == 4


@pytest.mark.parametrize("tree", [TARRED_TREE], indirect=True)
def test_tar_loader(cloud_test_catalog, animal_dataset):
    ctc = cloud_test_catalog
    catalog = ctc.catalog
    q = DatasetQuery(name=animal_dataset.name, version=1, catalog=catalog).generate(
        index_tar
    )
    q.save("extracted")

    q = DatasetQuery(name="extracted", catalog=catalog).filter(
        C("file.path").glob("*/cats/*")
    )
    assert len(q.db_results()) == 2

    ds = q.extract(Object(to_str), "file__path")
    assert {(value, posixpath.basename(path)) for value, path in ds} == {
        ("meow", "cat1"),
        ("mrow", "cat2"),
    }


@pytest.mark.parametrize("cloud_type", ["s3", "azure", "gs"], indirect=True)
def test_simple_dataset_query(cloud_test_catalog):
    ctc = cloud_test_catalog
    catalog = ctc.catalog
    metastore = catalog.metastore
    warehouse = catalog.warehouse
    catalog.create_dataset_from_sources("ds1", [ctc.src_uri], recursive=True)
    DatasetQuery(name="ds1", version=1, catalog=catalog).save("ds2")

    ds_queries = []
    for ds_name in ("ds1", "ds2"):
        ds = metastore.get_dataset(ds_name)
        dr = warehouse.dataset_rows(ds)
        dq = dr.select().order_by(dr.c.file__path)
        ds_queries.append(dq)

    ds1, ds2 = (
        [
            {k.name: v for k, v in zip(q.selected_columns, r) if k.name != "sys__id"}
            for r in warehouse.db.execute(q)
        ]
        for q in ds_queries
    )

    # everything except the id field should match
    assert ds1 == ds2
    assert [r["file__path"] for r in ds1] == [
        ("cats/cat1"),
        ("cats/cat2"),
        ("description"),
        ("dogs/dog1"),
        ("dogs/dog2"),
        ("dogs/dog3"),
        ("dogs/others/dog4"),
    ]


def test_similarity_search(cloud_test_catalog):
    ctc = cloud_test_catalog
    catalog = ctc.catalog
    catalog.create_dataset_from_sources("ds1", [ctc.src_uri], recursive=True)

    @udf(
        params=(Object(to_str),),
        output={"embedding": Array(Float32)},
    )
    def embedding(text):
        return (text_embedding(text),)

    (target_embedding,) = (
        DatasetQuery(name="ds1", catalog=catalog)
        .filter(C("file.path").glob("*description"))
        .order_by(sqlalchemy.func.length(C("file.path")))
        .limit(1)
        .add_signals(embedding)
        .select(C.embedding)
        .db_results()[0]
    )
    q = (
        DatasetQuery(name="ds1", catalog=catalog)
        .add_signals(embedding)
        .mutate(
            cos_dist=cosine_distance(C.embedding, target_embedding),
            eucl_dist=euclidean_distance(C.embedding, target_embedding),
        )
        .select(C("file.path"), C.cos_dist, C.eucl_dist)
        .order_by(C("file.path"))
    )
    count = q.count()
    assert count == 7

    result = q.db_results()
    expected = [
        ("cats/cat1", 0.8508677010357059, 1.9078358385397216),
        ("cats/cat2", 0.8508677010357059, 1.9078358385397216),
        ("description", 0.0, 0.0),
        ("dogs/dog1", 0.7875133863812602, 1.8750659656122843),
        ("dogs/dog2", 0.7356502722055684, 1.775619888314893),
        ("dogs/dog3", 0.7695916496857775, 1.8344983482620636),
        ("dogs/others/dog4", 0.9789704524691446, 2.0531542018152322),
    ]

    for (p1, c1, e1), (p2, c2, e2) in zip(result, expected):
        assert p1.endswith(p2)
        assert math.isclose(c1, c2, abs_tol=1e-5)
        assert math.isclose(e1, e2, abs_tol=1e-5)


@pytest.mark.parametrize(
    "cloud_type,version_aware",
    [("s3", True), ("file", False)],
    indirect=True,
)
def test_subtract(cloud_test_catalog, dogs_dataset, cats_dataset):
    @udf(("file__path",), {"name_len": Int})
    def name_len(path):
        return (len(posixpath.basename(path)),)

    catalog = cloud_test_catalog.catalog
    on = ["file__source", "file__path"]

    dogs = DatasetQuery(name=dogs_dataset.name, version=1, catalog=catalog)
    cats = DatasetQuery(name=cats_dataset.name, version=1, catalog=catalog)

    (dogs | cats).save("dogs_cats")

    dogs_cats = DatasetQuery(name="dogs_cats", catalog=catalog)

    # subtracting dataset from dataset
    q = dogs_cats.subtract(dogs, on=on)
    result = q.db_results(row_factory=from_result_row)
    assert sorted(posixpath.basename(r["file__path"]) for r in result) == [
        "cat1",
        "cat2",
    ]

    # subtracting with filter
    q = (
        DatasetQuery(dogs_cats.name, catalog=catalog)
        .filter(C("file.path").glob("*dog*"))
        .subtract(cats, on=on)
    )
    result = q.db_results(row_factory=from_result_row)
    assert sorted(posixpath.basename(r["file__path"]) for r in result) == [
        "dog1",
        "dog2",
        "dog3",
        "dog4",
    ]

    # chain subtracting
    q = dogs_cats.subtract(dogs, on=on).subtract(cats, on=on)
    result = q.db_results()
    count = q.count()
    assert len(result) == 0
    assert count == 0

    # filtering after subtract
    q = (
        DatasetQuery(dogs_cats.name, catalog=catalog)
        .subtract(cats, on=on)
        .filter(C("file.path").glob("*dog*"))
    )
    result = q.db_results(row_factory=from_result_row)
    assert sorted(posixpath.basename(r["file__path"]) for r in result) == [
        "dog1",
        "dog2",
        "dog3",
        "dog4",
    ]

    # subtract with usage of udfs and union
    # simulates updating dataset with new changes in index and not re-calculating
    # all udfs, but only for those that are new
    cats.add_signals(name_len).save("cats_with_signals")
    cats_with_signals = DatasetQuery(name="cats_with_signals", catalog=catalog)
    q = (
        DatasetQuery(dogs_cats.name, catalog=catalog)
        .subtract(cats_with_signals, on=on)
        .add_signals(name_len)
        .union(cats_with_signals)
    )
    result = q.db_results(row_factory=from_result_row)
    assert sorted(posixpath.basename(r["file__path"]) for r in result) == sorted(
        ["dog1", "dog2", "dog3", "dog4", "cat1", "cat2"]
    )
    assert all(r["name_len"] > 0 for r in result)

    # subtracting with source and target filter
    # only dog2 file has size less then 4
    all_except_dog2 = DatasetQuery(dogs_cats.name, catalog=catalog).filter(
        C("file.size") > 3
    )
    only_cats = dogs_cats.filter(C("file.path").glob("*cat*"))
    q = all_except_dog2.subtract(only_cats, on=on)
    result = q.db_results(row_factory=from_result_row)
    assert sorted(posixpath.basename(r["file__path"]) for r in result) == [
        "dog1",
        "dog3",
        "dog4",
    ]

    # subtracting after union
    q = dogs.union(cats).subtract(dogs, on=on)
    result = q.db_results(row_factory=from_result_row)
    assert sorted(posixpath.basename(r["file__path"]) for r in result) == [
        "cat1",
        "cat2",
    ]

    # subtract with itself
    q = dogs.subtract(dogs, on=on)
    result = q.db_results()
    count = q.count()
    assert len(result) == 0
    assert count == 0


def test_aggregate(cloud_test_catalog, dogs_dataset):
    catalog = cloud_test_catalog.catalog

    q = DatasetQuery(name=dogs_dataset.name, version=1, catalog=catalog)
    assert q.count() == 4
    assert q.sum(C("file.size")) == 15
    assert q.avg(C("file.size")) == 15 / 4
    assert q.min(C("file.size")) == 3
    assert q.max(C("file.size")) == 4


def test_group_by(cloud_test_catalog, cloud_type, dogs_dataset):
    catalog = cloud_test_catalog.catalog

    q = (
        DatasetQuery(name=dogs_dataset.name, version=1, catalog=catalog)
        .mutate(parent=pathfunc.parent(C("file.path")))
        .group_by(C.parent)
        .select(
            C.parent,
            functions.count(),
            functions.sum(C("file.size")),
            functions.avg(C("file.size")),
            functions.min(C("file.size")),
            functions.max(C("file.size")),
        )
    )
    result = q.db_results()
    assert len(result) == 2

    result_dict = {r[0]: r[1:] for r in result}
    if cloud_type == "file":
        assert result_dict == {
            f"{cloud_test_catalog.partial_path}/dogs": (3, 11, 11 / 3, 3, 4),
            f"{cloud_test_catalog.partial_path}/dogs/others": (1, 4, 4, 4, 4),
        }

=======
    result_dict = {r[0]: r[1:] for r in result}
    if cloud_type == "file":
        assert result_dict == {
            f"{cloud_test_catalog.partial_path}/dogs": (3, 11, 11 / 3, 3, 4),
            f"{cloud_test_catalog.partial_path}/dogs/others": (1, 4, 4, 4, 4),
        }

>>>>>>> 2c8cefc3
    else:
        assert result_dict == {
            "dogs": (3, 11, 11 / 3, 3, 4),
            "dogs/others": (1, 4, 4, 4, 4),
        }


<<<<<<< HEAD
@pytest.mark.parametrize("tree", [WEBFORMAT_TREE], indirect=True)
def test_json_loader(cloud_test_catalog, animal_dataset):
    ctc = cloud_test_catalog
    catalog = ctc.catalog

    @udf(
        params=(C.name,),
        output={"basename": String, "ext": String},
    )
    def split_name(name):
        return os.path.splitext(name)

    json_output = {"similarity": Float, "md5": String}

    @udf(
        params=("ext", LocalFilename("*.json")),
        output=json_output,
    )
    def attach_json(rows):
        # Locate json row and load its data
        json_data = None
        for ext, file_path in rows:
            if ext == ".json" and file_path:
                with open(file_path, encoding="utf8") as f:
                    json_data = json.load(f)

        # Attach json-loaded signals to all other rows in the group
        signals = []
        for ext, _ in rows:
            if json_data and ext != ".json":
                signals.append([json_data.get(k) for k in json_output])
            else:
                signals.append([None, None])

        return signals

    expected = [
        ("f1.raw", 0.001, "deadbeef"),
        ("f2.raw", 0.005, "foobar"),
    ]

    q = (
        DatasetQuery(animal_dataset.name, catalog=catalog)
        .mutate(name=pathfunc.name(C("file.path")))
        .add_signals(split_name)
        .add_signals(attach_json, partition_by=C.basename)
        .filter(C.glob(C.name, "*.raw"))
        .select(C.name, C.similarity, C.md5)
        .order_by(C.name)
    )
    assert q.count() == 2
    res = q.db_results()
    assert len(res) == 2
    assert [r[0] for r in res] == [r[0] for r in expected]
    assert [r[1] for r in res] == pytest.approx([r[1] for r in expected])
    assert [r[2] for r in res] == [r[2] for r in expected]


=======
>>>>>>> 2c8cefc3
@pytest.mark.parametrize(
    "cloud_type,version_aware",
    [("s3", True)],
    indirect=True,
)
<<<<<<< HEAD
def test_to_db_records(cloud_test_catalog, cats_dataset):
    ctc = cloud_test_catalog
    catalog = ctc.catalog
    ds = (
        DatasetQuery(cats_dataset.name, catalog=catalog)
        .select(C("file__path"), C("file__size"))
        .order_by(C("file__path"))
    )

    assert ds.to_db_records() == [
        {"file__path": "cats/cat1", "file__size": 4},
        {"file__path": "cats/cat2", "file__size": 4},
    ]


@pytest.mark.parametrize("method", ["to_db_records"])
@pytest.mark.parametrize("save", [True, False])
@pytest.mark.parametrize(
    "cloud_type,version_aware",
    [("s3", True), ("file", False)],
    indirect=True,
)
def test_udf_after_union(cloud_test_catalog, save, method, animal_dataset):
    catalog = cloud_test_catalog.catalog

    @udf(("file__path",), {"name_len": Int})
    def name_len(path):
        return (len(posixpath.basename(path)),)

    ds_cats = DatasetQuery(name=animal_dataset.name, version=1, catalog=catalog).filter(
        C("file.path").glob("*cats*")
    )
    if save:
        ds_cats.save("cats")
        ds_cats = DatasetQuery(name="cats", version=1, catalog=catalog)
    ds_dogs = DatasetQuery(name=animal_dataset.name, version=1, catalog=catalog).filter(
        C("file.path").glob("*dogs*")
    )
    if save:
        ds_dogs.save("dogs")
        ds_dogs = DatasetQuery(name="dogs", version=1, catalog=catalog)

    if method == "to_db_records":

        def get_result(query):
            result = [
                (posixpath.basename(r["file__path"]), r["name_len"])
                for r in query.to_db_records()
            ]
            result.sort()
            return result

    q = ds_cats.union(ds_dogs).add_signals(name_len)
    result1 = get_result(q)
    assert result1 == [
        ("cat1", 4),
        ("cat2", 4),
        ("dog1", 4),
        ("dog2", 4),
        ("dog3", 4),
        ("dog4", 4),
    ]

    result2 = get_result(q.union(q))
    assert result2 == [
        ("cat1", 4),
        ("cat1", 4),
        ("cat2", 4),
        ("cat2", 4),
        ("dog1", 4),
        ("dog1", 4),
        ("dog2", 4),
        ("dog2", 4),
        ("dog3", 4),
        ("dog3", 4),
        ("dog4", 4),
        ("dog4", 4),
    ]


@pytest.mark.parametrize("method", ["to_db_records"])
@pytest.mark.parametrize(
    "cloud_type,version_aware",
    [("s3", True), ("file", False)],
    indirect=True,
)
def test_udf_after_union_same_rows_with_mutate(
    cloud_test_catalog, method, animal_dataset
):
    catalog = cloud_test_catalog.catalog

    @udf(("file__path",), {"name_len": Int})
    def name_len(path):
        return (len(posixpath.basename(path)),)

    q_base = DatasetQuery(name=animal_dataset.name, version=1, catalog=catalog).filter(
        C("file.path").glob("*dogs*")
    )
    q1 = q_base.mutate(
        x=sqlalchemy.cast(pathfunc.name(C("file.path")) + "_1", String())
    )
    q2 = q_base.mutate(
        x=sqlalchemy.cast(pathfunc.name(C("file.path")) + "_2", String())
    )

    if method == "to_db_records":

        def get_result(query):
            result = [
                (posixpath.basename(r["file__path"]), r["x"], r["name_len"])
                for r in query.to_db_records()
            ]
            result.sort()
            return result

    q = q1.union(q2).add_signals(name_len)
    result1 = get_result(q)
    assert result1 == [
        ("dog1", "dog1_1", 4),
        ("dog1", "dog1_2", 4),
        ("dog2", "dog2_1", 4),
        ("dog2", "dog2_2", 4),
        ("dog3", "dog3_1", 4),
        ("dog3", "dog3_2", 4),
        ("dog4", "dog4_1", 4),
        ("dog4", "dog4_2", 4),
    ]

    result2 = get_result(q.union(q))
    assert result2 == [
        ("dog1", "dog1_1", 4),
        ("dog1", "dog1_1", 4),
        ("dog1", "dog1_2", 4),
        ("dog1", "dog1_2", 4),
        ("dog2", "dog2_1", 4),
        ("dog2", "dog2_1", 4),
        ("dog2", "dog2_2", 4),
        ("dog2", "dog2_2", 4),
        ("dog3", "dog3_1", 4),
        ("dog3", "dog3_1", 4),
        ("dog3", "dog3_2", 4),
        ("dog3", "dog3_2", 4),
        ("dog4", "dog4_1", 4),
        ("dog4", "dog4_1", 4),
        ("dog4", "dog4_2", 4),
        ("dog4", "dog4_2", 4),
    ]


@pytest.mark.parametrize("method", ["select"])
@pytest.mark.parametrize(
    "cloud_type,version_aware,tree",
    [("s3", True, NUM_TREE), ("file", False, NUM_TREE)],
    indirect=True,
)
def test_udf_after_limit(cloud_test_catalog, method, animal_dataset):
    catalog = cloud_test_catalog.catalog

    @udf(("name",), {"name_int": Int})
    def name_int(name):
        try:
            return (int(name),)
        except ValueError:
            return 0

    if method == "select":

        def get_result(query):
            return (
                query.limit(100)
                .add_signals(name_int)
                .select("name", "name_int")
                .to_db_records()
            )

    expected = [{"name": f"{i:06d}", "name_int": i} for i in range(100)]
    ds = (
        DatasetQuery(name=animal_dataset.name, version=1, catalog=catalog)
        .mutate(name=pathfunc.name(C("file.path")))
        .save()
    )
    # We test a few different orderings here, because we've had strange
    # bugs in the past where calling add_signals() after limit() gave us
    # incorrect results on clickhouse cloud.
    # See https://github.com/iterative/dvcx/issues/940
    assert get_result(ds.order_by(C.name)) == expected
    assert len(get_result(ds.order_by("sys__rand"))) == 100
    assert len(get_result(ds)) == 100


=======
def test_to_db_records(simple_ds_query):
    assert simple_ds_query.to_db_records() == SIMPLE_DS_QUERY_RECORDS


>>>>>>> 2c8cefc3
@pytest.mark.parametrize(
    "cloud_type,version_aware",
    [("s3", True), ("file", False)],
    indirect=True,
)
@pytest.mark.parametrize("indirect", [True, False])
def test_dataset_dependencies_one_storage_as_dependency(
    cloud_test_catalog, listed_bucket, indirect, cats_dataset
):
    pytest.skip(
        "Skipping as new dependencies are not working with old indexing "
        "It will be fixed after https://github.com/iterative/datachain/issues/340"
    )
    ds_name = uuid.uuid4().hex
    catalog = cloud_test_catalog.catalog
    storage = catalog.metastore.get_storage(cloud_test_catalog.storage_uri)

    DatasetQuery(cats_dataset.name, catalog=catalog).save(ds_name)

    assert [
        dataset_dependency_asdict(d)
        for d in catalog.get_dataset_dependencies(ds_name, 1, indirect=indirect)
    ] == [
        {
            "id": ANY,
            "type": DatasetDependencyType.STORAGE,
            "name": storage.uri,
            "version": storage.timestamp_str,
            "created_at": isoparse(storage.timestamp_str),
            "dependencies": [],
        }
    ]


@pytest.mark.parametrize("indirect", [True, False])
def test_dataset_dependencies_one_registered_dataset_as_dependency(
    cloud_test_catalog, dogs_dataset, indirect
):
    pytest.skip(
        "Skipping as new dependencies are not working with old indexing "
        "It will be fixed after https://github.com/iterative/datachain/issues/340"
    )
    ds_name = uuid.uuid4().hex
    catalog = cloud_test_catalog.catalog
    storage = catalog.metastore.get_storage(cloud_test_catalog.storage_uri)

    DatasetQuery(name=dogs_dataset.name, catalog=catalog).save(ds_name)

    expected = [
        {
            "id": ANY,
            "type": DatasetDependencyType.DATASET,
            "name": dogs_dataset.name,
            "version": str(1),
            "created_at": dogs_dataset.get_version(1).created_at,
            "dependencies": [],
        }
    ]

    if indirect:
        expected[0]["dependencies"] = [
            {
                "id": ANY,
                "type": DatasetDependencyType.STORAGE,
                "name": storage.uri,
                "version": storage.timestamp_str,
                "created_at": isoparse(storage.timestamp_str),
                "dependencies": [],
            }
        ]

    assert [
        dataset_dependency_asdict(d)
        for d in catalog.get_dataset_dependencies(ds_name, 1, indirect=indirect)
    ] == expected

    catalog.remove_dataset(dogs_dataset.name, force=True)
    # None means dependency was there but was removed in the meantime
    assert catalog.get_dataset_dependencies(ds_name, 1) == [None]


@pytest.mark.parametrize("method", ["union", "join"])
def test_dataset_dependencies_multiple_direct_dataset_dependencies(
    cloud_test_catalog, dogs_dataset, cats_dataset, method
):
    pytest.skip(
        "Skipping as new dependencies are not working with old indexing "
        "It will be fixed after https://github.com/iterative/datachain/issues/340"
    )
    # multiple direct dataset dependencies can be achieved with methods that are
    # combining multiple DatasetQuery instances into new one like union or join
    ds_name = uuid.uuid4().hex
    catalog = cloud_test_catalog.catalog
    storage = catalog.metastore.get_storage(cloud_test_catalog.storage_uri)

    dogs = DatasetQuery(name=dogs_dataset.name, version=1, catalog=catalog)
    cats = DatasetQuery(name=cats_dataset.name, version=1, catalog=catalog)

    if method == "union":
        dogs.union(cats).save(ds_name)
    else:
        dogs.join(cats, "file__path").save(ds_name)

    storage_depenedncy = {
        "id": ANY,
        "type": DatasetDependencyType.STORAGE,
        "name": storage.uri,
        "version": storage.timestamp_str,
        "created_at": isoparse(storage.timestamp_str),
        "dependencies": [],
    }

    expected = [
        {
            "id": ANY,
            "type": DatasetDependencyType.DATASET,
            "name": dogs_dataset.name,
            "version": str(1),
            "created_at": dogs_dataset.get_version(1).created_at,
            "dependencies": [storage_depenedncy],
        },
        {
            "id": ANY,
            "type": DatasetDependencyType.DATASET,
            "name": cats_dataset.name,
            "version": str(1),
            "created_at": cats_dataset.get_version(1).created_at,
            "dependencies": [storage_depenedncy],
        },
    ]

    assert sorted(
        (
            dataset_dependency_asdict(d)
            for d in catalog.get_dataset_dependencies(ds_name, 1, indirect=True)
        ),
        key=lambda d: d["name"],
    ) == sorted(expected, key=lambda d: d["name"])

    # check when removing one dependency
    catalog.remove_dataset(dogs_dataset.name, force=True)
    expected[0] = None
    expected[1]["dependencies"] = []

    assert sorted(
        (
            dataset_dependency_asdict(d)
            for d in catalog.get_dataset_dependencies(ds_name, 1)
        ),
        key=lambda d: d["name"] if d else "",
    ) == sorted(expected, key=lambda d: d["name"] if d else "")

    # check when removing the other dependency
    catalog.remove_dataset(cats_dataset.name, force=True)
    assert catalog.get_dataset_dependencies(ds_name, 1) == [None, None]


def test_dataset_dependencies_multiple_union(
    cloud_test_catalog, dogs_dataset, cats_dataset
):
    pytest.skip(
        "Skipping as new dependencies are not working with old indexing "
        "It will be fixed after https://github.com/iterative/datachain/issues/340"
    )
    ds_name = uuid.uuid4().hex
    catalog = cloud_test_catalog.catalog
    storage = catalog.metastore.get_storage(cloud_test_catalog.storage_uri)

    dogs = DatasetQuery(name=dogs_dataset.name, version=1, catalog=catalog)
    cats = DatasetQuery(name=cats_dataset.name, version=1, catalog=catalog)
    dogs_other = DatasetQuery(name=dogs_dataset.name, version=1, catalog=catalog)

    dogs.union(cats).union(dogs_other).save(ds_name)

    storage_depenedncy = {
        "id": ANY,
        "type": DatasetDependencyType.STORAGE,
        "name": storage.uri,
        "version": storage.timestamp_str,
        "created_at": isoparse(storage.timestamp_str),
        "dependencies": [],
    }

    expected = [
        {
            "id": ANY,
            "type": DatasetDependencyType.DATASET,
            "name": dogs_dataset.name,
            "version": str(1),
            "created_at": dogs_dataset.get_version(1).created_at,
            "dependencies": [storage_depenedncy],
        },
        {
            "id": ANY,
            "type": DatasetDependencyType.DATASET,
            "name": cats_dataset.name,
            "version": str(1),
            "created_at": cats_dataset.get_version(1).created_at,
            "dependencies": [storage_depenedncy],
        },
    ]

    assert sorted(
        (
            dataset_dependency_asdict(d)
            for d in catalog.get_dataset_dependencies(ds_name, 1, indirect=True)
        ),
        key=lambda d: d["name"],
    ) == sorted(expected, key=lambda d: d["name"])


@pytest.mark.parametrize(
    "cloud_type,version_aware",
    [("s3", True)],
    indirect=True,
)
def test_save_subset_of_columns(cloud_test_catalog, cats_dataset):
    catalog = cloud_test_catalog.catalog
    DatasetQuery(cats_dataset.name, catalog=catalog).select(C("file.path")).save(
        "cats", version=1
    )

    dataset = catalog.get_dataset("cats")
    assert dataset.schema == {"file__path": String}<|MERGE_RESOLUTION|>--- conflicted
+++ resolved
@@ -1,12 +1,6 @@
 import io
 import posixpath
 import uuid
-<<<<<<< HEAD
-from datetime import datetime, timezone
-from json import dumps
-from typing import Any, Optional
-=======
->>>>>>> 2c8cefc3
 from unittest.mock import ANY
 
 import pytest
@@ -15,90 +9,11 @@
 
 from datachain.dataset import DatasetDependencyType, DatasetStatus
 from datachain.error import DatasetInvalidVersionError, DatasetNotFoundError
-<<<<<<< HEAD
-from datachain.lib.file import File
-from datachain.query import (
-    C,
-    DatasetQuery,
-    LocalFilename,
-    Object,
-    Stream,
-    udf,
-)
-from datachain.query.builtins import checksum, index_tar
-from datachain.query.dataset import QueryStep
-from datachain.query.schema import file_signals
-from datachain.sql import functions
-from datachain.sql.functions import path as pathfunc
-from datachain.sql.functions.array import cosine_distance, euclidean_distance
-from datachain.sql.types import (
-    JSON,
-    Array,
-    Binary,
-    Boolean,
-    DateTime,
-    Float,
-    Float32,
-    Float64,
-    Int,
-    Int32,
-    Int64,
-    SQLType,
-    String,
-)
-from tests.utils import (
-    NUM_TREE,
-    TARRED_TREE,
-    WEBFORMAT_TREE,
-    assert_row_names,
-    dataset_dependency_asdict,
-    text_embedding,
-=======
 from datachain.query import C, DatasetQuery, Object, Stream
 from datachain.sql import functions
 from datachain.sql.functions import path as pathfunc
 from datachain.sql.types import String
-from tests.utils import (
-    SIMPLE_DS_QUERY_RECORDS,
-    assert_row_names,
-    dataset_dependency_asdict,
->>>>>>> 2c8cefc3
-)
-
-FILE_SCHEMA = {
-    f"file__{name}": _type if _type != Int else Int64
-    for name, _type in File._datachain_column_types.items()
-}
-
-
-def create_row(
-    path: str,
-    source: str = "",
-    size: int = 0,
-    location: Optional[dict[str, Any]] = None,
-    vtype: str = "",
-    is_latest: bool = True,
-    last_modified: Optional[datetime] = None,
-    version: str = "",
-    etag: str = "",
-    prefix: str = "file",
-):
-    if location:
-        location = json.dumps([location])  # type: ignore [assignment]
-
-    last_modified = last_modified or datetime.now(timezone.utc)
-
-    return (  # type: ignore [return-value]
-        source,
-        path,
-        size,
-        version,
-        etag,
-        is_latest,
-        last_modified,
-        location,
-        vtype,
-    )
+from tests.utils import assert_row_names, dataset_dependency_asdict
 
 
 def from_result_row(col_names, row):
@@ -295,34 +210,6 @@
 
 @pytest.mark.parametrize(
     "cloud_type,version_aware",
-<<<<<<< HEAD
-    [("file", False)],
-    indirect=True,
-)
-def test_exec(cloud_test_catalog, dogs_cats_dataset):
-    catalog = cloud_test_catalog.catalog
-    all_names = set()
-
-    @udf(params=("file__path",), output={})
-    def name_len(path):
-        all_names.add(posixpath.basename(path))
-
-    existing_datasets = list(catalog.ls_datasets())
-    dq = (
-        DatasetQuery(name=dogs_cats_dataset.name, version=1, catalog=catalog)
-        .add_signals(name_len)
-        .exec()
-    )
-    assert isinstance(dq, DatasetQuery)
-    assert all_names == {"dog1", "dog2", "dog3", "dog4", "cat1", "cat2"}
-    # exec should not leave any datasets behind
-    assert list(catalog.ls_datasets()) == existing_datasets
-
-
-@pytest.mark.parametrize(
-    "cloud_type,version_aware",
-=======
->>>>>>> 2c8cefc3
     [("s3", True)],
     indirect=True,
 )
@@ -347,38 +234,6 @@
     [("s3", True)],
     indirect=True,
 )
-<<<<<<< HEAD
-def test_avoid_recalculation_after_save(cloud_test_catalog, animal_dataset):
-    calls = 0
-
-    @udf(("file__size",), {"name_len": Int})
-    def name_len(size):
-        nonlocal calls
-        calls += 1
-        return (size,)
-
-    catalog = cloud_test_catalog.catalog
-    ds = (
-        DatasetQuery(animal_dataset.name, catalog=catalog)
-        .filter(C("file.path").glob("*/dog1"))
-        .add_signals(name_len)
-    )
-    ds2 = ds.save("ds1")
-
-    assert ds2.steps == []
-    assert ds2.dependencies == set()
-    assert isinstance(ds2.starting_step, QueryStep)
-    ds2.save("ds2")
-    assert calls == 1  # UDF should be called only once
-
-
-@pytest.mark.parametrize(
-    "cloud_type,version_aware",
-    [("s3", True)],
-    indirect=True,
-)
-=======
->>>>>>> 2c8cefc3
 def test_chain_after_save(cloud_test_catalog, dogs_cats_dataset):
     catalog = cloud_test_catalog.catalog
     ds = DatasetQuery(name=dogs_cats_dataset.name, version=1, catalog=catalog)
@@ -675,528 +530,10 @@
     ]
 
 
-<<<<<<< HEAD
-@pytest.mark.parametrize(
-    "cloud_type,version_aware",
-    [("s3", True)],
-    indirect=True,
-)
-def test_row_number_with_order_by_name_len_desc_and_name_asc(
-    cloud_test_catalog, animal_dataset
-):
-    catalog = cloud_test_catalog.catalog
-    ds_name = uuid.uuid4().hex
-
-    @udf(("file__path",), {"name_len": Int})
-    def name_len(path):
-        return (len(posixpath.basename(path)),)
-
-    DatasetQuery(animal_dataset.name, catalog=catalog).add_signals(name_len).order_by(
-        C.name_len.desc(), pathfunc.name(C("file.path")).asc()
-    ).save(ds_name)
-
-    results = DatasetQuery(name=ds_name, catalog=catalog).to_db_records()
-    results_name_id = [
-        {k: v for k, v in r.items() if k in ["sys__id", "file__path"]} for r in results
-    ]
-    assert sorted(results_name_id, key=lambda k: k["sys__id"]) == [
-        {"sys__id": 1, "file__path": "description"},
-        {"sys__id": 2, "file__path": "cats/cat1"},
-        {"sys__id": 3, "file__path": "cats/cat2"},
-        {"sys__id": 4, "file__path": "dogs/dog1"},
-        {"sys__id": 5, "file__path": "dogs/dog2"},
-        {"sys__id": 6, "file__path": "dogs/dog3"},
-        {"sys__id": 7, "file__path": "dogs/others/dog4"},
-    ]
-
-
-@pytest.mark.parametrize(
-    "cloud_type,version_aware",
-    [("s3", True)],
-    indirect=True,
-)
-def test_row_number_with_order_by_before_add_signals(
-    cloud_test_catalog, animal_dataset
-):
-    catalog = cloud_test_catalog.catalog
-    ds_name = uuid.uuid4().hex
-
-    @udf(("file__path",), {"name_len": Int})
-    def name_len(path):
-        return (len(posixpath.basename(path)),)
-
-    DatasetQuery(animal_dataset.name, catalog=catalog).order_by(
-        pathfunc.name(C("file.path")).asc()
-    ).add_signals(name_len).save(ds_name)
-
-    results = DatasetQuery(name=ds_name, catalog=catalog).to_db_records()
-    results_name_id = [
-        {k: v for k, v in r.items() if k in ["sys__id", "file__path"]} for r in results
-    ]
-    # we should preserve order in final result based on order by which was added
-    # before add_signals
-    assert sorted(results_name_id, key=lambda k: k["sys__id"]) == [
-        {"sys__id": 1, "file__path": "cats/cat1"},
-        {"sys__id": 2, "file__path": "cats/cat2"},
-        {"sys__id": 3, "file__path": "description"},
-        {"sys__id": 4, "file__path": "dogs/dog1"},
-        {"sys__id": 5, "file__path": "dogs/dog2"},
-        {"sys__id": 6, "file__path": "dogs/dog3"},
-        {"sys__id": 7, "file__path": "dogs/others/dog4"},
-    ]
-
-
-@pytest.mark.parametrize(
-    "cloud_type,version_aware",
-    [("s3", True)],
-    indirect=True,
-)
-def test_udf(cloud_test_catalog, animal_dataset):
-    catalog = cloud_test_catalog.catalog
-
-    @udf(("file__path",), {"name_len": Int})
-    def name_len(path):
-        return (len(posixpath.basename(path)),)
-
-    q = (
-        DatasetQuery(name=animal_dataset.name, version=1, catalog=catalog)
-        .filter(C("file.size") < 13)
-        .filter(C("file.path").glob("cats*") | (C("file.size") < 4))
-        .add_signals(name_len)
-    )
-    result1 = q.select(C("file.path"), C.name_len).db_results()
-    # ensure that we're able to run with same query multiple times
-    result2 = q.select(C("file.path"), C.name_len).db_results()
-    count = q.count()
-    assert len(result1) == 3
-    assert len(result2) == 3
-    assert count == 3
-
-    for r1, r2 in zip(result1, result2):
-        # Check that the UDF ran successfully
-        assert len(posixpath.basename(r1[0])) == r1[1]
-        assert len(posixpath.basename(r2[0])) == r2[1]
-
-    q.save("test_udf")
-    dataset = catalog.get_dataset("test_udf")
-    dr = catalog.warehouse.schema.dataset_row_cls
-    sys_schema = {c.name: type(c.type) for c in dr.sys_columns()}
-    expected_schema = FILE_SCHEMA | sys_schema | {"name_len": Int}
-    assert dataset.schema == expected_schema
-
-
-@pytest.mark.parametrize(
-    "cloud_type,version_aware",
-    [("s3", True)],
-    indirect=True,
-)
-def test_udf_different_types(cloud_test_catalog, animal_dataset):
-    catalog = cloud_test_catalog.catalog
-
-    obj = {"name": "John", "age": 30}
-
-    @udf(
-        (),
-        {
-            "int_col": Int,
-            "int_col_32": Int32,
-            "int_col_64": Int64,
-            "float_col": Float,
-            "float_col_32": Float32,
-            "float_col_64": Float64,
-            "array_col": Array(Float),
-            "array_col_nested": Array(Array(Float)),
-            "array_col_32": Array(Float32),
-            "array_col_64": Array(Float64),
-            "string_col": String,
-            "bool_col": Boolean,
-            "json_col": JSON,
-            "binary_col": Binary,
-        },
-    )
-    def test_types():
-        return (
-            5,
-            5,
-            5,
-            0.5,
-            0.5,
-            0.5,
-            [0.5],
-            [[0.5], [0.5]],
-            [0.5],
-            [0.5],
-            "s",
-            True,
-            dumps({"a": 1}),
-            pickle.dumps(obj),
-        )
-
-    q = (
-        DatasetQuery(name=animal_dataset.name, version=1, catalog=catalog)
-        .filter(pathfunc.name(C("file.path")) == "cat1")
-        .add_signals(test_types)
-    )
-
-    results = q.select().to_db_records()
-    col_values = [
-        (
-            r["int_col"],
-            r["int_col_32"],
-            r["int_col_64"],
-            r["float_col"],
-            r["float_col_32"],
-            r["float_col_64"],
-            r["array_col"],
-            r["array_col_nested"],
-            r["array_col_32"],
-            r["array_col_64"],
-            r["string_col"],
-            r["bool_col"],
-            r["json_col"],
-            pickle.loads(r["binary_col"]),  # noqa: S301
-        )
-        for r in results
-    ]
-
-    assert col_values == [
-        (
-            5,
-            5,
-            5,
-            0.5,
-            0.5,
-            0.5,
-            [0.5],
-            [[0.5], [0.5]],
-            [0.5],
-            [0.5],
-            "s",
-            True,
-            dumps({"a": 1}),
-            obj,
-        )
-    ]
-
-    q.save("test_udf")
-    dataset = catalog.get_dataset("test_udf")
-
-    dr = catalog.warehouse.schema.dataset_row_cls
-    sys_schema = {c.name: type(c.type) for c in dr.sys_columns()}
-    expected_schema = (
-        FILE_SCHEMA
-        | sys_schema
-        | {
-            "int_col": Int,
-            "int_col_32": Int32,
-            "int_col_64": Int64,
-            "float_col": Float,
-            "float_col_32": Float32,
-            "float_col_64": Float64,
-            "array_col": Array(Float()),
-            "array_col_nested": Array(Array(Float())),
-            "array_col_32": Array(Float32()),
-            "array_col_64": Array(Float64()),
-            "string_col": String,
-            "bool_col": Boolean,
-            "json_col": JSON,
-            "binary_col": Binary,
-        }
-    )
-
-    for c_name, c_type in dataset.schema.items():
-        assert c_name in expected_schema
-        c_type_expected = expected_schema[c_name]
-        if not isinstance(c_type, SQLType):
-            c_type = c_type()
-            c_type_expected = c_type_expected()
-
-        assert c_type.to_dict() == c_type_expected.to_dict()
-
-
-@pytest.mark.parametrize(
-    "cloud_type,version_aware",
-    [("s3", True)],
-    indirect=True,
-)
-@pytest.mark.parametrize("batch", [1, 4])
-def test_class_udf(cloud_test_catalog, batch, animal_dataset):
-    catalog = cloud_test_catalog.catalog
-
-    @udf(("file__size",), {"total": Int}, method="sum", batch=batch)
-    class MyUDF:
-        def __init__(self, constant, multiplier=1):
-            self.constant = constant
-            self.multiplier = multiplier
-            self.batch = batch
-
-        def sum(self, size):
-            if self.batch > 1:
-                return [(self.constant + size_ * self.multiplier,) for (size_,) in size]
-            return (self.constant + size * self.multiplier,)
-
-    q = (
-        DatasetQuery(name=animal_dataset.name, version=1, catalog=catalog)
-        .filter(C("file.size") < 13)
-        .add_signals(MyUDF(5, multiplier=2))
-    )
-    results = q.select(C("file.size"), C.total).order_by(C("file.size")).db_results()
-    assert results == [
-        (3, 11),
-        (4, 13),
-        (4, 13),
-        (4, 13),
-        (4, 13),
-        (4, 13),
-    ]
-
-
-@pytest.mark.parametrize(
-    "cloud_type,version_aware",
-    [("s3", True)],
-    indirect=True,
-)
-@pytest.mark.parametrize("batch", [False, True])
-@pytest.mark.parametrize("workers", (1, 2))
-@pytest.mark.skipif(
-    "not os.environ.get('DATACHAIN_DISTRIBUTED')",
-    reason="Set the DATACHAIN_DISTRIBUTED environment variable "
-    "to test distributed UDFs",
-)
-@pytest.mark.xdist_group(name="tmpfile")
-def test_udf_distributed(cloud_test_catalog_tmpfile, batch, workers, datachain_job_id):
-    catalog = cloud_test_catalog_tmpfile.catalog
-    sources = [cloud_test_catalog_tmpfile.src_uri]
-    globs = [s.rstrip("/") + "/*" for s in sources]
-    catalog.create_dataset_from_sources("animals", globs, recursive=True)
-
-    @udf(("file__path",), {"name_len": Int, "blank": String})
-    def name_len_local(name):
-        # A very simple udf.
-        return len(name), None
-
-    @udf(("file__path",), {"name_len": Int, "blank": String}, batch=2)
-    def name_len_batch(names):
-        # A very simple udf.
-        return [(len(name), None) for (name,) in names]
-
-    if batch:
-        # Batching is enabled, we need a udf that acts on lists of inputs.
-        udf_func = name_len_batch
-    else:
-        udf_func = name_len_local
-
-    q = (
-        DatasetQuery(name="animals", version=1, catalog=catalog)
-        .filter(C("file.size") < 13)
-        .filter(C("file.path").glob("cats*") | (C("file.size") < 4))
-        .add_signals(udf_func, parallel=2, workers=workers)
-        .select(C("file.path"), C.name_len, C.blank)
-    )
-    result = q.db_results()
-
-    assert len(result) == 3
-    string_default = String.default_value(catalog.warehouse.db.dialect)
-    for r in result:
-        # Check that the UDF ran successfully
-        assert len(r[0]) == r[1]
-        assert r[2] == string_default
-
-
-@pytest.mark.parametrize(
-    "cloud_type,version_aware",
-    [("s3", True)],
-    indirect=True,
-)
-@pytest.mark.parametrize("workers", (1, 2))
-@pytest.mark.skipif(
-    "not os.environ.get('DATACHAIN_DISTRIBUTED')",
-    reason="Set the DATACHAIN_DISTRIBUTED environment variable "
-    "to test distributed UDFs",
-)
-@pytest.mark.xdist_group(name="tmpfile")
-def test_udf_distributed_exec_error(
-    cloud_test_catalog_tmpfile, workers, datachain_job_id
-):
-    catalog = cloud_test_catalog_tmpfile.catalog
-    sources = [cloud_test_catalog_tmpfile.src_uri]
-    globs = [s.rstrip("/") + "/*" for s in sources]
-    catalog.create_dataset_from_sources("animals", globs, recursive=True)
-
-    @udf((C("file.path"),), {"name_len": Int})
-    def name_len_error(_name):
-        # A udf that raises an exception
-        raise RuntimeError("Test Error!")
-
-    q = (
-        DatasetQuery(name="animals", version=1, catalog=catalog)
-        .filter(C("file.size") < 13)
-        .filter(C("file.path").glob("cats*") | (C("file.size") < 4))
-        .add_signals(name_len_error, parallel=2, workers=workers)
-    )
-    with pytest.raises(RuntimeError, match="Test Error!"):
-        q.db_results()
-
-
-@pytest.mark.parametrize(
-    "cloud_type,version_aware",
-    [("s3", True)],
-    indirect=True,
-)
-@pytest.mark.skipif(
-    "not os.environ.get('DATACHAIN_DISTRIBUTED')",
-    reason="Set the DATACHAIN_DISTRIBUTED environment variable "
-    "to test distributed UDFs",
-)
-@pytest.mark.xdist_group(name="tmpfile")
-def test_udf_distributed_interrupt(cloud_test_catalog_tmpfile, capfd, datachain_job_id):
-    catalog = cloud_test_catalog_tmpfile.catalog
-    sources = [cloud_test_catalog_tmpfile.src_uri]
-    globs = [s.rstrip("/") + "/*" for s in sources]
-    catalog.create_dataset_from_sources("animals", globs, recursive=True)
-
-    @udf(("file__path",), {"name_len": Int})
-    def name_len_interrupt(_name):
-        # A UDF that emulates cancellation due to a KeyboardInterrupt.
-        raise KeyboardInterrupt
-
-    q = (
-        DatasetQuery(name="animals", version=1, catalog=catalog)
-        .filter(C("file.size") < 13)
-        .filter(C("file.path").glob("cats*") | (C("file.size") < 4))
-        .add_signals(name_len_interrupt, parallel=2, workers=2)
-    )
-    with pytest.raises(RuntimeError, match=r"Worker Killed \(KeyboardInterrupt\)"):
-        q.db_results()
-    captured = capfd.readouterr()
-    assert "KeyboardInterrupt" in captured.err
-    assert "semaphore" not in captured.err
-
-
-@pytest.mark.parametrize(
-    "cloud_type,version_aware",
-    [("s3", True)],
-    indirect=True,
-)
-@pytest.mark.skipif(
-    "not os.environ.get('DATACHAIN_DISTRIBUTED')",
-    reason="Set the DATACHAIN_DISTRIBUTED environment variable "
-    "to test distributed UDFs",
-)
-@pytest.mark.xdist_group(name="tmpfile")
-def test_udf_distributed_cancel(cloud_test_catalog_tmpfile, capfd, datachain_job_id):
-    catalog = cloud_test_catalog_tmpfile.catalog
-    metastore = catalog.metastore
-    sources = [cloud_test_catalog_tmpfile.src_uri]
-    globs = [s.rstrip("/") + "/*" for s in sources]
-    catalog.create_dataset_from_sources("animals", globs, recursive=True)
-
-    job_id = os.environ.get("DATACHAIN_JOB_ID")
-
-    # A job is required for query script cancellation (not using a KeyboardInterrupt)
-    metastore.db.execute(
-        metastore._jobs_insert().values(
-            id=job_id,
-            status=7,  # CANCELING
-            celery_task_id="",
-            name="Test Cancel Job",
-            workers=2,
-            team_id=metastore.team_id,
-            created_at=datetime.now(timezone.utc),
-            params="{}",
-            metrics="{}",
-        ),
-    )
-
-    @udf(("file__path",), {"name_len": Int})
-    def name_len_slow(name):
-        # A very simple udf, that processes slowly to emulate being stuck.
-        from time import sleep
-
-        sleep(10)
-        return len(name), None
-
-    q = (
-        DatasetQuery(name="animals", version=1, catalog=catalog)
-        .filter(C("file.size") < 13)
-        .filter(C("file.path").glob("cats*") | (C("file.size") < 4))
-        .add_signals(name_len_slow, parallel=2, workers=2)
-    )
-
-    with pytest.raises(SystemExit) as excinfo:
-        q.db_results()
-
-    assert excinfo.value.code == QUERY_SCRIPT_CANCELED_EXIT_CODE
-    captured = capfd.readouterr()
-    assert "canceled" in captured.out
-    assert "semaphore" not in captured.err
-
-
-=======
->>>>>>> 2c8cefc3
 def to_str(buf) -> str:
     return io.TextIOWrapper(buf, encoding="utf8").read()
 
 
-<<<<<<< HEAD
-@pytest.mark.parametrize("param", [LocalFilename(), Object(to_str)])
-@pytest.mark.parametrize("use_cache", [False, True])
-def test_udf_object_param(cloud_test_catalog, dogs_dataset, param, use_cache):
-    catalog = cloud_test_catalog.catalog
-    if isinstance(param, Object):
-
-        @udf((C("file.path"), param), {"signal": String})
-        def signal(path, obj):
-            # A very simple udf.
-            return (posixpath.basename(path) + " -> " + obj,)
-
-    else:
-
-        @udf(("file__path", param), {"signal": String})
-        def signal(path, local_filename):
-            with open(local_filename, encoding="utf8") as f:
-                obj = f.read()
-            return (posixpath.basename(path) + " -> " + obj,)
-
-    q = DatasetQuery(name=dogs_dataset.name, version=1, catalog=catalog).add_signals(
-        signal, cache=use_cache
-    )
-    result = q.db_results(row_factory=from_result_row)
-
-    assert len(result) == 4
-    signals = {r["signal"] for r in result}
-    assert signals == {"dog1 -> woof", "dog2 -> arf", "dog3 -> bark", "dog4 -> ruff"}
-
-    uid = catalog._get_row_uid(file_signals(result[0]))
-    assert catalog.cache.contains(uid) is (
-        use_cache or isinstance(param, LocalFilename)
-    )
-
-
-@pytest.mark.parametrize("use_cache", [False, True])
-def test_udf_stream_param(cloud_test_catalog, dogs_dataset, use_cache):
-    catalog = cloud_test_catalog.catalog
-
-    @udf((C("file.path"), Stream()), {"signal": String})
-    def signal(path, stream):
-        with stream as buf:
-            return (posixpath.basename(path) + " -> " + buf.read().decode("utf-8"),)
-
-    q = DatasetQuery(name=dogs_dataset.name, version=1, catalog=catalog).add_signals(
-        signal, cache=use_cache
-    )
-    result = q.db_results(row_factory=from_result_row)
-
-    assert len(result) == 4
-    signals = {r["signal"] for r in result}
-    assert signals == {"dog1 -> woof", "dog2 -> arf", "dog3 -> bark", "dog4 -> ruff"}
-
-    uid = catalog._get_row_uid(file_signals(result[0]))
-    assert catalog.cache.contains(uid) is use_cache
-
-
-=======
->>>>>>> 2c8cefc3
 @pytest.mark.parametrize("use_cache", [False, True])
 def test_extract(cloud_test_catalog, dogs_dataset, use_cache):
     catalog = cloud_test_catalog.catalog
@@ -1308,151 +645,12 @@
     [("s3", True)],
     indirect=True,
 )
-<<<<<<< HEAD
-@pytest.mark.parametrize("predicates", ["file__path", C("file.path")])
-def test_join_left_one_column_predicate(
-    cloud_test_catalog,
-    dogs_dataset,
-    dogs_cats_dataset,
-    predicates,
-):
-    catalog = cloud_test_catalog.catalog
-
-    @udf((), {"sig1": Int})
-    def signals1():
-        return (1,)
-
-    @udf((), {"sig2": Int})
-    def signals2():
-        return (2,)
-
-    dogs_cats = DatasetQuery(
-        name=dogs_cats_dataset.name, version=1, catalog=catalog
-    ).add_signals(signals1)
-    dogs = DatasetQuery(name=dogs_dataset.name, version=1, catalog=catalog).add_signals(
-        signals2
-    )
-
-    joined_records = dogs_cats.join(dogs, predicates).to_db_records()
-    assert len(joined_records) == 6
-
-    cat_records_names = ["cats/cat1", "cats/cat2"]
-
-    dogs_cats_records = DatasetQuery(
-        name=dogs_cats_dataset.name, version=1, catalog=catalog
-    ).to_db_records()
-
-    # rows that found match have both signals
-    assert all(
-        r["sig1"] == 1 and r["sig2"] == 2
-        for r in joined_records
-        if r["file__path"] not in cat_records_names
-    )
-
-    int_default = Int.default_value(catalog.warehouse.db.dialect)
-    # rows from the left that didn't find match (cats) don't have sig2
-    assert all(
-        r["sig1"] == 1 and r["sig2"] == int_default
-        for r in joined_records
-        if r["file__path"] in cat_records_names
-    )
-    # check core duplicated columns
-    for r in joined_records:
-        dog_r = next(
-            dr for dr in dogs_cats_records if dr["file__path"] == r["file__path"]
-        )
-        assert all(
-            [r[f"{k}_right"] == dog_r[k]] for k in dog_r if not k.startswith("sys__")
-        )
-
-
-@pytest.mark.parametrize(
-    "cloud_type,version_aware",
-    [("s3", True)],
-    indirect=True,
-)
-@pytest.mark.parametrize(
-    "predicates",
-    [
-        ["file__path", "file__size"],
-        [C("file.path"), C("file.size")],
-        ["file__path", C("file.size")],
-    ],
-)
-def test_join_left_multiple_column_predicates(
-    cloud_test_catalog,
-    dogs_dataset,
-    dogs_cats_dataset,
-    predicates,
-):
-    catalog = cloud_test_catalog.catalog
-
-    @udf((), {"sig1": Int})
-    def signals1():
-        return (1,)
-
-    @udf((), {"sig2": Int})
-    def signals2():
-        return (2,)
-
-    dogs_cats = DatasetQuery(
-        name=dogs_cats_dataset.name, version=1, catalog=catalog
-    ).add_signals(signals1)
-    dogs = DatasetQuery(name=dogs_dataset.name, version=1, catalog=catalog).add_signals(
-        signals2
-    )
-
-    cat_records_names = ["cats/cat1", "cats/cat2"]
-
-    dogs_cats_records = DatasetQuery(
-        name=dogs_cats_dataset.name, version=1, catalog=catalog
-    ).to_db_records()
-
-    joined_records = dogs_cats.join(dogs, predicates).to_db_records()
-    assert len(joined_records) == 6
-
-    # rows that found match have both signals
-    assert all(
-        r["sig1"] == 1 and r["sig2"] == 2
-        for r in joined_records
-        if r["file__path"] not in cat_records_names
-    )
-    int_default = Int.default_value(catalog.warehouse.db.dialect)
-    # rows from the left that didn't find match (cats) don't have sig2
-    assert all(
-        r["sig1"] == 1 and r["sig2"] == int_default
-        for r in joined_records
-        if r["file__path"] in cat_records_names
-    )
-    # check core duplicated columns
-    for r in joined_records:
-        dog_r = next(
-            dr for dr in dogs_cats_records if dr["file__path"] == r["file__path"]
-        )
-        assert all(
-            [r[f"{k}_right"] == dog_r[k]] for k in dog_r if not k.startswith("sys__")
-        )
-
-
-@pytest.mark.parametrize(
-    "cloud_type,version_aware",
-    [("s3", True)],
-    indirect=True,
-)
 @pytest.mark.parametrize("inner", [True, False])
 @pytest.mark.parametrize("n_columns", [1, 2])
 def test_join_with_binary_expression(
     cloud_test_catalog, dogs_dataset, dogs_cats_dataset, inner, n_columns
 ):
     catalog = cloud_test_catalog.catalog
-=======
-@pytest.mark.parametrize("inner", [True, False])
-@pytest.mark.parametrize("n_columns", [1, 2])
-def test_join_with_binary_expression(
-    cloud_test_catalog, dogs_dataset, dogs_cats_dataset, inner, n_columns
-):
-    catalog = cloud_test_catalog.catalog
->>>>>>> 2c8cefc3
     dogs = DatasetQuery(name=dogs_dataset.name, version=1, catalog=catalog)
     dogs_cats = DatasetQuery(name=dogs_cats_dataset.name, version=1, catalog=catalog)
 
@@ -1578,168 +776,6 @@
     [("s3", True)],
     indirect=True,
 )
-<<<<<<< HEAD
-def test_join_conflicting_custom_columns(cloud_test_catalog, dogs_dataset):
-    catalog = cloud_test_catalog.catalog
-
-    @udf((), {"sig1": Int})
-    def signals1():
-        return (1,)
-
-    @udf((), {"sig1": Int})
-    def signals2():
-        return (2,)
-
-    ds1 = DatasetQuery(name=dogs_dataset.name, version=1, catalog=catalog).add_signals(
-        signals1
-    )
-    ds2 = DatasetQuery(name=dogs_dataset.name, version=1, catalog=catalog).add_signals(
-        signals2
-    )
-
-    joined_records = ds1.join(ds2, "file__path").to_db_records()
-    assert len(joined_records) == 4
-
-    # check custom columns
-    assert all(r["sig1"] == 1 and r["sig1_right"] == 2 for r in joined_records)
-
-    joined_records = ds1.join(ds2, "file__path", rname="{name}_dupl").to_db_records()
-    assert len(joined_records) == 4
-
-    # check custom columns
-    assert all(r["sig1"] == 1 and r["sig1_dupl"] == 2 for r in joined_records)
-
-
-@pytest.mark.parametrize(
-    "cloud_type,version_aware",
-    [("s3", True)],
-    indirect=True,
-)
-def test_join_inner(
-    cloud_test_catalog,
-    dogs_dataset,
-    dogs_cats_dataset,
-):
-    catalog = cloud_test_catalog.catalog
-
-    @udf((), {"sig1": Int})
-    def signals1():
-        return (1,)
-
-    @udf((), {"sig2": Int})
-    def signals2():
-        return (2,)
-
-    dogs_cats = DatasetQuery(
-        name=dogs_cats_dataset.name, version=1, catalog=catalog
-    ).add_signals(signals1)
-    dogs = DatasetQuery(name=dogs_dataset.name, version=1, catalog=catalog).add_signals(
-        signals2
-    )
-
-    joined_records = dogs_cats.join(dogs, "file__path", inner=True).to_db_records()
-    assert len(joined_records) == 4
-
-    dogs_records = DatasetQuery(
-        name=dogs_dataset.name, version=1, catalog=catalog
-    ).to_db_records()
-
-    # check custom columns
-    assert all(r["sig1"] == 1 and r["sig2"] == 2 for r in joined_records)
-    for r in joined_records:
-        dog_r = next(dr for dr in dogs_records if dr["file__path"] == r["file__path"])
-        assert all(
-            [r[f"{k}_right"] == dog_r[k]] for k in dog_r if not k.startswith("sys__")
-        )
-
-    # joining on multiple fields
-    joined_records = dogs_cats.join(
-        dogs, ["file__path", "file__size"], inner=True
-    ).to_db_records()
-    assert len(joined_records) == 4
-
-    # check custom columns
-    assert all(r["sig1"] == 1 and r["sig2"] == 2 for r in joined_records)
-    # check core duplicated columns
-    for r in joined_records:
-        dog_r = next(dr for dr in dogs_records if dr["file__path"] == r["file__path"])
-        assert all(
-            [r[f"{k}_right"] == dog_r[k]] for k in dog_r if not k.startswith("sys__")
-        )
-
-
-@pytest.mark.parametrize(
-    "cloud_type,version_aware",
-    [("s3", True)],
-    indirect=True,
-)
-def test_join_with_self(cloud_test_catalog, dogs_dataset):
-    catalog = cloud_test_catalog.catalog
-
-    @udf((), {"sig1": Int})
-    def signals1():
-        return (1,)
-
-    dogs_records = DatasetQuery(
-        name=dogs_dataset.name, version=1, catalog=catalog
-    ).to_db_records()
-
-    dogs = DatasetQuery(name=dogs_dataset.name, version=1, catalog=catalog).add_signals(
-        signals1
-    )
-
-    joined_records = dogs.join(dogs, "file__path").to_db_records()
-    assert len(joined_records) == 4
-
-    # check custom columns
-    assert all(r["sig1"] == 1 and r["sig1_right"] == 1 for r in joined_records)
-    # check core duplicated columns
-    for r in joined_records:
-        dog_r = next(dr for dr in dogs_records if dr["file__path"] == r["file__path"])
-        assert all(
-            [r[f"{k}_right"] == dog_r[k]] for k in dog_r if not k.startswith("sys__")
-        )
-
-
-@pytest.mark.parametrize(
-    "cloud_type,version_aware",
-    [("s3", True)],
-    indirect=True,
-)
-def test_join_with_missing_predicates(cloud_test_catalog, dogs_dataset):
-    catalog = cloud_test_catalog.catalog
-
-    @udf((), {"sig1": Int})
-    def signals1():
-        return (1,)
-
-    @udf((), {"sig2": Int})
-    def signals2():
-        return (1,)
-
-    dogs1 = DatasetQuery(
-        name=dogs_dataset.name, version=1, catalog=catalog
-    ).add_signals(signals1)
-    dogs2 = DatasetQuery(
-        name=dogs_dataset.name, version=1, catalog=catalog
-    ).add_signals(signals2)
-
-    with pytest.raises(ValueError) as excinfo:
-        dogs1.join(dogs2, "sig1").to_db_records()
-    assert str(excinfo.value) == "Column sig1 was not found in right part of the join"
-
-    with pytest.raises(ValueError) as excinfo:
-        dogs1.join(dogs2, "sig2").to_db_records()
-    assert str(excinfo.value) == "Column sig2 was not found in left part of the join"
-
-
-@pytest.mark.parametrize(
-    "cloud_type,version_aware",
-    [("s3", True)],
-    indirect=True,
-)
-=======
->>>>>>> 2c8cefc3
 def test_join_with_wrong_predicates(cloud_test_catalog, dogs_dataset):
     catalog = cloud_test_catalog.catalog
 
@@ -1832,879 +868,6 @@
     )
 
 
-<<<<<<< HEAD
-@pytest.mark.parametrize(
-    "cloud_type,version_aware",
-    [("s3", True)],
-    indirect=True,
-)
-def test_row_generator(cloud_test_catalog, dogs_dataset):
-    catalog = cloud_test_catalog.catalog
-
-    @udf(("file__path",), FILE_SCHEMA)
-    def gen(path):
-        # A very simple file row generator.
-        from datachain.lib.file import File
-
-        yield tuple(f[1] for f in list(File(path=f"{path}/subobject", size=50)))
-        yield tuple(f[1] for f in list(File(path=f"{path}/subobject2", size=70)))
-
-    q = DatasetQuery(name=dogs_dataset.name, version=1, catalog=catalog).generate(gen)
-    result = q.to_db_records()
-    parents_names = sorted(r["file__path"] for r in result)
-    assert parents_names == [
-        "dogs/dog1/subobject",
-        "dogs/dog1/subobject2",
-        "dogs/dog2/subobject",
-        "dogs/dog2/subobject2",
-        "dogs/dog3/subobject",
-        "dogs/dog3/subobject2",
-        "dogs/others/dog4/subobject",
-        "dogs/others/dog4/subobject2",
-    ]
-
-    q.save("test_generator")
-    dataset = catalog.get_dataset("test_generator")
-    schema = dataset.schema
-    dr = catalog.warehouse.schema.dataset_row_cls
-    sys_schema = {c.name: type(c.type) for c in dr.sys_columns()}
-    assert schema == FILE_SCHEMA | sys_schema
-
-
-@pytest.mark.parametrize(
-    "cloud_type,version_aware",
-    [("s3", True)],
-    indirect=True,
-)
-def test_row_generator_with_filter(cloud_test_catalog, dogs_dataset):
-    catalog = cloud_test_catalog.catalog
-
-    @udf(("file__path",), FILE_SCHEMA)
-    def gen(path):
-        # A very simple file row generator.
-        from datachain.lib.file import File
-
-        yield tuple(f[1] for f in list(File(path=f"{path}/subobject", size=50)))
-        yield tuple(f[1] for f in list(File(path=f"{path}/subobject2", size=70)))
-
-    q = (
-        DatasetQuery(name=dogs_dataset.name, version=1, catalog=catalog)
-        .generate(gen)
-        .filter(pathfunc.name(C("file.path")) == "subobject")
-    )
-    result = q.to_db_records()
-    parents_names = sorted(r["file__path"] for r in result)
-    assert parents_names == [
-        "dogs/dog1/subobject",
-        "dogs/dog2/subobject",
-        "dogs/dog3/subobject",
-        "dogs/others/dog4/subobject",
-    ]
-
-
-@pytest.mark.parametrize(
-    "cloud_type,version_aware",
-    [("s3", True)],
-    indirect=True,
-)
-def test_row_generator_with_limit(cloud_test_catalog, dogs_dataset):
-    catalog = cloud_test_catalog.catalog
-
-    @udf(("file__path",), FILE_SCHEMA)
-    def gen(path):
-        # A very simple file row generator.
-        from datachain.lib.file import File
-
-        yield tuple(f[1] for f in list(File(path=f"{path}/subobject", size=50)))
-        yield tuple(f[1] for f in list(File(path=f"{path}/subobject2", size=70)))
-
-    q = (
-        DatasetQuery(name=dogs_dataset.name, version=1, catalog=catalog)
-        .order_by(C("file.path"))
-        .limit(1)
-        .generate(gen)
-    )
-    result = q.to_db_records()
-    parents_names = sorted(r["file__path"] for r in result)
-    assert parents_names == [
-        "dogs/dog1/subobject",
-        "dogs/dog1/subobject2",
-    ]
-=======
-@pytest.mark.parametrize("cloud_type", ["s3", "azure", "gs"], indirect=True)
-def test_simple_dataset_query(cloud_test_catalog):
-    ctc = cloud_test_catalog
-    catalog = ctc.catalog
-    metastore = catalog.metastore
-    warehouse = catalog.warehouse
-    DatasetQuery(ctc.src_uri, catalog=catalog).save("ds1")
-    DatasetQuery(name="ds1", version=1, catalog=catalog).save("ds2")
->>>>>>> 2c8cefc3
-
-    ds_queries = []
-    for ds_name in ("ds1", "ds2"):
-        ds = metastore.get_dataset(ds_name)
-        dr = warehouse.dataset_rows(ds)
-        dq = dr.select().order_by(dr.c.path)
-        ds_queries.append(dq)
-
-<<<<<<< HEAD
-@pytest.mark.parametrize(
-    "cloud_type,version_aware",
-    [("s3", True)],
-    indirect=True,
-)
-@pytest.mark.xdist_group(name="tmpfile")
-def test_row_generator_parallel(cloud_test_catalog_tmpfile):
-    # Setup catalog.
-    dogs_dataset_name = uuid.uuid4().hex
-    catalog = cloud_test_catalog_tmpfile.catalog
-    src_uri = cloud_test_catalog_tmpfile.src_uri
-
-    dogs_dataset = catalog.create_dataset_from_sources(
-        dogs_dataset_name, [f"{src_uri}/dogs/*"], recursive=True
-    )
-
-    @udf(("file__path",), FILE_SCHEMA)
-    def gen(path):
-        # A very simple file row generator.
-        from datachain.lib.file import File
-
-        yield tuple(f[1] for f in list(File(path=f"{path}/subobject", size=50)))
-        yield tuple(f[1] for f in list(File(path=f"{path}/subobject2", size=70)))
-
-    q = DatasetQuery(name=dogs_dataset.name, version=1, catalog=catalog).generate(
-        gen, parallel=-1
-    )
-    result = q.to_db_records()
-    parents_names = sorted(r["file__path"] for r in result)
-    assert parents_names == [
-        "dogs/dog1/subobject",
-        "dogs/dog1/subobject2",
-        "dogs/dog2/subobject",
-        "dogs/dog2/subobject2",
-        "dogs/dog3/subobject",
-        "dogs/dog3/subobject2",
-        "dogs/others/dog4/subobject",
-        "dogs/others/dog4/subobject2",
-=======
-    ds1, ds2 = (
-        [
-            {k.name: v for k, v in zip(q.selected_columns, r) if k.name != "sys__id"}
-            for r in warehouse.db.execute(q)
-        ]
-        for q in ds_queries
-    )
-
-    # everything except the id field should match
-    assert ds1 == ds2
-    assert [r["path"] for r in ds1] == [
-        ("cats/cat1"),
-        ("cats/cat2"),
-        ("description"),
-        ("dogs/dog1"),
-        ("dogs/dog2"),
-        ("dogs/dog3"),
-        ("dogs/others/dog4"),
->>>>>>> 2c8cefc3
-    ]
-
-
-def test_aggregate(cloud_test_catalog, dogs_dataset):
-    catalog = cloud_test_catalog.catalog
-
-<<<<<<< HEAD
-    @udf(("file__path"), FILE_SCHEMA, batch=4)
-    def gen(inputs):
-        from datachain.lib.file import File
-
-        for (path,) in inputs:
-            yield tuple(f[1] for f in list(File(path=f"{path}/subobject", size=50)))
-            yield tuple(f[1] for f in list(File(path=f"{path}/subobject2", size=70)))
-
-    q = DatasetQuery(name=dogs_dataset.name, version=1, catalog=catalog).generate(gen)
-    result = q.to_db_records()
-    parents_names = sorted(r["file__path"] for r in result)
-    assert parents_names == [
-        "dogs/dog1/subobject",
-        "dogs/dog1/subobject2",
-        "dogs/dog2/subobject",
-        "dogs/dog2/subobject2",
-        "dogs/dog3/subobject",
-        "dogs/dog3/subobject2",
-        "dogs/others/dog4/subobject",
-        "dogs/others/dog4/subobject2",
-    ]
-=======
-    q = DatasetQuery(name=dogs_dataset.name, version=1, catalog=catalog)
-    assert q.count() == 4
-    assert q.sum(C.size) == 15
-    assert q.avg(C.size) == 15 / 4
-    assert q.min(C.size) == 3
-    assert q.max(C.size) == 4
->>>>>>> 2c8cefc3
-
-
-def test_group_by(cloud_test_catalog, cloud_type, dogs_dataset):
-    catalog = cloud_test_catalog.catalog
-
-<<<<<<< HEAD
-    @udf(
-        params=(C("file.path"),),
-        output=FILE_SCHEMA,
-        method="generate_subobjects",
-=======
-    q = (
-        DatasetQuery(name=dogs_dataset.name, version=1, catalog=catalog)
-        .mutate(parent=pathfunc.parent(C.path))
-        .group_by(C.parent)
-        .select(
-            C.parent,
-            functions.count(),
-            functions.sum(C.size),
-            functions.avg(C.size),
-            functions.min(C.size),
-            functions.max(C.size),
-        )
->>>>>>> 2c8cefc3
-    )
-    result = q.db_results()
-    assert len(result) == 2
-
-<<<<<<< HEAD
-        def generate_subobjects(self, path):
-            from datachain.lib.file import File
-
-            yield tuple(f[1] for f in list(File(path=f"{path}/subobject", size=50)))
-            yield tuple(f[1] for f in list(File(path=f"{path}/subobject2", size=70)))
-
-    q = DatasetQuery(name=dogs_dataset.name, version=1, catalog=catalog).generate(
-        Subobjects
-    )
-    result = q.to_db_records()
-    parents_names = sorted(r["file__path"] for r in result)
-    assert parents_names == [
-        "dogs/dog1/subobject",
-        "dogs/dog1/subobject2",
-        "dogs/dog2/subobject",
-        "dogs/dog2/subobject2",
-        "dogs/dog3/subobject",
-        "dogs/dog3/subobject2",
-        "dogs/others/dog4/subobject",
-        "dogs/others/dog4/subobject2",
-    ]
-
-
-@pytest.mark.parametrize(
-    "cloud_type,version_aware",
-    [("s3", True)],
-    indirect=True,
-)
-def test_row_generator_class_batch(cloud_test_catalog, dogs_dataset):
-    catalog = cloud_test_catalog.catalog
-
-    @udf(
-        params=(C("file.path"),),
-        output=FILE_SCHEMA,
-        method="generate_subobjects",
-        batch=4,
-    )
-    class Subobjects:
-        def __init__(self):
-            pass
-
-        def generate_subobjects(self, inputs):
-            from datachain.lib.file import File
-
-            for (path,) in inputs:
-                yield tuple(f[1] for f in list(File(path=f"{path}/subobject", size=50)))
-                yield tuple(
-                    f[1] for f in list(File(path=f"{path}/subobject2", size=70))
-                )
-
-    q = DatasetQuery(name=dogs_dataset.name, version=1, catalog=catalog).generate(
-        Subobjects
-    )
-    result = q.to_db_records()
-    parents_names = sorted(r["file__path"] for r in result)
-    assert parents_names == [
-        "dogs/dog1/subobject",
-        "dogs/dog1/subobject2",
-        "dogs/dog2/subobject",
-        "dogs/dog2/subobject2",
-        "dogs/dog3/subobject",
-        "dogs/dog3/subobject2",
-        "dogs/others/dog4/subobject",
-        "dogs/others/dog4/subobject2",
-    ]
-
-
-@pytest.mark.parametrize(
-    "cloud_type,version_aware",
-    [("s3", True)],
-    indirect=True,
-)
-def test_row_generator_partition_by(cloud_test_catalog, dogs_dataset):
-    catalog = cloud_test_catalog.catalog
-
-    @udf(("file__path",), FILE_SCHEMA | {"cnt": Int})
-    def gen(inputs):
-        from datachain.lib.file import File
-
-        cnt = len(inputs)
-        for (path,) in inputs:
-            yield (
-                *tuple(f[1] for f in list(File(path=f"{path}/subobject", size=50))),
-                cnt,
-            )
-            yield (
-                *tuple(f[1] for f in list(File(path=f"{path}/subobject2", size=70))),
-                cnt,
-            )
-
-    result = (
-        DatasetQuery(name=dogs_dataset.name, version=1, catalog=catalog)
-        .generate(gen, partition_by=pathfunc.parent(C("file.path")))
-        .to_db_records()
-    )
-    parents_names = [(r["file__path"], r["cnt"]) for r in result]
-    parents_names.sort(key=lambda x: (x[0]))
-    assert parents_names == [
-        ("dogs/dog1/subobject", 3),
-        ("dogs/dog1/subobject2", 3),
-        ("dogs/dog2/subobject", 3),
-        ("dogs/dog2/subobject2", 3),
-        ("dogs/dog3/subobject", 3),
-        ("dogs/dog3/subobject2", 3),
-        ("dogs/others/dog4/subobject", 1),
-        ("dogs/others/dog4/subobject2", 1),
-    ]
-
-
-@pytest.mark.parametrize(
-    "cloud_type,version_aware",
-    [("s3", True)],
-    indirect=True,
-)
-@pytest.mark.xdist_group(name="tmpfile")
-def test_row_generator_partition_by_parallel(cloud_test_catalog_tmpfile):
-    # Setup catalog.
-    dogs_dataset_name = uuid.uuid4().hex
-    catalog = cloud_test_catalog_tmpfile.catalog
-    src_uri = cloud_test_catalog_tmpfile.src_uri
-
-    dogs_dataset = catalog.create_dataset_from_sources(
-        dogs_dataset_name, [f"{src_uri}/dogs/*"], recursive=True
-    )
-
-    @udf(("file__path",), FILE_SCHEMA | {"cnt": Int})
-    def gen(inputs):
-        from datachain.lib.file import File
-
-        cnt = len(inputs)
-        for (path,) in inputs:
-            yield (
-                *tuple(f[1] for f in list(File(path=f"{path}/subobject", size=50))),
-                cnt,
-            )
-            yield (
-                *tuple(f[1] for f in list(File(path=f"{path}/subobject2", size=70))),
-                cnt,
-            )
-
-    result = (
-        DatasetQuery(name=dogs_dataset.name, version=1, catalog=catalog)
-        .generate(gen, partition_by=pathfunc.parent(C("file.path")), parallel=-1)
-        .to_db_records()
-    )
-    parents_names = [(r["file__path"], r["cnt"]) for r in result]
-    parents_names.sort(key=lambda x: (x[0]))
-    assert parents_names == [
-        ("dogs/dog1/subobject", 3),
-        ("dogs/dog1/subobject2", 3),
-        ("dogs/dog2/subobject", 3),
-        ("dogs/dog2/subobject2", 3),
-        ("dogs/dog3/subobject", 3),
-        ("dogs/dog3/subobject2", 3),
-        ("dogs/others/dog4/subobject", 1),
-        ("dogs/others/dog4/subobject2", 1),
-    ]
-
-
-@pytest.mark.parametrize(
-    "cloud_type,version_aware",
-    [("s3", True)],
-    indirect=True,
-)
-def test_row_generator_partition_by_batch(cloud_test_catalog, dogs_dataset):
-    catalog = cloud_test_catalog.catalog
-
-    @udf(("file__path",), FILE_SCHEMA | {"cnt": Int}, batch=2)
-    def gen(inputs):
-        from datachain.lib.file import File
-
-        cnt = len(inputs)
-        for (path,) in inputs:
-            yield (
-                *tuple(f[1] for f in list(File(path=f"{path}/subobject", size=50))),
-                cnt,
-            )
-            yield (
-                *tuple(f[1] for f in list(File(path=f"{path}/subobject2", size=70))),
-                cnt,
-            )
-
-    result = (
-        DatasetQuery(name=dogs_dataset.name, version=1, catalog=catalog)
-        .generate(gen, partition_by=pathfunc.parent(C("file.path")))
-        .to_db_records()
-    )
-    parents_names = [(r["file__path"], r["cnt"]) for r in result]
-    parents_names.sort(key=lambda x: (x[0]))
-    assert parents_names == [
-        ("dogs/dog1/subobject", 3),
-        ("dogs/dog1/subobject2", 3),
-        ("dogs/dog2/subobject", 3),
-        ("dogs/dog2/subobject2", 3),
-        ("dogs/dog3/subobject", 3),
-        ("dogs/dog3/subobject2", 3),
-        ("dogs/others/dog4/subobject", 1),
-        ("dogs/others/dog4/subobject2", 1),
-    ]
-
-
-@pytest.mark.parametrize(
-    "cloud_type,version_aware",
-    [("s3", True)],
-    indirect=True,
-)
-def test_row_generator_with_new_columns(cloud_test_catalog, dogs_dataset):
-    catalog = cloud_test_catalog.catalog
-    now = datetime.now(timezone.utc).replace(microsecond=0)
-
-    int_example = 25
-
-    new_columns = {
-        "string_col": String,
-        "int_col": Int,
-        "int_col_32": Int32,
-        "int_col_64": Int64,
-        "bool_col": Boolean,
-        "float_col": Float,
-        "float_col_32": Float32,
-        "float_col_64": Float64,
-        "json_col": JSON,
-        "datetime_col": DateTime,
-        "binary_col": Binary,
-        "array_col": Array(Float),
-        "array_col_nested": Array(Array(Float)),
-        "array_col_32": Array(Float32),
-        "array_col_64": Array(Float64),
-    }
-
-    @udf(
-        params=(C("file.path"),),
-        output=FILE_SCHEMA | new_columns,
-        method="generate_subobjects",
-    )
-    class Subobjects:
-        def __init__(self):
-            pass
-
-        def generate_subobjects(self, path):
-            from datachain.lib.file import File
-
-            yield (
-                *tuple(f[1] for f in list(File(path=f"{path}/subobject", size=50))),
-                "some_string",
-                10,
-                11,
-                12,
-                True,
-                0.5,
-                0.5,
-                0.5,
-                dumps({"a": 1}),
-                now,
-                int_example.to_bytes(2, "big"),
-                [0.5, 0.5],
-                [[0.5], [0.5]],
-                [0.5, 0.5],
-                [0.5, 0.5],
-            )
-
-    DatasetQuery(name=dogs_dataset.name, version=1, catalog=catalog).generate(
-        Subobjects
-    ).save("dogs_with_rows_and_signals")
-
-    q = DatasetQuery(name="dogs_with_rows_and_signals", catalog=catalog)
-    result = q.select().to_db_records()
-
-    col_values = [
-        (
-            r["file__path"],
-            r["string_col"],
-            r["int_col"],
-            r["int_col_32"],
-            r["int_col_64"],
-            r["bool_col"],
-            r["float_col"],
-            r["float_col_32"],
-            r["float_col_64"],
-            r["json_col"],
-            r["datetime_col"].astimezone(timezone.utc) if r["datetime_col"] else None,
-            int.from_bytes(r["binary_col"], "big"),  # converting from binary to int
-            r["array_col"],
-            r["array_col_nested"],
-            r["array_col_32"],
-            r["array_col_64"],
-        )
-        for r in result
-    ]
-
-    col_values.sort(key=lambda x: (x[1], x[0]))
-
-    new_col_values = (
-        "some_string",
-        10,
-        11,
-        12,
-        True,
-        0.5,
-        0.5,
-        0.5,
-        dumps({"a": 1}),
-        now,
-        int_example,
-        [0.5, 0.5],
-        [[0.5], [0.5]],
-        [0.5, 0.5],
-        [0.5, 0.5],
-    )
-
-    assert col_values == [
-        ("dogs/dog1/subobject", *new_col_values),
-        ("dogs/dog2/subobject", *new_col_values),
-        ("dogs/dog3/subobject", *new_col_values),
-        ("dogs/others/dog4/subobject", *new_col_values),
-    ]
-
-    dataset = catalog.get_dataset("dogs_with_rows_and_signals")
-    expected_schema = FILE_SCHEMA | new_columns
-
-    dr = catalog.warehouse.schema.dataset_row_cls
-    schema = dataset.schema
-    assert all(isinstance(c.type, schema.pop(c.name)) for c in dr.sys_columns())
-
-    for c_name, c_type in schema.items():
-        assert c_name in expected_schema
-        c_type_expected = expected_schema[c_name]
-        if not isinstance(c_type, SQLType):
-            c_type = c_type()
-            c_type_expected = c_type_expected()
-
-        assert c_type.to_dict() == c_type_expected.to_dict()
-
-
-@pytest.mark.parametrize(
-    "cloud_type,version_aware",
-    [("s3", True)],
-    indirect=True,
-)
-def test_row_generators_sequence_with_new_columns(cloud_test_catalog, dogs_dataset):
-    catalog = cloud_test_catalog.catalog
-
-    @udf(params="file__path", output=FILE_SCHEMA | {"path_upper": String, "p1": Int})
-    def upper(path):
-        yield *tuple(f[1] for f in list(File(path=path))), path.upper(), 1
-
-    @udf(params="file__path", output=FILE_SCHEMA | {"path_lower": String, "p2": Int})
-    def lower(path):
-        yield *tuple(f[1] for f in list(File(path=path))), path.lower(), 2
-
-    DatasetQuery(name=dogs_dataset.name, catalog=catalog).generate(upper).save("upper")
-    for res in DatasetQuery(name="upper", catalog=catalog).to_db_records():
-        assert "path_upper" in res
-        assert res["path_upper"] == res["file__path"].upper()
-        assert "p1" in res
-        assert res["p1"] == 1
-
-    DatasetQuery(name="upper", catalog=catalog).generate(lower).save("lower")
-    for res in DatasetQuery(name="lower", catalog=catalog).to_db_records():
-        assert "path_upper" not in res
-        assert "path_lower" in res
-        assert res["path_lower"] == res["file__path"].lower()
-        assert "p1" not in res
-        assert "p2" in res
-        assert res["p2"] == 2
-
-
-@pytest.mark.parametrize(
-    "cloud_type,version_aware",
-    [("s3", True)],
-    indirect=True,
-)
-def test_row_generator_with_new_columns_empty_values(cloud_test_catalog, dogs_dataset):
-    catalog = cloud_test_catalog.catalog
-    dialect = catalog.warehouse.db.dialect
-
-    new_columns = {
-        "int_col": Int,
-        "int_col_32": Int32,
-        "int_col_64": Int64,
-        "bool_col": Boolean,
-        "float_col": Float,
-        "float_col_32": Float32,
-        "float_col_64": Float64,
-        "json_col": JSON,
-        "datetime_col": DateTime,
-        "binary_col": Binary,
-        "array_col": Array(Float),
-        "array_col_nested": Array(Array(Float)),
-        "array_col_32": Array(Float32),
-        "array_col_64": Array(Float64),
-    }
-    new_col_values_empty = tuple(t.default_value(dialect) for t in new_columns.values())
-
-    @udf(
-        params=(C("file.path"),),
-        output=FILE_SCHEMA | new_columns,
-        method="generate_subobjects",
-    )
-    class Subobjects:
-        def __init__(self):
-            pass
-
-        def generate_subobjects(self, path):
-            from datachain.lib.file import File
-
-            yield (
-                tuple(f[1] for f in list(File(path=f"{path}/subobject", size=50)))
-                + new_col_values_empty
-            )
-
-    DatasetQuery(name=dogs_dataset.name, version=1, catalog=catalog).generate(
-        Subobjects
-    ).save("dogs_with_rows_and_signals")
-
-    q = DatasetQuery(name="dogs_with_rows_and_signals", catalog=catalog)
-    result = q.to_db_records()
-
-    for row in result:
-        for i, col in enumerate(new_columns):
-            val = row[col]
-            expected = new_col_values_empty[i]
-            if isinstance(expected, float) and math.isnan(expected):
-                assert math.isnan(val)
-            else:
-                assert val == expected
-
-
-@pytest.mark.parametrize(
-    "cloud_type,version_aware",
-    [("s3", True)],
-    indirect=True,
-)
-def test_row_generator_with_new_columns_numpy(cloud_test_catalog, dogs_dataset):
-    catalog = cloud_test_catalog.catalog
-
-    new_columns = {
-        "int_col_32": Int32,
-        "int_col_64": Int64,
-        "float_col_32": Float32,
-        "float_col_64": Float64,
-        "int_float_col_32": Float32,
-        "array_col_nested": Array(Array(Float32)),
-        "array_col_32": Array(Float32),
-        "array_col_64": Array(Float64),
-        "array_int_float_col_32": Array(Float32),
-        "array_empty_col_32": Array(Float32),
-    }
-
-    @udf(
-        params=(C("file.path"),),
-        output=FILE_SCHEMA | new_columns,
-        method="generate_subobjects",
-    )
-    class Subobjects:
-        def __init__(self):
-            pass
-
-        def generate_subobjects(self, path):
-            from datachain.lib.file import File
-
-            yield (
-                *tuple(f[1] for f in list(File(path=f"{path}/subobject", size=50))),
-                np.int32(11),
-                np.int64(12),
-                np.float32(0.5),
-                np.float64(0.5),
-                np.int32(13),
-                np.array([[0.5], [0.5]], dtype=np.float32),
-                np.array([0.5, 0.5], dtype=np.float32),
-                np.array([0.5, 0.5], dtype=np.float64),
-                np.array([14, 15], dtype=np.int32),
-                np.array([], dtype=np.float32),
-            )
-
-    DatasetQuery(name=dogs_dataset.name, version=1, catalog=catalog).generate(
-        Subobjects
-    ).save("dogs_with_rows_and_signals")
-
-    q = DatasetQuery(name="dogs_with_rows_and_signals", catalog=catalog)
-    result = q.to_db_records()
-
-    col_values = [
-        (
-            r["file__path"],
-            r["int_col_32"],
-            r["int_col_64"],
-            r["float_col_32"],
-            r["float_col_64"],
-            r["int_float_col_32"],
-            r["array_col_nested"],
-            r["array_col_32"],
-            r["array_col_64"],
-            r["array_int_float_col_32"],
-            r["array_empty_col_32"],
-        )
-        for r in result
-    ]
-    col_values.sort(key=lambda x: x[0])
-
-    new_col_values = (
-        11,
-        12,
-        0.5,
-        0.5,
-        13.0,
-        [[0.5], [0.5]],
-        [0.5, 0.5],
-        [0.5, 0.5],
-        [14.0, 15.0],
-        [],
-    )
-
-    assert col_values == [
-        ("dogs/dog1/subobject", *new_col_values),
-        ("dogs/dog2/subobject", *new_col_values),
-        ("dogs/dog3/subobject", *new_col_values),
-        ("dogs/others/dog4/subobject", *new_col_values),
-    ]
-
-
-@pytest.mark.parametrize(
-    "cloud_type,version_aware",
-    [("s3", True)],
-    indirect=True,
-)
-def test_row_generator_with_new_columns_wrong_type(cloud_test_catalog, dogs_dataset):
-    catalog = cloud_test_catalog.catalog
-
-    @udf(
-        params=(C("file.path"),),
-        output={**FILE_SCHEMA, "int_col": Int},
-        method="generate_subobjects",
-    )
-    class Subobjects:
-        def __init__(self):
-            pass
-
-        def generate_subobjects(self, path):
-            from datachain.lib.file import File
-
-            yield (
-                *tuple(f[1] for f in list(File(path=f"{path}/subobject", size=50))),
-                0.5,
-            )
-
-    with pytest.raises(ValueError):
-        DatasetQuery(name=dogs_dataset.name, version=1, catalog=catalog).generate(
-            Subobjects
-        ).to_db_records()
-
-
-@pytest.mark.parametrize("tree", [TARRED_TREE], indirect=True)
-def test_index_tar(cloud_test_catalog, animal_dataset):
-    ctc = cloud_test_catalog
-    catalog = ctc.catalog
-
-    q = DatasetQuery(name=animal_dataset.name, version=1, catalog=catalog).generate(
-        index_tar
-    )
-    q.save("extracted")
-
-    assert_row_names(
-        catalog,
-        catalog.get_dataset("extracted"),
-        1,
-        {
-            "animals.tar",
-            "cat1",
-            "cat2",
-            "description",
-            "dog1",
-            "dog2",
-            "dog3",
-            "dog4",
-        },
-    )
-
-    rows = catalog.ls_dataset_rows("extracted", 1)
-
-    offsets = [
-        json.loads(row["file__location"])[0]["offset"]
-        for row in rows
-        if not row["file__path"].endswith("animals.tar")
-    ]
-    # Check that offsets are unique integers
-    assert all(isinstance(offset, int) for offset in offsets)
-    assert len(set(offsets)) == len(offsets)
-
-    assert all(
-        json.loads(row["file__location"])[0]["vtype"] == "tar"
-        for row in rows
-        if not row["file__path"].endswith("animals.tar")
-    )
-
-
-@pytest.mark.parametrize(
-    "cloud_type,version_aware",
-    [("s3", True)],
-    indirect=True,
-)
-def test_checksum_udf(cloud_test_catalog, dogs_dataset):
-    catalog = cloud_test_catalog.catalog
-
-    q = DatasetQuery(name=dogs_dataset.name, version=1, catalog=catalog).add_signals(
-        checksum
-    )
-    result = q.db_results()
-
-    assert len(result) == 4
-
-
-@pytest.mark.parametrize("tree", [TARRED_TREE], indirect=True)
-def test_tar_loader(cloud_test_catalog, animal_dataset):
-    ctc = cloud_test_catalog
-    catalog = ctc.catalog
-    q = DatasetQuery(name=animal_dataset.name, version=1, catalog=catalog).generate(
-        index_tar
-    )
-    q.save("extracted")
-
-    q = DatasetQuery(name="extracted", catalog=catalog).filter(
-        C("file.path").glob("*/cats/*")
-    )
-    assert len(q.db_results()) == 2
-
-    ds = q.extract(Object(to_str), "file__path")
-    assert {(value, posixpath.basename(path)) for value, path in ds} == {
-        ("meow", "cat1"),
-        ("mrow", "cat2"),
-    }
-
-
 @pytest.mark.parametrize("cloud_type", ["s3", "azure", "gs"], indirect=True)
 def test_simple_dataset_query(cloud_test_catalog):
     ctc = cloud_test_catalog
@@ -2740,167 +903,6 @@
         ("dogs/dog3"),
         ("dogs/others/dog4"),
     ]
-
-
-def test_similarity_search(cloud_test_catalog):
-    ctc = cloud_test_catalog
-    catalog = ctc.catalog
-    catalog.create_dataset_from_sources("ds1", [ctc.src_uri], recursive=True)
-
-    @udf(
-        params=(Object(to_str),),
-        output={"embedding": Array(Float32)},
-    )
-    def embedding(text):
-        return (text_embedding(text),)
-
-    (target_embedding,) = (
-        DatasetQuery(name="ds1", catalog=catalog)
-        .filter(C("file.path").glob("*description"))
-        .order_by(sqlalchemy.func.length(C("file.path")))
-        .limit(1)
-        .add_signals(embedding)
-        .select(C.embedding)
-        .db_results()[0]
-    )
-    q = (
-        DatasetQuery(name="ds1", catalog=catalog)
-        .add_signals(embedding)
-        .mutate(
-            cos_dist=cosine_distance(C.embedding, target_embedding),
-            eucl_dist=euclidean_distance(C.embedding, target_embedding),
-        )
-        .select(C("file.path"), C.cos_dist, C.eucl_dist)
-        .order_by(C("file.path"))
-    )
-    count = q.count()
-    assert count == 7
-
-    result = q.db_results()
-    expected = [
-        ("cats/cat1", 0.8508677010357059, 1.9078358385397216),
-        ("cats/cat2", 0.8508677010357059, 1.9078358385397216),
-        ("description", 0.0, 0.0),
-        ("dogs/dog1", 0.7875133863812602, 1.8750659656122843),
-        ("dogs/dog2", 0.7356502722055684, 1.775619888314893),
-        ("dogs/dog3", 0.7695916496857775, 1.8344983482620636),
-        ("dogs/others/dog4", 0.9789704524691446, 2.0531542018152322),
-    ]
-
-    for (p1, c1, e1), (p2, c2, e2) in zip(result, expected):
-        assert p1.endswith(p2)
-        assert math.isclose(c1, c2, abs_tol=1e-5)
-        assert math.isclose(e1, e2, abs_tol=1e-5)
-
-
-@pytest.mark.parametrize(
-    "cloud_type,version_aware",
-    [("s3", True), ("file", False)],
-    indirect=True,
-)
-def test_subtract(cloud_test_catalog, dogs_dataset, cats_dataset):
-    @udf(("file__path",), {"name_len": Int})
-    def name_len(path):
-        return (len(posixpath.basename(path)),)
-
-    catalog = cloud_test_catalog.catalog
-    on = ["file__source", "file__path"]
-
-    dogs = DatasetQuery(name=dogs_dataset.name, version=1, catalog=catalog)
-    cats = DatasetQuery(name=cats_dataset.name, version=1, catalog=catalog)
-
-    (dogs | cats).save("dogs_cats")
-
-    dogs_cats = DatasetQuery(name="dogs_cats", catalog=catalog)
-
-    # subtracting dataset from dataset
-    q = dogs_cats.subtract(dogs, on=on)
-    result = q.db_results(row_factory=from_result_row)
-    assert sorted(posixpath.basename(r["file__path"]) for r in result) == [
-        "cat1",
-        "cat2",
-    ]
-
-    # subtracting with filter
-    q = (
-        DatasetQuery(dogs_cats.name, catalog=catalog)
-        .filter(C("file.path").glob("*dog*"))
-        .subtract(cats, on=on)
-    )
-    result = q.db_results(row_factory=from_result_row)
-    assert sorted(posixpath.basename(r["file__path"]) for r in result) == [
-        "dog1",
-        "dog2",
-        "dog3",
-        "dog4",
-    ]
-
-    # chain subtracting
-    q = dogs_cats.subtract(dogs, on=on).subtract(cats, on=on)
-    result = q.db_results()
-    count = q.count()
-    assert len(result) == 0
-    assert count == 0
-
-    # filtering after subtract
-    q = (
-        DatasetQuery(dogs_cats.name, catalog=catalog)
-        .subtract(cats, on=on)
-        .filter(C("file.path").glob("*dog*"))
-    )
-    result = q.db_results(row_factory=from_result_row)
-    assert sorted(posixpath.basename(r["file__path"]) for r in result) == [
-        "dog1",
-        "dog2",
-        "dog3",
-        "dog4",
-    ]
-
-    # subtract with usage of udfs and union
-    # simulates updating dataset with new changes in index and not re-calculating
-    # all udfs, but only for those that are new
-    cats.add_signals(name_len).save("cats_with_signals")
-    cats_with_signals = DatasetQuery(name="cats_with_signals", catalog=catalog)
-    q = (
-        DatasetQuery(dogs_cats.name, catalog=catalog)
-        .subtract(cats_with_signals, on=on)
-        .add_signals(name_len)
-        .union(cats_with_signals)
-    )
-    result = q.db_results(row_factory=from_result_row)
-    assert sorted(posixpath.basename(r["file__path"]) for r in result) == sorted(
-        ["dog1", "dog2", "dog3", "dog4", "cat1", "cat2"]
-    )
-    assert all(r["name_len"] > 0 for r in result)
-
-    # subtracting with source and target filter
-    # only dog2 file has size less then 4
-    all_except_dog2 = DatasetQuery(dogs_cats.name, catalog=catalog).filter(
-        C("file.size") > 3
-    )
-    only_cats = dogs_cats.filter(C("file.path").glob("*cat*"))
-    q = all_except_dog2.subtract(only_cats, on=on)
-    result = q.db_results(row_factory=from_result_row)
-    assert sorted(posixpath.basename(r["file__path"]) for r in result) == [
-        "dog1",
-        "dog3",
-        "dog4",
-    ]
-
-    # subtracting after union
-    q = dogs.union(cats).subtract(dogs, on=on)
-    result = q.db_results(row_factory=from_result_row)
-    assert sorted(posixpath.basename(r["file__path"]) for r in result) == [
-        "cat1",
-        "cat2",
-    ]
-
-    # subtract with itself
-    q = dogs.subtract(dogs, on=on)
-    result = q.db_results()
-    count = q.count()
-    assert len(result) == 0
-    assert count == 0
 
 
 def test_aggregate(cloud_test_catalog, dogs_dataset):
@@ -2940,15 +942,6 @@
             f"{cloud_test_catalog.partial_path}/dogs/others": (1, 4, 4, 4, 4),
         }
 
-=======
-    result_dict = {r[0]: r[1:] for r in result}
-    if cloud_type == "file":
-        assert result_dict == {
-            f"{cloud_test_catalog.partial_path}/dogs": (3, 11, 11 / 3, 3, 4),
-            f"{cloud_test_catalog.partial_path}/dogs/others": (1, 4, 4, 4, 4),
-        }
-
->>>>>>> 2c8cefc3
     else:
         assert result_dict == {
             "dogs": (3, 11, 11 / 3, 3, 4),
@@ -2956,73 +949,11 @@
         }
 
 
-<<<<<<< HEAD
-@pytest.mark.parametrize("tree", [WEBFORMAT_TREE], indirect=True)
-def test_json_loader(cloud_test_catalog, animal_dataset):
-    ctc = cloud_test_catalog
-    catalog = ctc.catalog
-
-    @udf(
-        params=(C.name,),
-        output={"basename": String, "ext": String},
-    )
-    def split_name(name):
-        return os.path.splitext(name)
-
-    json_output = {"similarity": Float, "md5": String}
-
-    @udf(
-        params=("ext", LocalFilename("*.json")),
-        output=json_output,
-    )
-    def attach_json(rows):
-        # Locate json row and load its data
-        json_data = None
-        for ext, file_path in rows:
-            if ext == ".json" and file_path:
-                with open(file_path, encoding="utf8") as f:
-                    json_data = json.load(f)
-
-        # Attach json-loaded signals to all other rows in the group
-        signals = []
-        for ext, _ in rows:
-            if json_data and ext != ".json":
-                signals.append([json_data.get(k) for k in json_output])
-            else:
-                signals.append([None, None])
-
-        return signals
-
-    expected = [
-        ("f1.raw", 0.001, "deadbeef"),
-        ("f2.raw", 0.005, "foobar"),
-    ]
-
-    q = (
-        DatasetQuery(animal_dataset.name, catalog=catalog)
-        .mutate(name=pathfunc.name(C("file.path")))
-        .add_signals(split_name)
-        .add_signals(attach_json, partition_by=C.basename)
-        .filter(C.glob(C.name, "*.raw"))
-        .select(C.name, C.similarity, C.md5)
-        .order_by(C.name)
-    )
-    assert q.count() == 2
-    res = q.db_results()
-    assert len(res) == 2
-    assert [r[0] for r in res] == [r[0] for r in expected]
-    assert [r[1] for r in res] == pytest.approx([r[1] for r in expected])
-    assert [r[2] for r in res] == [r[2] for r in expected]
-
-
-=======
->>>>>>> 2c8cefc3
-@pytest.mark.parametrize(
-    "cloud_type,version_aware",
-    [("s3", True)],
-    indirect=True,
-)
-<<<<<<< HEAD
+@pytest.mark.parametrize(
+    "cloud_type,version_aware",
+    [("s3", True)],
+    indirect=True,
+)
 def test_to_db_records(cloud_test_catalog, cats_dataset):
     ctc = cloud_test_catalog
     catalog = ctc.catalog
@@ -3038,187 +969,6 @@
     ]
 
 
-@pytest.mark.parametrize("method", ["to_db_records"])
-@pytest.mark.parametrize("save", [True, False])
-@pytest.mark.parametrize(
-    "cloud_type,version_aware",
-    [("s3", True), ("file", False)],
-    indirect=True,
-)
-def test_udf_after_union(cloud_test_catalog, save, method, animal_dataset):
-    catalog = cloud_test_catalog.catalog
-
-    @udf(("file__path",), {"name_len": Int})
-    def name_len(path):
-        return (len(posixpath.basename(path)),)
-
-    ds_cats = DatasetQuery(name=animal_dataset.name, version=1, catalog=catalog).filter(
-        C("file.path").glob("*cats*")
-    )
-    if save:
-        ds_cats.save("cats")
-        ds_cats = DatasetQuery(name="cats", version=1, catalog=catalog)
-    ds_dogs = DatasetQuery(name=animal_dataset.name, version=1, catalog=catalog).filter(
-        C("file.path").glob("*dogs*")
-    )
-    if save:
-        ds_dogs.save("dogs")
-        ds_dogs = DatasetQuery(name="dogs", version=1, catalog=catalog)
-
-    if method == "to_db_records":
-
-        def get_result(query):
-            result = [
-                (posixpath.basename(r["file__path"]), r["name_len"])
-                for r in query.to_db_records()
-            ]
-            result.sort()
-            return result
-
-    q = ds_cats.union(ds_dogs).add_signals(name_len)
-    result1 = get_result(q)
-    assert result1 == [
-        ("cat1", 4),
-        ("cat2", 4),
-        ("dog1", 4),
-        ("dog2", 4),
-        ("dog3", 4),
-        ("dog4", 4),
-    ]
-
-    result2 = get_result(q.union(q))
-    assert result2 == [
-        ("cat1", 4),
-        ("cat1", 4),
-        ("cat2", 4),
-        ("cat2", 4),
-        ("dog1", 4),
-        ("dog1", 4),
-        ("dog2", 4),
-        ("dog2", 4),
-        ("dog3", 4),
-        ("dog3", 4),
-        ("dog4", 4),
-        ("dog4", 4),
-    ]
-
-
-@pytest.mark.parametrize("method", ["to_db_records"])
-@pytest.mark.parametrize(
-    "cloud_type,version_aware",
-    [("s3", True), ("file", False)],
-    indirect=True,
-)
-def test_udf_after_union_same_rows_with_mutate(
-    cloud_test_catalog, method, animal_dataset
-):
-    catalog = cloud_test_catalog.catalog
-
-    @udf(("file__path",), {"name_len": Int})
-    def name_len(path):
-        return (len(posixpath.basename(path)),)
-
-    q_base = DatasetQuery(name=animal_dataset.name, version=1, catalog=catalog).filter(
-        C("file.path").glob("*dogs*")
-    )
-    q1 = q_base.mutate(
-        x=sqlalchemy.cast(pathfunc.name(C("file.path")) + "_1", String())
-    )
-    q2 = q_base.mutate(
-        x=sqlalchemy.cast(pathfunc.name(C("file.path")) + "_2", String())
-    )
-
-    if method == "to_db_records":
-
-        def get_result(query):
-            result = [
-                (posixpath.basename(r["file__path"]), r["x"], r["name_len"])
-                for r in query.to_db_records()
-            ]
-            result.sort()
-            return result
-
-    q = q1.union(q2).add_signals(name_len)
-    result1 = get_result(q)
-    assert result1 == [
-        ("dog1", "dog1_1", 4),
-        ("dog1", "dog1_2", 4),
-        ("dog2", "dog2_1", 4),
-        ("dog2", "dog2_2", 4),
-        ("dog3", "dog3_1", 4),
-        ("dog3", "dog3_2", 4),
-        ("dog4", "dog4_1", 4),
-        ("dog4", "dog4_2", 4),
-    ]
-
-    result2 = get_result(q.union(q))
-    assert result2 == [
-        ("dog1", "dog1_1", 4),
-        ("dog1", "dog1_1", 4),
-        ("dog1", "dog1_2", 4),
-        ("dog1", "dog1_2", 4),
-        ("dog2", "dog2_1", 4),
-        ("dog2", "dog2_1", 4),
-        ("dog2", "dog2_2", 4),
-        ("dog2", "dog2_2", 4),
-        ("dog3", "dog3_1", 4),
-        ("dog3", "dog3_1", 4),
-        ("dog3", "dog3_2", 4),
-        ("dog3", "dog3_2", 4),
-        ("dog4", "dog4_1", 4),
-        ("dog4", "dog4_1", 4),
-        ("dog4", "dog4_2", 4),
-        ("dog4", "dog4_2", 4),
-    ]
-
-
-@pytest.mark.parametrize("method", ["select"])
-@pytest.mark.parametrize(
-    "cloud_type,version_aware,tree",
-    [("s3", True, NUM_TREE), ("file", False, NUM_TREE)],
-    indirect=True,
-)
-def test_udf_after_limit(cloud_test_catalog, method, animal_dataset):
-    catalog = cloud_test_catalog.catalog
-
-    @udf(("name",), {"name_int": Int})
-    def name_int(name):
-        try:
-            return (int(name),)
-        except ValueError:
-            return 0
-
-    if method == "select":
-
-        def get_result(query):
-            return (
-                query.limit(100)
-                .add_signals(name_int)
-                .select("name", "name_int")
-                .to_db_records()
-            )
-
-    expected = [{"name": f"{i:06d}", "name_int": i} for i in range(100)]
-    ds = (
-        DatasetQuery(name=animal_dataset.name, version=1, catalog=catalog)
-        .mutate(name=pathfunc.name(C("file.path")))
-        .save()
-    )
-    # We test a few different orderings here, because we've had strange
-    # bugs in the past where calling add_signals() after limit() gave us
-    # incorrect results on clickhouse cloud.
-    # See https://github.com/iterative/dvcx/issues/940
-    assert get_result(ds.order_by(C.name)) == expected
-    assert len(get_result(ds.order_by("sys__rand"))) == 100
-    assert len(get_result(ds)) == 100
-
-
-=======
-def test_to_db_records(simple_ds_query):
-    assert simple_ds_query.to_db_records() == SIMPLE_DS_QUERY_RECORDS
-
-
->>>>>>> 2c8cefc3
 @pytest.mark.parametrize(
     "cloud_type,version_aware",
     [("s3", True), ("file", False)],
