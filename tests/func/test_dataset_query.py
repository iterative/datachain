import io
import posixpath
import uuid
from unittest.mock import ANY

import pytest
import sqlalchemy
from dateutil.parser import isoparse

from datachain.dataset import DatasetDependencyType, DatasetStatus
from datachain.error import (
    DatasetInvalidVersionError,
    DatasetNotFoundError,
    DatasetVersionNotFoundError,
)
from datachain.query import C, DatasetQuery, Object, Stream
from datachain.sql.functions import path as pathfunc
from datachain.sql.types import String
from tests.utils import assert_row_names, dataset_dependency_asdict


def from_result_row(col_names, row):
    return dict(zip(col_names, row))


@pytest.fixture
def dogs_cats_dataset(listed_bucket, cloud_test_catalog, dogs_dataset, cats_dataset):
    dataset_name = uuid.uuid4().hex
    catalog = cloud_test_catalog.catalog
    (
        DatasetQuery(name=dogs_dataset.name, version=1, catalog=catalog)
        .union(DatasetQuery(name=cats_dataset.name, version=1, catalog=catalog))
        .save(dataset_name)
    )
    return catalog.get_dataset(dataset_name)


@pytest.mark.parametrize(
    "cloud_type,version_aware",
    [("s3", True)],
    indirect=True,
)
def test_delete_dataset(cloud_test_catalog, cats_dataset):
    catalog = cloud_test_catalog.catalog
    DatasetQuery(cats_dataset.name, catalog=catalog).save("cats", version=1)
    DatasetQuery(cats_dataset.name, catalog=catalog).save("cats", version=2)

    DatasetQuery.delete("cats", version=1, catalog=catalog)
    dataset = catalog.get_dataset("cats")
    assert dataset.versions_values == [2]


@pytest.mark.parametrize(
    "cloud_type,version_aware",
    [("s3", True)],
    indirect=True,
)
def test_delete_dataset_latest_version(cloud_test_catalog, cats_dataset):
    catalog = cloud_test_catalog.catalog
    DatasetQuery(cats_dataset.name, catalog=catalog).save("cats", version=1)
    DatasetQuery(cats_dataset.name, catalog=catalog).save("cats", version=2)

    DatasetQuery.delete("cats", catalog=catalog)
    dataset = catalog.get_dataset("cats")
    assert dataset.versions_values == [1]


@pytest.mark.parametrize(
    "cloud_type,version_aware",
    [("s3", True)],
    indirect=True,
)
def test_delete_dataset_only_version(cloud_test_catalog, cats_dataset):
    catalog = cloud_test_catalog.catalog
    DatasetQuery(cats_dataset.name, catalog=catalog).save("cats", version=1)

    DatasetQuery.delete("cats", catalog=catalog)
    with pytest.raises(DatasetNotFoundError):
        catalog.get_dataset("cats")


@pytest.mark.parametrize(
    "cloud_type,version_aware",
    [("s3", True)],
    indirect=True,
)
def test_delete_dataset_missing_version(cloud_test_catalog, cats_dataset):
    catalog = cloud_test_catalog.catalog
    DatasetQuery(cats_dataset.name, catalog=catalog).save("cats", version=1)
    DatasetQuery(cats_dataset.name, catalog=catalog).save("cats", version=2)

    with pytest.raises(DatasetInvalidVersionError):
        DatasetQuery.delete("cats", version=5, catalog=catalog)


@pytest.mark.parametrize(
    "cloud_type,version_aware",
    [("s3", True)],
    indirect=True,
)
def test_save_dataset_version_already_exists(cloud_test_catalog, cats_dataset):
    catalog = cloud_test_catalog.catalog
    DatasetQuery(cats_dataset.name, catalog=catalog).save("cats", version=1)
    with pytest.raises(RuntimeError) as exc_info:
        DatasetQuery(cats_dataset.name, catalog=catalog).save("cats", version=1)

    assert str(exc_info.value) == "Dataset cats already has version 1"


@pytest.mark.parametrize(
    "cloud_type,version_aware",
    [("s3", True)],
    indirect=True,
)
def test_save_multiple_versions(cloud_test_catalog, animal_dataset):
    catalog = cloud_test_catalog.catalog
    # ensure we can select a subset of a bucket properly
    ds = DatasetQuery(animal_dataset.name, catalog=catalog)
    ds_name = "animals_cats"
    q = ds
    q.save(ds_name)

    q = q.filter(C("file.path").glob("cats*") | (C("file.size") < 4))
    q.save(ds_name)
    q.save(ds_name)

    dataset_record = catalog.get_dataset(ds_name)
    assert dataset_record.status == DatasetStatus.COMPLETE
    assert DatasetQuery(name=ds_name, version=1, catalog=catalog).count() == 7
    assert DatasetQuery(name=ds_name, version=2, catalog=catalog).count() == 3
    assert DatasetQuery(name=ds_name, version=3, catalog=catalog).count() == 3

    with pytest.raises(DatasetVersionNotFoundError):
        DatasetQuery(name=ds_name, version=4, catalog=catalog).count()


@pytest.mark.parametrize("save", [True, False])
@pytest.mark.parametrize(
    "cloud_type,version_aware",
    [("s3", True)],
    indirect=True,
)
def test_filter(cloud_test_catalog, save, cats_dataset):
    catalog = cloud_test_catalog.catalog
    # ensure we can select a subset of a bucket properly
    ds = DatasetQuery(cats_dataset.name, catalog=catalog)
    q = (
        ds.filter(C("file.size") < 13)
        .filter(C("file.path").glob("cats*") | (C("file.size") < 4))
        .filter(C("file.path").regexp("^cats/cat[0-9]$"))
    )
    if save:
        ds_name = "animals_cats"
        q.save(ds_name)
        q = DatasetQuery(name=ds_name, catalog=catalog)
        dataset_record = catalog.get_dataset(ds_name)
        assert dataset_record.status == DatasetStatus.COMPLETE
    result = q.db_results()
    count = q.count()
    assert len(result) == 2
    assert count == 2


@pytest.mark.parametrize(
    "cloud_type,version_aware",
    [("s3", True)],
    indirect=True,
)
def test_instance_returned_after_save(cloud_test_catalog, dogs_cats_dataset):
    catalog = cloud_test_catalog.catalog
    ds = DatasetQuery(name=dogs_cats_dataset.name, version=1, catalog=catalog)

    ds2 = ds.save("dogs_cats_2")
    assert isinstance(ds2, DatasetQuery)
    expected_names = {"cat1", "cat2", "dog1", "dog2", "dog3", "dog4"}
    assert_row_names(catalog, dogs_cats_dataset, 1, expected_names)
    assert_row_names(catalog, catalog.get_dataset("dogs_cats_2"), 1, expected_names)


@pytest.mark.parametrize(
    "cloud_type,version_aware",
    [("s3", True)],
    indirect=True,
)
def test_query_specific_dataset_set_proper_dataset_name_version(
    cloud_test_catalog, dogs_cats_dataset
):
    catalog = cloud_test_catalog.catalog
    ds = DatasetQuery(name=dogs_cats_dataset.name, version=1, catalog=catalog)
    assert ds.name == dogs_cats_dataset.name
    assert ds.version == 1


@pytest.mark.parametrize(
    "cloud_type,version_aware",
    [("s3", True)],
    indirect=True,
)
def test_save_set_proper_dataset_name_version(cloud_test_catalog, dogs_cats_dataset):
    catalog = cloud_test_catalog.catalog
    ds = DatasetQuery(name=dogs_cats_dataset.name, version=1, catalog=catalog)
    ds = ds.filter(C("file.path").glob("*dog*"))
    ds2 = ds.save("dogs_small")

    assert ds2.name == "dogs_small"
    assert ds2.version == 1
    assert len(ds2.steps) == 0

    # old dataset query remains detached
    assert ds.name is None
    assert ds.version is None


@pytest.mark.parametrize(
    "cloud_type,version_aware",
    [("s3", True)],
    indirect=True,
)
def test_reset_dataset_name_version_after_filter(cloud_test_catalog, dogs_cats_dataset):
    catalog = cloud_test_catalog.catalog
    ds = DatasetQuery(name=dogs_cats_dataset.name, version=1, catalog=catalog)
    ds2 = ds.save("dogs_small")
    assert ds2.name == "dogs_small"
    assert ds2.version == 1

    ds3 = ds2.filter(C("file.path").glob("*dog1"))
    assert ds3.name is None
    assert ds3.version is None

    # old ds2 remains attached
    assert ds2.name == "dogs_small"
    assert ds2.version == 1


@pytest.mark.parametrize(
    "cloud_type,version_aware",
    [("s3", True)],
    indirect=True,
)
def test_chain_after_save(cloud_test_catalog, dogs_cats_dataset):
    catalog = cloud_test_catalog.catalog
    ds = DatasetQuery(name=dogs_cats_dataset.name, version=1, catalog=catalog)
    ds.filter(C("file.path").glob("*dog*")).save("ds1").filter(C("file.size") < 4).save(
        "ds2"
    )

    assert_row_names(
        catalog, catalog.get_dataset("ds1"), 1, {"dog1", "dog2", "dog3", "dog4"}
    )
    assert_row_names(catalog, catalog.get_dataset("ds2"), 1, {"dog2"})


@pytest.mark.parametrize(
    "cloud_type,version_aware",
    [("s3", True)],
    indirect=True,
)
def test_select(cloud_test_catalog, animal_dataset):
    catalog = cloud_test_catalog.catalog
    ds = DatasetQuery(animal_dataset.name, catalog=catalog)
    q = (
        ds.order_by(C("file.size").desc())
        .limit(6)
        .select(
            C("file.size"), size10x=C("file.size") * 10, size100x=C("file.size") * 100
        )
    )
    result = q.db_results()
    assert result == [
        (13, 130, 1300),
        (4, 40, 400),
        (4, 40, 400),
        (4, 40, 400),
        (4, 40, 400),
        (4, 40, 400),
    ]


@pytest.mark.parametrize(
    "cloud_type,version_aware",
    [("s3", True)],
    indirect=True,
)
def test_select_missing_column(cloud_test_catalog, animal_dataset):
    catalog = cloud_test_catalog.catalog
    ds = DatasetQuery(animal_dataset.name, catalog=catalog)
    ds1 = ds.select(C.missing_column_name)
    ds2 = ds.select("missing_column_name")
    # The exception type varies by database backend
    exc1 = pytest.raises(Exception, ds1.db_results)
    assert "missing_column_name" in str(exc1.value)
    exc2 = pytest.raises(KeyError, ds2.db_results)
    assert "missing_column_name" in str(exc2.value)


@pytest.mark.parametrize(
    "cloud_type,version_aware",
    [("s3", True)],
    indirect=True,
)
def test_select_except(cloud_test_catalog, animal_dataset):
    catalog = cloud_test_catalog.catalog
    ds = DatasetQuery(animal_dataset.name, catalog=catalog)
    q = (
        ds.order_by(C("file.size").desc())
        .limit(6)
        .select(
            C("file.path"),
            C("file.size"),
            size10x=C("file.size") * 10,
            size100x=C("file.size") * 100,
        )
        .select_except(C("file.path"), C.size10x)
    )
    result = q.db_results()
    assert result == [
        (13, 1300),
        (4, 400),
        (4, 400),
        (4, 400),
        (4, 400),
        (4, 400),
    ]


@pytest.mark.parametrize(
    "cloud_type,version_aware",
    [("s3", True)],
    indirect=True,
)
def test_distinct(cloud_test_catalog, animal_dataset):
    ctc = cloud_test_catalog
    catalog = ctc.catalog
    ds = DatasetQuery(animal_dataset.name, catalog=catalog)

    q = (
        ds.select(pathfunc.name(C("file.path")), C("file.size"))
        .order_by(pathfunc.name(C("file.path")))
        .distinct(C("file.size"))
    )
    result = q.db_results()

    assert result == [("cat1", 4), ("description", 13), ("dog2", 3)]


@pytest.mark.parametrize(
    "cloud_type,version_aware",
    [("s3", True)],
    indirect=True,
)
def test_distinct_count(cloud_test_catalog, animal_dataset):
    catalog = cloud_test_catalog.catalog
    ds = DatasetQuery(animal_dataset.name, catalog=catalog)

    assert ds.distinct(C("file.size")).count() == 3
    assert ds.distinct(C("file.path")).count() == 7
    assert ds.distinct().count() == 7


@pytest.mark.parametrize("save", [True, False])
@pytest.mark.parametrize(
    "cloud_type,version_aware",
    [("s3", True)],
    indirect=True,
)
def test_mutate(cloud_test_catalog, save, animal_dataset):
    catalog = cloud_test_catalog.catalog
    ds = DatasetQuery(animal_dataset.name, catalog=catalog)
    q = (
        ds.mutate(size10x=C("file.size") * 10)
        .mutate(size1000x=C.size10x * 100)
        .mutate(
            ("s2", C("file.size") * 2),
            ("s3", C("file.size") * 3),
            s4=C("file.size") * 4,
        )
        .filter((C.size10x < 40) | (C.size10x > 100) | C("file.path").glob("cat*"))
        .order_by(C.size10x.desc(), C("file.path"))
    )
    if save:
        ds_name = "animals_cats"
        q.save(ds_name)
        new_query = DatasetQuery(name=ds_name, catalog=catalog).order_by(
            C.size10x.desc(), C("file.path")
        )
        result = new_query.db_results(row_factory=lambda c, v: dict(zip(c, v)))
        dataset_record = catalog.get_dataset(ds_name)
        assert dataset_record.status == DatasetStatus.COMPLETE
    else:
        result = q.db_results(row_factory=lambda c, v: dict(zip(c, v)))
    assert len(result) == 4
    assert len(result[0]) == 15
    cols = {"size10x", "size1000x", "s2", "s3", "s4"}
    new_data = [[v for k, v in r.items() if k in cols] for r in result]
    assert new_data == [
        [130, 13000, 26, 39, 52],
        [40, 4000, 8, 12, 16],
        [40, 4000, 8, 12, 16],
        [30, 3000, 6, 9, 12],
    ]


@pytest.mark.parametrize("save", [True, False])
@pytest.mark.parametrize(
    "cloud_type,version_aware",
    [("s3", True)],
    indirect=True,
)
def test_order_by_after_mutate(cloud_test_catalog, save, animal_dataset):
    catalog = cloud_test_catalog.catalog
    ds = DatasetQuery(animal_dataset.name, catalog=catalog)
    q = (
        ds.mutate(size10x=C("file.size") * 10)
        .filter((C.size10x < 40) | (C.size10x > 100) | C("file.path").glob("cat*"))
        .order_by(C.size10x.desc())
    )

    if save:
        ds_name = "animals_cats"
        q.save(ds_name)
        result = (
            DatasetQuery(name=ds_name, catalog=catalog)
            .order_by(C.size10x.desc(), pathfunc.name(C("file.path")))
            .db_results(row_factory=lambda c, v: dict(zip(c, v)))
        )
    else:
        result = q.db_results(row_factory=lambda c, v: dict(zip(c, v)))

    assert [r["size10x"] for r in result] == [130, 40, 40, 30]


@pytest.mark.parametrize("save", [True, False])
@pytest.mark.parametrize(
    "cloud_type,version_aware",
    [("s3", True)],
    indirect=True,
)
def test_order_by_limit(cloud_test_catalog, save, animal_dataset):
    catalog = cloud_test_catalog.catalog
    ds = DatasetQuery(animal_dataset.name, catalog=catalog)
    q = ds.order_by(pathfunc.name(C("file.path")).desc()).limit(5)
    if save:
        ds_name = "animals_cats"
        q.save(ds_name)
        new_query = DatasetQuery(name=ds_name, catalog=catalog).order_by(
            pathfunc.name(C("file.path")).desc()
        )
        result = new_query.db_results()
        dataset_record = catalog.get_dataset(ds_name)
        assert dataset_record.status == DatasetStatus.COMPLETE
    else:
        result = q.db_results()

    assert [posixpath.basename(r[3]) for r in result] == [
        "dog4",
        "dog3",
        "dog2",
        "dog1",
        "description",
    ]


@pytest.mark.parametrize(
    "cloud_type,version_aware",
    [("s3", True)],
    indirect=True,
)
def test_row_number_without_explicit_order_by(cloud_test_catalog, animal_dataset):
    catalog = cloud_test_catalog.catalog
    ds_name = uuid.uuid4().hex

    DatasetQuery(animal_dataset.name, catalog=catalog).filter(C("file.size") > 0).save(
        ds_name
    )

    results = DatasetQuery(name=ds_name, catalog=catalog).to_db_records()
    assert len(results) == 7  # unordered, just checking num of results


@pytest.mark.parametrize(
    "cloud_type,version_aware",
    [("s3", True)],
    indirect=True,
)
def test_row_number_with_order_by_name_descending(cloud_test_catalog, animal_dataset):
    catalog = cloud_test_catalog.catalog
    ds_name = uuid.uuid4().hex

    DatasetQuery(animal_dataset.name, catalog=catalog).order_by(
        pathfunc.name(C("file.path")).desc()
    ).save(ds_name)

    results = DatasetQuery(name=ds_name, catalog=catalog).to_db_records()
    results_name_id = [
        {k: v for k, v in r.items() if k in ["sys__id", "file__path"]} for r in results
    ]
    assert sorted(results_name_id, key=lambda k: k["sys__id"]) == [
        {"sys__id": 1, "file__path": "dogs/others/dog4"},
        {"sys__id": 2, "file__path": "dogs/dog3"},
        {"sys__id": 3, "file__path": "dogs/dog2"},
        {"sys__id": 4, "file__path": "dogs/dog1"},
        {"sys__id": 5, "file__path": "description"},
        {"sys__id": 6, "file__path": "cats/cat2"},
        {"sys__id": 7, "file__path": "cats/cat1"},
    ]


@pytest.mark.parametrize(
    "cloud_type,version_aware",
    [("s3", True)],
    indirect=True,
)
def test_row_number_with_order_by_name_ascending(cloud_test_catalog, animal_dataset):
    catalog = cloud_test_catalog.catalog
    ds_name = uuid.uuid4().hex

    DatasetQuery(animal_dataset.name, catalog=catalog).order_by(
        pathfunc.name(C("file.path")).asc()
    ).save(ds_name)

    results = DatasetQuery(name=ds_name, catalog=catalog).to_db_records()
    results_name_id = [
        {k: v for k, v in r.items() if k in ["sys__id", "file__path"]} for r in results
    ]
    assert sorted(results_name_id, key=lambda k: k["sys__id"]) == [
        {"sys__id": 1, "file__path": "cats/cat1"},
        {"sys__id": 2, "file__path": "cats/cat2"},
        {"sys__id": 3, "file__path": "description"},
        {"sys__id": 4, "file__path": "dogs/dog1"},
        {"sys__id": 5, "file__path": "dogs/dog2"},
        {"sys__id": 6, "file__path": "dogs/dog3"},
        {"sys__id": 7, "file__path": "dogs/others/dog4"},
    ]


def to_str(buf) -> str:
    return io.TextIOWrapper(buf, encoding="utf8").read()


@pytest.mark.parametrize("use_cache", [False, True])
def test_extract(cloud_test_catalog, dogs_dataset, use_cache):
    catalog = cloud_test_catalog.catalog
    q = DatasetQuery(name=dogs_dataset.name, version=1, catalog=catalog)
    results = set()
    for path, stream in q.extract("file__path", Stream(), cache=use_cache):
        with stream:
            value = stream.read().decode("utf-8")
        results.add((posixpath.basename(path), value))
    assert results == {
        ("dog1", "woof"),
        ("dog2", "arf"),
        ("dog3", "bark"),
        ("dog4", "ruff"),
    }


def test_extract_object(cloud_test_catalog, dogs_dataset):
    ctc = cloud_test_catalog
    ds = DatasetQuery(name=dogs_dataset.name, version=1, catalog=ctc.catalog)
    data = ds.extract(Object(to_str), "file__path")
    assert {(value, posixpath.basename(path)) for value, path in data} == {
        ("woof", "dog1"),
        ("arf", "dog2"),
        ("bark", "dog3"),
        ("ruff", "dog4"),
    }


def test_extract_chunked(cloud_test_catalog, dogs_dataset):
    ctc = cloud_test_catalog
    n = 5
    all_data = []
    ds = DatasetQuery(name=dogs_dataset.name, version=1, catalog=ctc.catalog)
    for i in range(n):
        data = ds.chunk(i, n).extract(Object(to_str), "file__path")
        all_data.extend(data)

    assert {(value, posixpath.basename(path)) for value, path in all_data} == {
        ("woof", "dog1"),
        ("arf", "dog2"),
        ("bark", "dog3"),
        ("ruff", "dog4"),
    }


def test_extract_chunked_limit(cloud_test_catalog, dogs_dataset):
    ctc = cloud_test_catalog
    chunks = 5
    limit = 1
    all_data = []
    q = DatasetQuery(name=dogs_dataset.name, version=1, catalog=ctc.catalog)
    # Add sufficient rows to ensure each chunk has rows
    for _ in range(5):
        q = q.union(q)
    for i in range(chunks):
        data = q.limit(limit).chunk(i, chunks).extract(Object(to_str), "file__path")
        all_data.extend(data)

    assert len(all_data) == limit


@pytest.mark.parametrize(
    "cloud_type, version_aware",
    [("file", False)],
    indirect=True,
)
def test_extract_limit(cloud_test_catalog, dogs_dataset):
    catalog = cloud_test_catalog.catalog
    q = DatasetQuery(name=dogs_dataset.name, version=1, catalog=catalog)
    results = list(q.limit(2).extract("file__path"))
    assert len(results) == 2


@pytest.mark.parametrize(
    "cloud_type, version_aware",
    [("file", False)],
    indirect=True,
)
def test_extract_order_by(cloud_test_catalog, dogs_dataset):
    catalog = cloud_test_catalog.catalog
    q = DatasetQuery(name=dogs_dataset.name, version=1, catalog=catalog)
    results = list(q.order_by("sys__rand").extract("file__path"))
    pairs = list(q.extract("sys__rand", "file__path"))
    assert results == [(p[1],) for p in sorted(pairs)]


@pytest.mark.parametrize(
    "cloud_type,version_aware",
    [("s3", True)],
    indirect=True,
)
def test_union(cloud_test_catalog, cats_dataset, dogs_dataset):
    catalog = cloud_test_catalog.catalog
    dogs = DatasetQuery(name=dogs_dataset.name, version=1, catalog=catalog)
    cats = DatasetQuery(name=cats_dataset.name, version=1, catalog=catalog)

    (dogs | cats).save("dogs_cats")

    q = DatasetQuery(name="dogs_cats", version=1, catalog=catalog)
    result = q.db_results()
    count = q.count()
    assert len(result) == 6
    assert count == 6


@pytest.mark.parametrize(
    "cloud_type,version_aware",
    [("s3", True)],
    indirect=True,
)
@pytest.mark.parametrize("inner", [True, False])
@pytest.mark.parametrize("n_columns", [1, 2])
def test_join_with_binary_expression(
    cloud_test_catalog, dogs_dataset, dogs_cats_dataset, inner, n_columns
):
    catalog = cloud_test_catalog.catalog
    dogs = DatasetQuery(name=dogs_dataset.name, version=1, catalog=catalog)
    dogs_cats = DatasetQuery(name=dogs_cats_dataset.name, version=1, catalog=catalog)

    if n_columns == 1:
        predicate = dogs_cats.c("file__path") == dogs.c("file__path")
    else:
        predicate = (dogs_cats.c("file__path") == dogs.c("file__path")) & (
            dogs_cats.c("file__size") == dogs.c("file__size")
        )

    res = dogs_cats.join(
        dogs,
        predicate,
        inner=inner,
    ).to_db_records()

    if inner:
        expected = [
            ("dogs/dog1", "dogs/dog1"),
            ("dogs/dog2", "dogs/dog2"),
            ("dogs/dog3", "dogs/dog3"),
            ("dogs/others/dog4", "dogs/others/dog4"),
        ]
    else:
        string_default = String.default_value(catalog.warehouse.db.dialect)
        expected = [
            ("cats/cat1", string_default),
            ("cats/cat2", string_default),
            ("dogs/dog1", "dogs/dog1"),
            ("dogs/dog2", "dogs/dog2"),
            ("dogs/dog3", "dogs/dog3"),
            ("dogs/others/dog4", "dogs/others/dog4"),
        ]

    assert (
        sorted(
            ((r["file__path"], r["file__path_right"]) for r in res), key=lambda x: x[0]
        )
        == expected
    )


@pytest.mark.parametrize(
    "cloud_type,version_aware",
    [("s3", True)],
    indirect=True,
)
@pytest.mark.parametrize("inner", [True, False])
@pytest.mark.parametrize("column_predicate", ["file__path", C("file.path")])
def test_join_with_combination_binary_expression_and_column_predicates(
    cloud_test_catalog,
    dogs_dataset,
    dogs_cats_dataset,
    inner,
    column_predicate,
):
    catalog = cloud_test_catalog.catalog
    dogs = DatasetQuery(name=dogs_dataset.name, version=1, catalog=catalog)
    dogs_cats = DatasetQuery(name=dogs_cats_dataset.name, version=1, catalog=catalog)

    res = dogs_cats.join(
        dogs,
        [column_predicate, dogs_cats.c("file__size") == dogs.c("file__size")],
        inner=inner,
    ).to_db_records()

    if inner:
        expected = [
            ("dogs/dog1", "dogs/dog1"),
            ("dogs/dog2", "dogs/dog2"),
            ("dogs/dog3", "dogs/dog3"),
            ("dogs/others/dog4", "dogs/others/dog4"),
        ]
    else:
        string_default = String.default_value(catalog.warehouse.db.dialect)
        expected = [
            ("cats/cat1", string_default),
            ("cats/cat2", string_default),
            ("dogs/dog1", "dogs/dog1"),
            ("dogs/dog2", "dogs/dog2"),
            ("dogs/dog3", "dogs/dog3"),
            ("dogs/others/dog4", "dogs/others/dog4"),
        ]

    assert (
        sorted(
            ((r["file__path"], r["file__path_right"]) for r in res), key=lambda x: x[0]
        )
        == expected
    )


@pytest.mark.parametrize(
    "cloud_type,version_aware",
    [("s3", True)],
    indirect=True,
)
@pytest.mark.parametrize("inner", [True, False])
def test_join_with_binary_expression_with_arithmetics(
    cloud_test_catalog,
    dogs_dataset,
    cats_dataset,
    inner,
):
    catalog = cloud_test_catalog.catalog
    dogs = DatasetQuery(name=dogs_dataset.name, version=1, catalog=catalog)
    cats = DatasetQuery(name=cats_dataset.name, version=1, catalog=catalog)

    res = cats.join(
        dogs, cats.c("file__size") == dogs.c("file__size") + 1, inner=inner
    ).to_db_records()

    assert sorted(
        ((r["file__path"], r["file__path_right"]) for r in res), key=lambda x: x[0]
    ) == [
        ("cats/cat1", "dogs/dog2"),
        ("cats/cat2", "dogs/dog2"),
    ]


@pytest.mark.parametrize(
    "cloud_type,version_aware",
    [("s3", True)],
    indirect=True,
)
def test_join_with_wrong_predicates(cloud_test_catalog, dogs_dataset):
    catalog = cloud_test_catalog.catalog

    dogs1 = DatasetQuery(name=dogs_dataset.name, version=1, catalog=catalog)
    dogs2 = DatasetQuery(name=dogs_dataset.name, version=1, catalog=catalog)

    with pytest.raises(ValueError) as excinfo:
        dogs1.join(dogs2, []).to_db_records()
    assert str(excinfo.value) == "Missing predicates"

    with pytest.raises(TypeError) as excinfo:
        dogs1.join(dogs2, [[]]).to_db_records()
    assert str(excinfo.value) == "Unsupported predicate [] for join expression"


@pytest.mark.parametrize(
    "cloud_type,version_aware",
    [("s3", True)],
    indirect=True,
)
def test_join_with_missing_columns_in_expression(
    cloud_test_catalog, dogs_dataset, cats_dataset
):
    catalog = cloud_test_catalog.catalog

    dogs1 = DatasetQuery(name=dogs_dataset.name, version=1, catalog=catalog)
    dogs2 = DatasetQuery(name=dogs_dataset.name, version=1, catalog=catalog)
    cats = DatasetQuery(name=cats_dataset.name, version=1, catalog=catalog)

    with pytest.raises(ValueError) as excinfo:
        dogs1.join(dogs2, dogs1.c("wrong") == dogs2.c("file__path")).to_db_records()
    assert str(excinfo.value) == "Column wrong was not found in left part of the join"

    with pytest.raises(ValueError) as excinfo:
        dogs1.join(dogs2, dogs1.c("file__path") == dogs2.c("wrong")).to_db_records()
    assert str(excinfo.value) == "Column wrong was not found in right part of the join"

    with pytest.raises(ValueError) as excinfo:
        dogs1.join(dogs2, dogs1.c("file__path") == cats.c("file__path")).to_db_records()
    assert str(excinfo.value) == (
        "Column file__path was not found in left or right part of the join"
    )


@pytest.mark.parametrize(
    "cloud_type,version_aware",
    [("s3", True)],
    indirect=True,
)
@pytest.mark.parametrize("inner", [True, False])
def test_join_with_using_functions_in_expression(
    cloud_test_catalog, dogs_dataset, dogs_cats_dataset, inner
):
    catalog = cloud_test_catalog.catalog
    dogs = DatasetQuery(name=dogs_dataset.name, version=1, catalog=catalog)
    dogs_cats = DatasetQuery(name=dogs_cats_dataset.name, version=1, catalog=catalog)

    res = dogs_cats.join(
        dogs,
        (
            sqlalchemy.func.upper(dogs_cats.c("file__path"))
            == sqlalchemy.func.upper(dogs.c("file__path"))
        ),
        inner=inner,
    ).to_db_records()

    if inner:
        expected = [
            ("dogs/dog1", "dogs/dog1"),
            ("dogs/dog2", "dogs/dog2"),
            ("dogs/dog3", "dogs/dog3"),
            ("dogs/others/dog4", "dogs/others/dog4"),
        ]
    else:
        string_default = String.default_value(catalog.warehouse.db.dialect)
        expected = [
            ("cats/cat1", string_default),
            ("cats/cat2", string_default),
            ("dogs/dog1", "dogs/dog1"),
            ("dogs/dog2", "dogs/dog2"),
            ("dogs/dog3", "dogs/dog3"),
            ("dogs/others/dog4", "dogs/others/dog4"),
        ]

    assert (
        sorted(
            ((r["file__path"], r["file__path_right"]) for r in res), key=lambda x: x[0]
        )
        == expected
    )


@pytest.mark.parametrize("cloud_type", ["s3", "azure", "gs"], indirect=True)
def test_simple_dataset_query(cloud_test_catalog):
    ctc = cloud_test_catalog
    catalog = ctc.catalog
    metastore = catalog.metastore
    warehouse = catalog.warehouse
    catalog.create_dataset_from_sources("ds1", [ctc.src_uri], recursive=True)
    DatasetQuery(name="ds1", version=1, catalog=catalog).save("ds2")

    ds_queries = []
    for ds_name in ("ds1", "ds2"):
        ds = metastore.get_dataset(ds_name)
        dr = warehouse.dataset_rows(ds)
        dq = dr.select().order_by(dr.c.file__path)
        ds_queries.append(dq)

    ds1, ds2 = (
        [
            {k.name: v for k, v in zip(q.selected_columns, r) if k.name != "sys__id"}
            for r in warehouse.db.execute(q)
        ]
        for q in ds_queries
    )

    # everything except the id field should match
    assert ds1 == ds2
    assert [r["file__path"] for r in ds1] == [
        ("cats/cat1"),
        ("cats/cat2"),
        ("description"),
        ("dogs/dog1"),
        ("dogs/dog2"),
        ("dogs/dog3"),
        ("dogs/others/dog4"),
    ]


def test_aggregate(cloud_test_catalog, dogs_dataset):
    catalog = cloud_test_catalog.catalog

    q = DatasetQuery(name=dogs_dataset.name, version=1, catalog=catalog)
    assert q.count() == 4
    assert q.sum(C("file.size")) == 15
    assert q.avg(C("file.size")) == 15 / 4
    assert q.min(C("file.size")) == 3
    assert q.max(C("file.size")) == 4


<<<<<<< HEAD
def test_group_by(cloud_test_catalog, cloud_type, dogs_dataset):
    catalog = cloud_test_catalog.catalog

    q = (
        DatasetQuery(name=dogs_dataset.name, version=1, catalog=catalog)
        .mutate(parent=pathfunc.parent(C("file.path")))
        .group_by(C.parent)
        .select(
            C.parent,
            functions.count(),
            functions.sum(C("file.size")),
            functions.avg(C("file.size")),
            functions.min(C("file.size")),
            functions.max(C("file.size")),
        )
    )
    result = q.db_results()
    assert len(result) == 2

    result_dict = {r[0]: r[1:] for r in result}
    assert result_dict == {
        "dogs": (3, 11, 11 / 3, 3, 4),
        "dogs/others": (1, 4, 4, 4, 4),
    }


=======
>>>>>>> dfd7fb49
@pytest.mark.parametrize(
    "cloud_type,version_aware",
    [("s3", True)],
    indirect=True,
)
def test_to_db_records(cloud_test_catalog, cats_dataset):
    ctc = cloud_test_catalog
    catalog = ctc.catalog
    ds = (
        DatasetQuery(cats_dataset.name, catalog=catalog)
        .select(C("file__path"), C("file__size"))
        .order_by(C("file__path"))
    )

    assert ds.to_db_records() == [
        {"file__path": "cats/cat1", "file__size": 4},
        {"file__path": "cats/cat2", "file__size": 4},
    ]


@pytest.mark.parametrize(
    "cloud_type,version_aware",
    [("s3", True), ("file", False)],
    indirect=True,
)
@pytest.mark.parametrize("indirect", [True, False])
def test_dataset_dependencies_one_storage_as_dependency(
    cloud_test_catalog, listed_bucket, indirect, cats_dataset
):
    pytest.skip(
        "Skipping as new dependencies are not working with old indexing "
        "It will be fixed after https://github.com/iterative/datachain/issues/340"
    )
    ds_name = uuid.uuid4().hex
    catalog = cloud_test_catalog.catalog
    storage = catalog.metastore.get_storage(cloud_test_catalog.src_uri)

    DatasetQuery(cats_dataset.name, catalog=catalog).save(ds_name)

    assert [
        dataset_dependency_asdict(d)
        for d in catalog.get_dataset_dependencies(ds_name, 1, indirect=indirect)
    ] == [
        {
            "id": ANY,
            "type": DatasetDependencyType.STORAGE,
            "name": storage.uri,
            "version": storage.timestamp_str,
            "created_at": isoparse(storage.timestamp_str),
            "dependencies": [],
        }
    ]


@pytest.mark.parametrize("indirect", [True, False])
def test_dataset_dependencies_one_registered_dataset_as_dependency(
    cloud_test_catalog, dogs_dataset, indirect
):
    pytest.skip(
        "Skipping as new dependencies are not working with old indexing "
        "It will be fixed after https://github.com/iterative/datachain/issues/340"
    )
    ds_name = uuid.uuid4().hex
    catalog = cloud_test_catalog.catalog
    storage = catalog.metastore.get_storage(cloud_test_catalog.src_uri)

    DatasetQuery(name=dogs_dataset.name, catalog=catalog).save(ds_name)

    expected = [
        {
            "id": ANY,
            "type": DatasetDependencyType.DATASET,
            "name": dogs_dataset.name,
            "version": str(1),
            "created_at": dogs_dataset.get_version(1).created_at,
            "dependencies": [],
        }
    ]

    if indirect:
        expected[0]["dependencies"] = [
            {
                "id": ANY,
                "type": DatasetDependencyType.STORAGE,
                "name": storage.uri,
                "version": storage.timestamp_str,
                "created_at": isoparse(storage.timestamp_str),
                "dependencies": [],
            }
        ]

    assert [
        dataset_dependency_asdict(d)
        for d in catalog.get_dataset_dependencies(ds_name, 1, indirect=indirect)
    ] == expected

    catalog.remove_dataset(dogs_dataset.name, force=True)
    # None means dependency was there but was removed in the meantime
    assert catalog.get_dataset_dependencies(ds_name, 1) == [None]


@pytest.mark.parametrize("method", ["union", "join"])
def test_dataset_dependencies_multiple_direct_dataset_dependencies(
    cloud_test_catalog, dogs_dataset, cats_dataset, method
):
    pytest.skip(
        "Skipping as new dependencies are not working with old indexing "
        "It will be fixed after https://github.com/iterative/datachain/issues/340"
    )
    # multiple direct dataset dependencies can be achieved with methods that are
    # combining multiple DatasetQuery instances into new one like union or join
    ds_name = uuid.uuid4().hex
    catalog = cloud_test_catalog.catalog
    storage = catalog.metastore.get_storage(cloud_test_catalog.src_uri)

    dogs = DatasetQuery(name=dogs_dataset.name, version=1, catalog=catalog)
    cats = DatasetQuery(name=cats_dataset.name, version=1, catalog=catalog)

    if method == "union":
        dogs.union(cats).save(ds_name)
    else:
        dogs.join(cats, "file__path").save(ds_name)

    storage_depenedncy = {
        "id": ANY,
        "type": DatasetDependencyType.STORAGE,
        "name": storage.uri,
        "version": storage.timestamp_str,
        "created_at": isoparse(storage.timestamp_str),
        "dependencies": [],
    }

    expected = [
        {
            "id": ANY,
            "type": DatasetDependencyType.DATASET,
            "name": dogs_dataset.name,
            "version": str(1),
            "created_at": dogs_dataset.get_version(1).created_at,
            "dependencies": [storage_depenedncy],
        },
        {
            "id": ANY,
            "type": DatasetDependencyType.DATASET,
            "name": cats_dataset.name,
            "version": str(1),
            "created_at": cats_dataset.get_version(1).created_at,
            "dependencies": [storage_depenedncy],
        },
    ]

    assert sorted(
        (
            dataset_dependency_asdict(d)
            for d in catalog.get_dataset_dependencies(ds_name, 1, indirect=True)
        ),
        key=lambda d: d["name"],
    ) == sorted(expected, key=lambda d: d["name"])

    # check when removing one dependency
    catalog.remove_dataset(dogs_dataset.name, force=True)
    expected[0] = None
    expected[1]["dependencies"] = []

    assert sorted(
        (
            dataset_dependency_asdict(d)
            for d in catalog.get_dataset_dependencies(ds_name, 1)
        ),
        key=lambda d: d["name"] if d else "",
    ) == sorted(expected, key=lambda d: d["name"] if d else "")

    # check when removing the other dependency
    catalog.remove_dataset(cats_dataset.name, force=True)
    assert catalog.get_dataset_dependencies(ds_name, 1) == [None, None]


def test_dataset_dependencies_multiple_union(
    cloud_test_catalog, dogs_dataset, cats_dataset
):
    pytest.skip(
        "Skipping as new dependencies are not working with old indexing "
        "It will be fixed after https://github.com/iterative/datachain/issues/340"
    )
    ds_name = uuid.uuid4().hex
    catalog = cloud_test_catalog.catalog
    storage = catalog.metastore.get_storage(cloud_test_catalog.src_uri)

    dogs = DatasetQuery(name=dogs_dataset.name, version=1, catalog=catalog)
    cats = DatasetQuery(name=cats_dataset.name, version=1, catalog=catalog)
    dogs_other = DatasetQuery(name=dogs_dataset.name, version=1, catalog=catalog)

    dogs.union(cats).union(dogs_other).save(ds_name)

    storage_depenedncy = {
        "id": ANY,
        "type": DatasetDependencyType.STORAGE,
        "name": storage.uri,
        "version": storage.timestamp_str,
        "created_at": isoparse(storage.timestamp_str),
        "dependencies": [],
    }

    expected = [
        {
            "id": ANY,
            "type": DatasetDependencyType.DATASET,
            "name": dogs_dataset.name,
            "version": str(1),
            "created_at": dogs_dataset.get_version(1).created_at,
            "dependencies": [storage_depenedncy],
        },
        {
            "id": ANY,
            "type": DatasetDependencyType.DATASET,
            "name": cats_dataset.name,
            "version": str(1),
            "created_at": cats_dataset.get_version(1).created_at,
            "dependencies": [storage_depenedncy],
        },
    ]

    assert sorted(
        (
            dataset_dependency_asdict(d)
            for d in catalog.get_dataset_dependencies(ds_name, 1, indirect=True)
        ),
        key=lambda d: d["name"],
    ) == sorted(expected, key=lambda d: d["name"])


@pytest.mark.parametrize(
    "cloud_type,version_aware",
    [("s3", True)],
    indirect=True,
)
def test_save_subset_of_columns(cloud_test_catalog, cats_dataset):
    catalog = cloud_test_catalog.catalog
    DatasetQuery(cats_dataset.name, catalog=catalog).select(C("file.path")).save(
        "cats", version=1
    )

    dataset = catalog.get_dataset("cats")
    assert dataset.schema == {"file__path": String}<|MERGE_RESOLUTION|>--- conflicted
+++ resolved
@@ -919,35 +919,6 @@
     assert q.max(C("file.size")) == 4
 
 
-<<<<<<< HEAD
-def test_group_by(cloud_test_catalog, cloud_type, dogs_dataset):
-    catalog = cloud_test_catalog.catalog
-
-    q = (
-        DatasetQuery(name=dogs_dataset.name, version=1, catalog=catalog)
-        .mutate(parent=pathfunc.parent(C("file.path")))
-        .group_by(C.parent)
-        .select(
-            C.parent,
-            functions.count(),
-            functions.sum(C("file.size")),
-            functions.avg(C("file.size")),
-            functions.min(C("file.size")),
-            functions.max(C("file.size")),
-        )
-    )
-    result = q.db_results()
-    assert len(result) == 2
-
-    result_dict = {r[0]: r[1:] for r in result}
-    assert result_dict == {
-        "dogs": (3, 11, 11 / 3, 3, 4),
-        "dogs/others": (1, 4, 4, 4, 4),
-    }
-
-
-=======
->>>>>>> dfd7fb49
 @pytest.mark.parametrize(
     "cloud_type,version_aware",
     [("s3", True)],
