import json
from typing import List, Literal  # noqa: UP035

import cloudpickle
import pytest
from pydantic import BaseModel

from datachain.lib.data_model import DataModel
from datachain.lib.dc import C, DataChain
from datachain.lib.file import File
from datachain.lib.signal_schema import create_feature_model


class FileInfo(DataModel):
    file_name: str = ""
    byte_size: int = 0


class TextBlock(DataModel):
    text: str = ""
    type: str = "text"


class AIMessage(DataModel):
    id: str = ""
    content: list[TextBlock]
    model: str = "Test AI Model"
    type: Literal["message"] = "message"
    input_file_info: FileInfo = FileInfo()


def file_to_message(file):
    if not isinstance(file, File):
        return AIMessage()
    name = file.name
    size = file.size
    return AIMessage(
        id=name,
        content=[TextBlock(text=json.dumps({"file_name": name}))],
        input_file_info=FileInfo(file_name=name, byte_size=size),
    )


def common_df_asserts(df):
    assert df["file"]["path"].tolist() == ["cats/cat1", "cats/cat2"]
    assert df["file"]["size"].tolist() == [4, 4]
    assert df["message"]["id"].tolist() == ["cat1", "cat2"]
    mc = df["message"]["content"].tolist()
    # This is needed due to differences in how JSON is stored
    # between SQLite and ClickHouse
    if isinstance(mc[0][0], str):
        mc_parsed = [[json.loads(m[0])] for m in mc]
    else:
        mc_parsed = mc
    assert mc_parsed == [
        [{"text": '{"file_name": "cat1"}', "type": "text"}],
        [{"text": '{"file_name": "cat2"}', "type": "text"}],
    ]
    assert df["message"]["type"].tolist() == ["message", "message"]
    assert df["message"]["input_file_info"]["file_name"].tolist() == ["cat1", "cat2"]
    assert df["message"]["input_file_info"]["byte_size"].tolist() == [4, 4]


def sort_df_for_tests(df):
    # Sort the dataframe to avoid a PerformanceWarning about unsorted indexing.
    df.sort_index(axis=0, inplace=True, sort_remaining=True)
    df.sort_index(axis=1, inplace=True, sort_remaining=True)
    return df.sort_values(("file", "path")).reset_index(drop=True)


@pytest.mark.parametrize(
    "cloud_type,version_aware",
    [("s3", True)],
    indirect=True,
)
@pytest.mark.xdist_group(name="tmpfile")
def test_feature_udf_parallel(cloud_test_catalog_tmpfile):
    ctc = cloud_test_catalog_tmpfile
    catalog = ctc.catalog
    source = ctc.src_uri
    catalog.index([source])

    import tests.func.test_feature_pickling as tfp  # noqa: PLW0406

    # This emulates having the functions and classes declared in the __main__ script.
    cloudpickle.register_pickle_by_value(tfp)

    chain = (
        DataChain.from_storage(source, type="text", session=ctc.session)
        .filter(C("file.path").glob("*cat*"))
        .settings(parallel=2)
        .map(
            message=file_to_message,
            output=AIMessage,
        )
    )

    df = chain.to_pandas()

    df = sort_df_for_tests(df)

    common_df_asserts(df)
    assert df["message"]["model"].tolist() == ["Test AI Model", "Test AI Model"]


@pytest.mark.parametrize(
    "cloud_type,version_aware",
    [("s3", True)],
    indirect=True,
)
@pytest.mark.xdist_group(name="tmpfile")
def test_feature_udf_parallel_local(cloud_test_catalog_tmpfile):
    ctc = cloud_test_catalog_tmpfile
    catalog = ctc.catalog
    source = ctc.src_uri
    catalog.index([source])

    class FileInfoLocal(DataModel):
        file_name: str = ""
        byte_size: int = 0

    class TextBlockLocal(DataModel):
        text: str = ""
        type: str = "text"

    class AIMessageLocal(DataModel):
        id: str = ""
        content: list[TextBlockLocal]
        model: str = "Test AI Model Local"
        type: Literal["message"] = "message"
        input_file_info: FileInfoLocal = FileInfoLocal()

    import tests.func.test_feature_pickling as tfp  # noqa: PLW0406

    # This emulates having the functions and classes declared in the __main__ script.
    cloudpickle.register_pickle_by_value(tfp)

    chain = (
        DataChain.from_storage(source, type="text", session=ctc.session)
        .filter(C("file.path").glob("*cat*"))
        .settings(parallel=2)
        .map(
            message=lambda file: AIMessageLocal(
                id=(name := file.name),
                content=[TextBlockLocal(text=json.dumps({"file_name": name}))],
                input_file_info=FileInfoLocal(file_name=name, byte_size=file.size),
            )
            if isinstance(file, File)
            else AIMessageLocal(),
            output=AIMessageLocal,
        )
    )

    df = chain.to_pandas()

    df = sort_df_for_tests(df)

    common_df_asserts(df)
    assert df["message"]["model"].tolist() == [
        "Test AI Model Local",
        "Test AI Model Local",
    ]


@pytest.mark.parametrize(
    "cloud_type,version_aware",
    [("s3", True)],
    indirect=True,
)
@pytest.mark.xdist_group(name="tmpfile")
def test_feature_udf_parallel_local_pydantic(cloud_test_catalog_tmpfile):
    ctc = cloud_test_catalog_tmpfile
    catalog = ctc.catalog
    source = ctc.src_uri
    catalog.index([source])

    class FileInfoLocalPydantic(BaseModel):
        file_name: str = ""
        byte_size: int = 0

    class TextBlockLocalPydantic(BaseModel):
        text: str = ""
        type: str = "text"

    class AIMessageLocalPydantic(BaseModel):
        id: str = ""
        content: list[TextBlockLocalPydantic]
        model: str = "Test AI Model Local Pydantic"
        type: Literal["message"] = "message"
        input_file_info: FileInfoLocalPydantic = FileInfoLocalPydantic()

    import tests.func.test_feature_pickling as tfp  # noqa: PLW0406

    # This emulates having the functions and classes declared in the __main__ script.
    cloudpickle.register_pickle_by_value(tfp)

    chain = (
        DataChain.from_storage(source, type="text", session=ctc.session)
        .filter(C("file.path").glob("*cat*"))
        .settings(parallel=2)
        .map(
            message=lambda file: AIMessageLocalPydantic(
                id=(name := file.name),
                content=[TextBlockLocalPydantic(text=json.dumps({"file_name": name}))],
                input_file_info=FileInfoLocalPydantic(
                    file_name=name, byte_size=file.size
                ),
            )
            if isinstance(file, File)
            else AIMessageLocalPydantic(),
            output=AIMessageLocalPydantic,
        )
    )

    df = chain.to_pandas()

    df = sort_df_for_tests(df)

    common_df_asserts(df)
    assert df["message"]["model"].tolist() == [
        "Test AI Model Local Pydantic",
        "Test AI Model Local Pydantic",
    ]


@pytest.mark.parametrize(
    "cloud_type,version_aware",
    [("s3", True)],
    indirect=True,
)
<<<<<<< HEAD
@pytest.mark.xdist_group(name="tmpfile")
=======
def test_feature_udf_parallel_local_pydantic_old(cloud_test_catalog_tmpfile):
    ctc = cloud_test_catalog_tmpfile
    catalog = ctc.catalog
    source = ctc.src_uri
    catalog.index([source])

    class FileInfoLocalPydantic(BaseModel):
        file_name: str = ""
        byte_size: int = 0

    class TextBlockLocalPydantic(BaseModel):
        text: str = ""
        type: str = "text"

    class AIMessageLocalPydantic(BaseModel):
        id: str = ""
        content: List[TextBlockLocalPydantic]  # noqa: UP006
        model: str = "Test AI Model Local Pydantic Old"
        type: Literal["message"] = "message"
        input_file_info: FileInfoLocalPydantic = FileInfoLocalPydantic()

    import tests.func.test_feature_pickling as tfp  # noqa: PLW0406

    # This emulates having the functions and classes declared in the __main__ script.
    cloudpickle.register_pickle_by_value(tfp)

    chain = (
        DataChain.from_storage(source, type="text", session=ctc.session)
        .filter(C("file.path").glob("*cat*"))
        .settings(parallel=2)
        .map(
            message=lambda file: AIMessageLocalPydantic(
                id=(name := file.name),
                content=[TextBlockLocalPydantic(text=json.dumps({"file_name": name}))],
                input_file_info=FileInfoLocalPydantic(
                    file_name=name, byte_size=file.size
                ),
            )
            if isinstance(file, File)
            else AIMessageLocalPydantic(),
            output=AIMessageLocalPydantic,
        )
    )

    df = chain.to_pandas()

    df = sort_df_for_tests(df)

    common_df_asserts(df)
    assert df["message"]["model"].tolist() == [
        "Test AI Model Local Pydantic Old",
        "Test AI Model Local Pydantic Old",
    ]


@pytest.mark.parametrize(
    "cloud_type,version_aware",
    [("s3", True)],
    indirect=True,
)
>>>>>>> d6a29dfb
def test_feature_udf_parallel_dynamic(cloud_test_catalog_tmpfile):
    ctc = cloud_test_catalog_tmpfile
    catalog = ctc.catalog
    source = ctc.src_uri
    session = ctc.session
    catalog.index([source])

    file_info_dynamic = create_feature_model(
        "FileInfoDynamic",
        {
            "file_name": (str, ""),
            "byte_size": (int, 0),
        },
    )

    text_block_dynamic = create_feature_model(
        "TextBlockDynamic",
        {
            "text": (str, ""),
            "type": (str, "text"),
        },
    )

    ai_message_dynamic = create_feature_model(
        "AIMessageDynamic",
        {
            "id": (str, ""),
            "content": list[text_block_dynamic],
            "model": (str, "Test AI Model Dynamic"),
            "type": (Literal["message"], "message"),
            "input_file_info": (file_info_dynamic, file_info_dynamic()),
        },
    )

    import tests.func.test_feature_pickling as tfp  # noqa: PLW0406

    # This emulates having the functions and classes declared in the __main__ script.
    cloudpickle.register_pickle_by_value(tfp)

    chain = (
        DataChain.from_storage(source, type="text", session=session)
        .filter(C("file__path").glob("*cat*"))
        .settings(parallel=2)
        .map(
            message=lambda file: ai_message_dynamic(
                id=(name := file.name),
                content=[text_block_dynamic(text=json.dumps({"file_name": name}))],
                input_file_info=file_info_dynamic(file_name=name, byte_size=file.size),
            )
            if isinstance(file, File)
            else ai_message_dynamic(),
            output=ai_message_dynamic,
        )
    )

    df = chain.to_pandas()

    df = sort_df_for_tests(df)

    common_df_asserts(df)
    assert df["message"]["model"].tolist() == [
        "Test AI Model Dynamic",
        "Test AI Model Dynamic",
    ]<|MERGE_RESOLUTION|>--- conflicted
+++ resolved
@@ -228,9 +228,7 @@
     [("s3", True)],
     indirect=True,
 )
-<<<<<<< HEAD
-@pytest.mark.xdist_group(name="tmpfile")
-=======
+@pytest.mark.xdist_group(name="tmpfile")
 def test_feature_udf_parallel_local_pydantic_old(cloud_test_catalog_tmpfile):
     ctc = cloud_test_catalog_tmpfile
     catalog = ctc.catalog
@@ -291,7 +289,7 @@
     [("s3", True)],
     indirect=True,
 )
->>>>>>> d6a29dfb
+@pytest.mark.xdist_group(name="tmpfile")
 def test_feature_udf_parallel_dynamic(cloud_test_catalog_tmpfile):
     ctc = cloud_test_catalog_tmpfile
     catalog = ctc.catalog
