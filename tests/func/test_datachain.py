--- conflicted
+++ resolved
@@ -762,11 +762,7 @@
 )
 @pytest.mark.xdist_group(name="tmpfile")
 def test_udf_distributed(
-<<<<<<< HEAD
     cloud_test_catalog_tmpfile, workers, tree, datachain_job_id, run_datachain_worker
-=======
-    cloud_test_catalog_tmpfile, workers, datachain_job_id, run_datachain_worker
->>>>>>> baf5e9f8
 ):
     session = cloud_test_catalog_tmpfile.session
 
@@ -903,11 +899,7 @@
 )
 @pytest.mark.xdist_group(name="tmpfile")
 def test_udf_distributed_exec_error(
-<<<<<<< HEAD
     cloud_test_catalog_tmpfile, workers, datachain_job_id, tree, run_datachain_worker
-=======
-    cloud_test_catalog_tmpfile, workers, datachain_job_id, run_datachain_worker
->>>>>>> baf5e9f8
 ):
     session = cloud_test_catalog_tmpfile.session
 
@@ -1005,11 +997,7 @@
 )
 @pytest.mark.xdist_group(name="tmpfile")
 def test_udf_distributed_interrupt(
-<<<<<<< HEAD
     cloud_test_catalog_tmpfile, capfd, datachain_job_id, tree, run_datachain_worker
-=======
-    cloud_test_catalog_tmpfile, capfd, datachain_job_id, run_datachain_worker
->>>>>>> baf5e9f8
 ):
     session = cloud_test_catalog_tmpfile.session
 
@@ -1042,11 +1030,7 @@
 )
 @pytest.mark.xdist_group(name="tmpfile")
 def test_udf_distributed_cancel(
-<<<<<<< HEAD
     cloud_test_catalog_tmpfile, capfd, datachain_job_id, tree, run_datachain_worker
-=======
-    cloud_test_catalog_tmpfile, capfd, datachain_job_id, run_datachain_worker
->>>>>>> baf5e9f8
 ):
     catalog = cloud_test_catalog_tmpfile.catalog
     session = cloud_test_catalog_tmpfile.session
