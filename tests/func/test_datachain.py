--- conflicted
+++ resolved
@@ -14,11 +14,12 @@
 from datachain.client.local import FileClient
 from datachain.data_storage.sqlite import SQLiteWarehouse
 from datachain.dataset import DatasetStats
-<<<<<<< HEAD
-from datachain.lib.dc import LISTING_PREFIX, LISTING_TTL, DataChain
-=======
-from datachain.lib.dc import DataChain, DataChainColumnError
->>>>>>> 0eb79599
+from datachain.lib.dc import (
+    LISTING_PREFIX,
+    LISTING_TTL,
+    DataChain,
+    DataChainColumnError,
+)
 from datachain.lib.file import File, ImageFile
 from datachain.lib.listing import listing_dataset_name
 from tests.utils import images_equal
