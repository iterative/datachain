--- conflicted
+++ resolved
@@ -6,11 +6,8 @@
 
 import pandas as pd
 import pytest
-<<<<<<< HEAD
+import pytz
 from PIL import Image
-=======
-import pytz
->>>>>>> 3bbba090
 
 from datachain.data_storage.sqlite import SQLiteWarehouse
 from datachain.dataset import DatasetStats
