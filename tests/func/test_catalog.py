import os
from pathlib import Path
from urllib.parse import urlparse

import pytest
import yaml
from fsspec.implementations.local import LocalFileSystem

from datachain import DataChain, File
from datachain.catalog import parse_edatachain_file
from datachain.cli import garbage_collect
from datachain.error import DatasetNotFoundError
from datachain.lib.listing import parse_listing_uri
from tests.data import ENTRIES
from tests.utils import DEFAULT_TREE, skip_if_not_sqlite, tree_from_path


def listing_stats(uri, catalog):
    list_dataset_name, _, _ = parse_listing_uri(
        uri, catalog.cache, catalog.client_config
    )
    dataset = catalog.get_dataset(list_dataset_name)
    return catalog.dataset_stats(dataset.name, dataset.latest_version)


@pytest.fixture
def pre_created_ds_name():
    return "pre_created_dataset"


@pytest.mark.parametrize(
    "cloud_type",
    ["s3", "gs", "azure"],
    indirect=True,
)
def test_find(cloud_test_catalog, cloud_type):
    src_uri = cloud_test_catalog.src_uri
    catalog = cloud_test_catalog.catalog
    dirs = ["cats/", "dogs/", "dogs/others/"]
    expected_paths = dirs + [entry.path for entry in ENTRIES]
    assert set(catalog.find([src_uri])) == {
        f"{src_uri}/{path}" for path in expected_paths
    }

    with pytest.raises(FileNotFoundError):
        set(catalog.find([f"{src_uri}/does_not_exist"]))


@pytest.mark.parametrize(
    "cloud_type",
    ["s3", "gs", "azure"],
    indirect=True,
)
def test_find_names_paths_size_type(cloud_test_catalog):
    src_uri = cloud_test_catalog.src_uri
    catalog = cloud_test_catalog.catalog

    assert set(catalog.find([src_uri], names=["*cat*"])) == {
        f"{src_uri}/cats/",
        f"{src_uri}/cats/cat1",
        f"{src_uri}/cats/cat2",
    }

    assert set(catalog.find([src_uri], names=["*cat*"], typ="dir")) == {
        f"{src_uri}/cats/",
    }

    assert len(list(catalog.find([src_uri], names=["*CAT*"]))) == 0

    assert set(catalog.find([src_uri], inames=["*CAT*"])) == {
        f"{src_uri}/cats/",
        f"{src_uri}/cats/cat1",
        f"{src_uri}/cats/cat2",
    }

    assert set(catalog.find([src_uri], paths=["*cats/cat*"])) == {
        f"{src_uri}/cats/cat1",
        f"{src_uri}/cats/cat2",
    }

    assert len(list(catalog.find([src_uri], paths=["*caTS/CaT**"]))) == 0

    assert set(catalog.find([src_uri], ipaths=["*caTS/CaT*"])) == {
        f"{src_uri}/cats/cat1",
        f"{src_uri}/cats/cat2",
    }

    assert set(catalog.find([src_uri], size="5", typ="f")) == {
        f"{src_uri}/description",
    }

    assert set(catalog.find([src_uri], size="-3", typ="f")) == {
        f"{src_uri}/dogs/dog2",
    }


def test_find_names_columns(cloud_test_catalog, cloud_type):
    src_uri = cloud_test_catalog.src_uri
    catalog = cloud_test_catalog.catalog

    src_uri_path = src_uri
    if cloud_type == "file":
        src_uri_path = LocalFileSystem._strip_protocol(src_uri)

    assert set(
        catalog.find(
            [src_uri],
            names=["*cat*"],
            columns=["du", "name", "path", "size", "type"],
        )
    ) == {
        "\t".join(columns)
        for columns in [
            ["8", "cats", f"{src_uri_path}/cats/", "0", "d"],
            ["4", "cat1", f"{src_uri_path}/cats/cat1", "4", "f"],
            ["4", "cat2", f"{src_uri_path}/cats/cat2", "4", "f"],
        ]
    }


@pytest.mark.parametrize(
    "recursive,star,dir_exists",
    (
        (True, True, False),
        (True, False, False),
        (True, False, True),
        (False, True, False),
        (False, False, False),
    ),
)
def test_cp_root(cloud_test_catalog, recursive, star, dir_exists, cloud_type):
    src_uri = cloud_test_catalog.src_uri
    working_dir = cloud_test_catalog.working_dir
    catalog = cloud_test_catalog.catalog

    dest = working_dir / "data"

    if star:
        src_path = f"{src_uri}/*"
    else:
        src_path = src_uri
        if cloud_type == "file":
            src_path += "/"

    if star:
        with pytest.raises(FileNotFoundError):
            catalog.cp([src_path], str(dest), recursive=recursive)

    if dir_exists or star:
        dest.mkdir()

    catalog.cp([src_path], str(dest), recursive=recursive)

    if not star and not recursive:
        # The root directory is skipped, so nothing is copied
        assert tree_from_path(dest) == {}
        return

    assert (dest / "description").read_text() == "Cats and Dogs"

    # Testing DataChain File Contents
    assert dest.with_suffix(".edatachain").is_file()
    edatachain_contents = yaml.safe_load(dest.with_suffix(".edatachain").read_text())
    assert len(edatachain_contents) == 1
    data = edatachain_contents[0]
    assert data["data-source"]["uri"] == src_uri.rstrip("/") + "/"
    expected_file_count = 7 if recursive else 1
    assert len(data["files"]) == expected_file_count
    files_by_name = {f["name"]: f for f in data["files"]}

    # Directories should never be saved
    assert "cats" not in files_by_name
    assert "dogs" not in files_by_name
    assert "others" not in files_by_name
    assert "dogs/others" not in files_by_name

    # Description is always copied (if anything is copied)
    prefix = "" if star or (recursive and not dir_exists) else "/"
    assert files_by_name[f"{prefix}description"]["size"] == 13

    if recursive:
        assert tree_from_path(dest) == DEFAULT_TREE
        assert files_by_name[f"{prefix}cats/cat1"]["size"] == 4
        assert files_by_name[f"{prefix}cats/cat2"]["size"] == 4
        assert files_by_name[f"{prefix}dogs/dog1"]["size"] == 4
        assert files_by_name[f"{prefix}dogs/dog2"]["size"] == 3
        assert files_by_name[f"{prefix}dogs/dog3"]["size"] == 4
        assert files_by_name[f"{prefix}dogs/others/dog4"]["size"] == 4
        return

    assert (dest / "cats").exists() is False
    assert (dest / "dogs").exists() is False
    for prefix in ["/", ""]:
        assert f"{prefix}cats/cat1" not in files_by_name
        assert f"{prefix}cats/cat2" not in files_by_name
        assert f"{prefix}dogs/dog1" not in files_by_name
        assert f"{prefix}dogs/dog2" not in files_by_name
        assert f"{prefix}dogs/dog3" not in files_by_name
        assert f"{prefix}dogs/others/dog4" not in files_by_name


@pytest.mark.parametrize(
    "cloud_type",
    ["s3", "gs", "azure"],
    indirect=True,
)
@skip_if_not_sqlite
def test_cp_local_dataset(cloud_test_catalog, dogs_dataset):
    working_dir = cloud_test_catalog.working_dir
    catalog = cloud_test_catalog.catalog

    dest = working_dir / "data"
    dest.mkdir()

    dataset_uri = dogs_dataset.uri(version=1)

    catalog.cp([dataset_uri], str(dest))

    parsed = urlparse(str(cloud_test_catalog.src))
    netloc = Path(parsed.netloc.strip("/"))
    path = Path(parsed.path.strip("/"))

    assert tree_from_path(dest / netloc / path) == {
        "dogs": {
            "dog1": "woof",
            "dog2": "arf",
            "dog3": "bark",
            "others": {"dog4": "ruff"},
        }
    }


@pytest.mark.parametrize(
    "recursive,star,slash,dir_exists",
    (
        (True, True, False, False),
        (True, False, False, False),
        (True, False, False, True),
        (True, False, True, False),
        (False, True, False, False),
        (False, False, False, False),
        (False, False, True, False),
    ),
)
def test_cp_subdir(cloud_test_catalog, recursive, star, slash, dir_exists):
    src_uri = f"{cloud_test_catalog.src_uri}/dogs"
    working_dir = cloud_test_catalog.working_dir
    catalog = cloud_test_catalog.catalog

    dest = working_dir / "data"

    if star:
        src_path = f"{src_uri}/*"
    elif slash:
        src_path = f"{src_uri}/"
    else:
        src_path = src_uri

    if star:
        with pytest.raises(FileNotFoundError):
            catalog.cp([src_path], str(dest), recursive=recursive)

    if dir_exists or star:
        dest.mkdir()

    catalog.cp([src_path], str(dest), recursive=recursive)

    if not star and not recursive:
        # Directories are skipped, so nothing is copied
        assert tree_from_path(dest) == {}
        return

    # Testing DataChain File Contents
    assert dest.with_suffix(".edatachain").is_file()
    edatachain_contents = yaml.safe_load(dest.with_suffix(".edatachain").read_text())
    assert len(edatachain_contents) == 1
    data = edatachain_contents[0]
    assert data["data-source"]["uri"] == src_uri.rstrip("/") + "/"
    expected_file_count = 4 if recursive else 3
    assert len(data["files"]) == expected_file_count
    files_by_name = {f["name"]: f for f in data["files"]}

    # Directories should never be saved
    assert "others" not in files_by_name
    assert "dogs/others" not in files_by_name

    if not dir_exists:
        assert (dest / "dog1").read_text() == "woof"
        assert (dest / "dog2").read_text() == "arf"
        assert (dest / "dog3").read_text() == "bark"
        assert (dest / "dogs").exists() is False
        assert files_by_name["dog1"]["size"] == 4
        assert files_by_name["dog2"]["size"] == 3
        assert files_by_name["dog3"]["size"] == 4
        if recursive:
            assert (dest / "others" / "dog4").read_text() == "ruff"
            assert files_by_name["others/dog4"]["size"] == 4
        else:
            assert (dest / "others").exists() is False
            assert "others/dog4" not in files_by_name
        return

    assert tree_from_path(dest / "dogs") == DEFAULT_TREE["dogs"]
    assert (dest / "dog1").exists() is False
    assert (dest / "dog2").exists() is False
    assert (dest / "dog3").exists() is False
    assert (dest / "others").exists() is False
    assert files_by_name["dogs/dog1"]["size"] == 4
    assert files_by_name["dogs/dog2"]["size"] == 3
    assert files_by_name["dogs/dog3"]["size"] == 4
    assert files_by_name["dogs/others/dog4"]["size"] == 4


@pytest.mark.parametrize(
    "recursive,star,slash",
    (
        (True, True, False),
        (True, False, False),
        (True, False, True),
        (False, True, False),
        (False, False, False),
        (False, False, True),
    ),
)
def test_cp_multi_subdir(cloud_test_catalog, recursive, star, slash, cloud_type):  # noqa: PLR0915
    # TODO remove when https://github.com/iterative/datachain/issues/318 is done
    if cloud_type == "file" and recursive and not star and slash:
        pytest.skip(
            "Skipping until https://github.com/iterative/datachain/issues/318 is fixed"
        )
    sources = [
        f"{cloud_test_catalog.src_uri}/cats",
        f"{cloud_test_catalog.src_uri}/dogs",
    ]
    working_dir = cloud_test_catalog.working_dir
    catalog = cloud_test_catalog.catalog

    dest = working_dir / "data"

    if star:
        src_paths = [f"{src}/*" for src in sources]
    elif slash:
        src_paths = [f"{src}/" for src in sources]
    else:
        src_paths = sources

    with pytest.raises(FileNotFoundError):
        catalog.cp(src_paths, str(dest), recursive=recursive)

    dest.mkdir()

    catalog.cp(src_paths, str(dest), recursive=recursive)

    if not star and not recursive:
        # Directories are skipped, so nothing is copied
        assert tree_from_path(dest) == {}
        return

    # Testing DataChain File Contents
    assert dest.with_suffix(".edatachain").is_file()
    edatachain_contents = yaml.safe_load(dest.with_suffix(".edatachain").read_text())
    assert len(edatachain_contents) == 2
    data_cats = edatachain_contents[0]
    data_dogs = edatachain_contents[1]
    assert data_cats["data-source"]["uri"] == sources[0].rstrip("/") + "/"
    assert data_dogs["data-source"]["uri"] == sources[1].rstrip("/") + "/"
    assert len(data_cats["files"]) == 2
    assert len(data_dogs["files"]) == 4 if recursive else 3
    cat_files_by_name = {f["name"]: f for f in data_cats["files"]}
    dog_files_by_name = {f["name"]: f for f in data_dogs["files"]}

    # Directories should never be saved
    assert "others" not in dog_files_by_name
    assert "dogs/others" not in dog_files_by_name

    if star or slash:
        assert (dest / "cat1").read_text() == "meow"
        assert (dest / "cat2").read_text() == "mrow"
        assert (dest / "dog1").read_text() == "woof"
        assert (dest / "dog2").read_text() == "arf"
        assert (dest / "dog3").read_text() == "bark"
        assert (dest / "cats").exists() is False
        assert (dest / "dogs").exists() is False
        assert cat_files_by_name["cat1"]["size"] == 4
        assert cat_files_by_name["cat2"]["size"] == 4
        assert dog_files_by_name["dog1"]["size"] == 4
        assert dog_files_by_name["dog2"]["size"] == 3
        assert dog_files_by_name["dog3"]["size"] == 4
        if recursive:
            assert (dest / "others" / "dog4").read_text() == "ruff"
            assert dog_files_by_name["others/dog4"]["size"] == 4
        else:
            assert (dest / "others").exists() is False
            assert "others/dog4" not in dog_files_by_name
        return

    assert (dest / "cats" / "cat1").read_text() == "meow"
    assert (dest / "cats" / "cat2").read_text() == "mrow"
    assert (dest / "dogs" / "dog1").read_text() == "woof"
    assert (dest / "dogs" / "dog2").read_text() == "arf"
    assert (dest / "dogs" / "dog3").read_text() == "bark"
    assert (dest / "dogs" / "others" / "dog4").read_text() == "ruff"
    assert (dest / "cat1").exists() is False
    assert (dest / "cat2").exists() is False
    assert (dest / "dog1").exists() is False
    assert (dest / "dog2").exists() is False
    assert (dest / "dog3").exists() is False
    assert (dest / "others").exists() is False
    assert cat_files_by_name["cats/cat1"]["size"] == 4
    assert cat_files_by_name["cats/cat2"]["size"] == 4
    assert dog_files_by_name["dogs/dog1"]["size"] == 4
    assert dog_files_by_name["dogs/dog2"]["size"] == 3
    assert dog_files_by_name["dogs/dog3"]["size"] == 4
    assert dog_files_by_name["dogs/others/dog4"]["size"] == 4


def test_cp_double_subdir(cloud_test_catalog):
    src_uri = cloud_test_catalog.src_uri
    src_path = f"{src_uri}/dogs/others"
    working_dir = cloud_test_catalog.working_dir
    catalog = cloud_test_catalog.catalog
    dest = working_dir / "data"

    catalog.cp([src_path], str(dest), recursive=True)

    # Testing DataChain File Contents
    assert dest.with_suffix(".edatachain").is_file()
    edatachain_contents = yaml.safe_load(dest.with_suffix(".edatachain").read_text())
    assert len(edatachain_contents) == 1
    data = edatachain_contents[0]
    assert data["data-source"]["uri"] == src_path.rstrip("/") + "/"
    assert len(data["files"]) == 1
    files_by_name = {f["name"]: f for f in data["files"]}

    # Directories should never be saved
    assert "others" not in files_by_name
    assert "dogs/others" not in files_by_name

    assert (dest / "dogs").exists() is False
    assert (dest / "others").exists() is False
    assert (dest / "dog4").read_text() == "ruff"
    assert files_by_name["dog4"]["size"] == 4


@pytest.mark.parametrize("no_glob", (True, False))
def test_cp_single_file(cloud_test_catalog, no_glob):
    working_dir = cloud_test_catalog.working_dir
    catalog = cloud_test_catalog.catalog
    dest = working_dir / "data"
    src_path = f"{cloud_test_catalog.src_uri}/dogs/dog1"
    dest.mkdir()

    catalog.cp(
        [src_path], str(dest / "local_dog"), no_edatachain_file=True, no_glob=no_glob
    )

    assert tree_from_path(dest) == {"local_dog": "woof"}


@pytest.mark.parametrize("tree", [{"foo": "original"}], indirect=True)
def test_storage_mutation(cloud_test_catalog):
    working_dir = cloud_test_catalog.working_dir
    catalog = cloud_test_catalog.catalog
    src_path = f"{cloud_test_catalog.src_uri}/foo"

    dest = working_dir / "data1"
    dest.mkdir()
    catalog.cp([src_path], str(dest / "local"), no_edatachain_file=True)
    assert tree_from_path(dest) == {"local": "original"}

    (cloud_test_catalog.src / "foo").write_text("modified")
    dest = working_dir / "data2"
    dest.mkdir()
    catalog.cp([src_path], str(dest / "local"), no_edatachain_file=True)
    assert tree_from_path(dest) == {"local": "original"}

    # Since the old version cannot be found in storage or cache, it's an error.
    catalog.cache.clear()
    dest = working_dir / "data3"
    dest.mkdir()
    with pytest.raises(FileNotFoundError):
        catalog.cp([src_path], str(dest / "local"), no_edatachain_file=True)
    assert tree_from_path(dest) == {}

<<<<<<< HEAD
    catalog.index([cloud_test_catalog.src_uri], update=True)
=======
    # Storage modified with reindexing, we get the new version.
    catalog.index([src_path], update=True)
>>>>>>> a70f1beb
    dest = working_dir / "data4"
    dest.mkdir()
    catalog.cp([src_path], str(dest / "local"), no_edatachain_file=True)
    assert tree_from_path(dest) == {"local": "modified"}


def test_cp_edatachain_file_options(cloud_test_catalog):
    working_dir = cloud_test_catalog.working_dir
    catalog = cloud_test_catalog.catalog
    dest = working_dir / "data"
    src_path = f"{cloud_test_catalog.src_uri}/dogs/*"
    edatachain_file = working_dir / "custom_name.edatachain"

    catalog.cp(
        [src_path],
        str(dest),
        recursive=False,
        edatachain_only=True,
        edatachain_file=str(edatachain_file),
    )

    assert (dest / "dog1").exists() is False
    assert (dest / "dog2").exists() is False
    assert (dest / "dog3").exists() is False
    assert (dest / "dogs").exists() is False
    assert (dest / "others").exists() is False
    assert dest.with_suffix(".edatachain").exists() is False

    # Testing DataChain File Contents
    assert edatachain_file.is_file()
    edatachain_contents = yaml.safe_load(edatachain_file.read_text())
    assert len(edatachain_contents) == 1
    data = edatachain_contents[0]
    assert data["data-source"]["uri"] == f"{cloud_test_catalog.src_uri}/dogs/"
    expected_file_count = 3
    assert len(data["files"]) == expected_file_count
    files_by_name = {f["name"]: f for f in data["files"]}

    assert parse_edatachain_file(str(edatachain_file)) == edatachain_contents

    # Directories should never be saved
    assert "others" not in files_by_name
    assert "dogs/others" not in files_by_name

    assert files_by_name["dog1"]["size"] == 4
    assert files_by_name["dog2"]["size"] == 3
    assert files_by_name["dog3"]["size"] == 4
    assert "others/dog4" not in files_by_name

    with pytest.raises(FileNotFoundError):
        # Should fail, as * will not be expanded
        catalog.cp(
            [src_path],
            str(dest),
            recursive=False,
            edatachain_only=True,
            edatachain_file=str(edatachain_file),
            no_glob=True,
        )

    # Should succeed, as the DataChain file exists check will be skipped
    edatachain_only_data = catalog.cp(
        [src_path],
        str(dest),
        recursive=False,
        edatachain_only=True,
        edatachain_file=str(edatachain_file),
        force=True,
    )

    # Check the returned DataChain data contents
    assert len(edatachain_only_data) == len(edatachain_contents)
    edatachain_only_source = edatachain_only_data[0]
    assert data["data-source"]["uri"] == f"{cloud_test_catalog.src_uri}/dogs/"
    assert edatachain_only_source["files"] == data["files"]


def test_cp_edatachain_file_sources(cloud_test_catalog):  # noqa: PLR0915
    pytest.skip(
        "Skipping until https://github.com/iterative/datachain/issues/318 is fixed"
    )
    sources = [
        f"{cloud_test_catalog.src_uri}/cats/",
        f"{cloud_test_catalog.src_uri}/dogs/*",
    ]
    working_dir = cloud_test_catalog.working_dir
    catalog = cloud_test_catalog.catalog

    dest = working_dir / "data"

    edatachain_files = [
        working_dir / "custom_cats.edatachain",
        working_dir / "custom_dogs.edatachain",
    ]

    catalog.cp(
        sources[:1],
        str(dest),
        recursive=True,
        edatachain_only=True,
        edatachain_file=str(edatachain_files[0]),
    )

    catalog.cp(
        sources[1:],
        str(dest),
        recursive=True,
        edatachain_only=True,
        edatachain_file=str(edatachain_files[1]),
    )

    # Files should not be copied yet
    assert (dest / "cat1").exists() is False
    assert (dest / "cat2").exists() is False
    assert (dest / "cats").exists() is False
    assert (dest / "dog1").exists() is False
    assert (dest / "dog2").exists() is False
    assert (dest / "dog3").exists() is False
    assert (dest / "dogs").exists() is False
    assert (dest / "others").exists() is False

    # Testing DataChain File Contents
    edatachain_data = []
    for dqf in edatachain_files:
        assert dqf.is_file()
        edatachain_contents = yaml.safe_load(dqf.read_text())
        assert len(edatachain_contents) == 1
        edatachain_data.extend(edatachain_contents)

    assert len(edatachain_data) == 2
    data_cats1 = edatachain_data[0]
    data_dogs1 = edatachain_data[1]
    assert data_cats1["data-source"]["uri"] == sources[0]
    assert data_dogs1["data-source"]["uri"] == sources[1].rstrip("*")
    assert len(data_cats1["files"]) == 2
    assert len(data_dogs1["files"]) == 4
    cat_files_by_name1 = {f["name"]: f for f in data_cats1["files"]}
    dog_files_by_name1 = {f["name"]: f for f in data_dogs1["files"]}

    # Directories should never be saved
    assert "others" not in dog_files_by_name1
    assert "dogs/others" not in dog_files_by_name1

    assert cat_files_by_name1["cat1"]["size"] == 4
    assert cat_files_by_name1["cat2"]["size"] == 4
    assert dog_files_by_name1["dog1"]["size"] == 4
    assert dog_files_by_name1["dog2"]["size"] == 3
    assert dog_files_by_name1["dog3"]["size"] == 4
    assert dog_files_by_name1["others/dog4"]["size"] == 4

    assert not dest.exists()

    with pytest.raises(FileNotFoundError):
        catalog.cp([str(dqf) for dqf in edatachain_files], str(dest), recursive=True)

    dest.mkdir()

    # Copy using these DataChain files as sources
    catalog.cp([str(dqf) for dqf in edatachain_files], str(dest), recursive=True)

    # Files should now be copied
    assert (dest / "cat1").read_text() == "meow"
    assert (dest / "cat2").read_text() == "mrow"
    assert (dest / "dog1").read_text() == "woof"
    assert (dest / "dog2").read_text() == "arf"
    assert (dest / "dog3").read_text() == "bark"
    assert (dest / "others" / "dog4").read_text() == "ruff"

    # Testing DataChain File Contents
    assert dest.with_suffix(".edatachain").is_file()
    edatachain_contents = yaml.safe_load(dest.with_suffix(".edatachain").read_text())
    assert len(edatachain_contents) == 2
    data_cats2 = edatachain_contents[0]
    data_dogs2 = edatachain_contents[1]
    assert data_cats2["data-source"]["uri"] == sources[0]
    assert data_dogs2["data-source"]["uri"] == sources[1].rstrip("*")
    assert len(data_cats2["files"]) == 2
    assert len(data_dogs2["files"]) == 4
    cat_files_by_name2 = {f["name"]: f for f in data_cats2["files"]}
    dog_files_by_name2 = {f["name"]: f for f in data_dogs2["files"]}

    # Directories should never be saved
    assert "others" not in dog_files_by_name2
    assert "dogs/others" not in dog_files_by_name2

    assert cat_files_by_name2["cat1"]["size"] == 4
    assert cat_files_by_name2["cat2"]["size"] == 4
    assert dog_files_by_name2["dog1"]["size"] == 4
    assert dog_files_by_name2["dog2"]["size"] == 3
    assert dog_files_by_name2["dog3"]["size"] == 4
    assert dog_files_by_name2["others/dog4"]["size"] == 4


@pytest.mark.parametrize("cloud_type, version_aware", [("file", False)], indirect=True)
def test_cp_symlinks(cloud_test_catalog):
    catalog = cloud_test_catalog.catalog
    catalog.client_config["use_symlinks"] = True
    src_uri = cloud_test_catalog.src_uri
    work_dir = cloud_test_catalog.working_dir
    dest = work_dir / "data"
    dest.mkdir()
    catalog.cp([f"{src_uri}/dogs/"], str(dest), recursive=True)

    assert (dest / "dog1").is_symlink()
    assert os.path.realpath(dest / "dog1") == str(
        cloud_test_catalog.src / "dogs" / "dog1"
    )
    assert (dest / "dog1").read_text() == "woof"
    assert (dest / "others" / "dog4").is_symlink()
    assert os.path.realpath(dest / "others" / "dog4") == str(
        cloud_test_catalog.src / "dogs" / "others" / "dog4"
    )
    assert (dest / "others" / "dog4").read_text() == "ruff"


def test_du(cloud_test_catalog, cloud_type):
    src_uri = cloud_test_catalog.src_uri
    catalog = cloud_test_catalog.catalog

    src_uri_path = src_uri
    if cloud_type == "file":
        src_uri_path = LocalFileSystem._strip_protocol(src_uri)
    expected_results = [
        (f"{src_uri_path}/cats/", 8),
        (f"{src_uri_path}/dogs/others/", 4),
        (f"{src_uri_path}/dogs/", 15),
        (f"{src_uri_path}/", 36),
    ]

    results = catalog.du([src_uri])
    assert set(results) == set(expected_results[3:])

    results = catalog.du([src_uri], depth=1)
    assert set(results) == set(expected_results[:1] + expected_results[2:])

    results = catalog.du([src_uri], depth=5)
    assert set(results) == set(expected_results)


def test_ls_glob(cloud_test_catalog):
    src_uri = cloud_test_catalog.src_uri
    catalog = cloud_test_catalog.catalog

    assert sorted(
        (source.node.name, [r[0] for r in results])
        for source, results in catalog.ls([f"{src_uri}/dogs/dog*"], fields=["name"])
    ) == [("dog1", ["dog1"]), ("dog2", ["dog2"]), ("dog3", ["dog3"])]


def test_ls_prefix_not_found(cloud_test_catalog):
    src_uri = cloud_test_catalog.src_uri
    catalog = cloud_test_catalog.catalog
    with pytest.raises(FileNotFoundError):
        list(catalog.ls([f"{src_uri}/bogus/"], fields=["name"]))


def clear_storages(catalog):
    ds = catalog.metastore
    ds.db.execute(ds._storages.delete())


def test_index_error(cloud_test_catalog):
    protocol = cloud_test_catalog.src_uri.split("://", 1)[0]
    # XXX: different clients raise inconsistent exceptions
    with pytest.raises(Exception):  # noqa: B017
        cloud_test_catalog.catalog.index([f"{protocol}://does_not_exist"])


def test_dataset_stats(test_session):
    ids = [1, 2, 3]
    values = tuple(zip(["a", "b", "c"], [1, 2, 3]))

    ds1 = DataChain.from_values(
        ids=ids,
        file=[File(path=name, size=size) for name, size in values],
        session=test_session,
    ).save()
    dataset_version1 = test_session.catalog.get_dataset(ds1.name).get_version(1)
    assert dataset_version1.num_objects == 3
    assert dataset_version1.size == 6

    ds2 = DataChain.from_values(
        ids=ids,
        file1=[File(path=name, size=size) for name, size in values],
        file2=[File(path=name, size=size * 2) for name, size in values],
        session=test_session,
    ).save()
    dataset_version2 = test_session.catalog.get_dataset(ds2.name).get_version(1)
    assert dataset_version2.num_objects == 3
    assert dataset_version2.size == 18


@pytest.mark.parametrize("cloud_type", ["s3", "azure", "gs"], indirect=True)
def test_listing_stats(cloud_test_catalog):
    catalog = cloud_test_catalog.catalog
    src_uri = cloud_test_catalog.src_uri

    with pytest.raises(DatasetNotFoundError):
        listing_stats(src_uri, catalog)

    catalog.enlist_source(src_uri)
    stats = listing_stats(src_uri, catalog)
    assert stats.num_objects == 7
    assert stats.size == 36

    catalog.enlist_source(f"{src_uri}/dogs/", update=True)
    stats = listing_stats(src_uri, catalog)
    assert stats.num_objects == 4
    assert stats.size == 15

    catalog.enlist_source(f"{src_uri}/dogs/")
    stats = listing_stats(src_uri, catalog)
    assert stats.num_objects == 4
    assert stats.size == 15


@pytest.mark.parametrize("cloud_type", ["s3", "azure", "gs"], indirect=True)
def test_enlist_source_handles_slash(cloud_test_catalog):
    catalog = cloud_test_catalog.catalog
    src_uri = cloud_test_catalog.src_uri
    src_path = f"{src_uri}/dogs"

    catalog.enlist_source(src_path)
    stats = listing_stats(src_path, catalog)
    assert stats.num_objects == len(DEFAULT_TREE["dogs"])
    assert stats.size == 15

    src_path = f"{src_uri}/dogs"
    catalog.enlist_source(src_path, update=True)
    stats = listing_stats(src_path, catalog)
    assert stats.num_objects == len(DEFAULT_TREE["dogs"])
    assert stats.size == 15


@pytest.mark.parametrize("cloud_type", ["s3", "azure", "gs"], indirect=True)
def test_enlist_source_handles_glob(cloud_test_catalog):
    catalog = cloud_test_catalog.catalog
    src_uri = cloud_test_catalog.src_uri
    src_path = f"{src_uri}/dogs/*.jpg"

    catalog.enlist_source(src_path)
    stats = listing_stats(src_path, catalog)

    assert stats.num_objects == len(DEFAULT_TREE["dogs"])
    assert stats.size == 15


@pytest.mark.parametrize("cloud_type", ["s3", "azure", "gs"], indirect=True)
def test_enlist_source_handles_file(cloud_test_catalog):
    catalog = cloud_test_catalog.catalog
    src_uri = cloud_test_catalog.src_uri
    src_path = f"{src_uri}/dogs/dog1"

    catalog.enlist_source(src_path)
    stats = listing_stats(src_path, catalog)
    assert stats.num_objects == len(DEFAULT_TREE["dogs"])
    assert stats.size == 15


@pytest.mark.parametrize("from_cli", [False, True])
def test_garbage_collect(cloud_test_catalog, from_cli, capsys):
    catalog = cloud_test_catalog.catalog
    assert catalog.get_temp_table_names() == []
    temp_tables = [
        "tmp_vc12F",
        "udf_jh653",
    ]
    for t in temp_tables:
        catalog.warehouse.create_udf_table(name=t)
    assert set(catalog.get_temp_table_names()) == set(temp_tables)
    if from_cli:
        garbage_collect(catalog)
        captured = capsys.readouterr()
        assert captured.out == "Garbage collecting 2 tables.\n"
    else:
        catalog.cleanup_tables(temp_tables)
    assert catalog.get_temp_table_names() == []


def test_get_file_from_row(cloud_test_catalog, dogs_dataset):
    catalog = cloud_test_catalog.catalog
    catalog.metastore.update_dataset_version(
        dogs_dataset,
        1,
        feature_schema={
            "name": "str",
            "age": "str",
            "f1": "File@v1",
            "f2": "File@v1",
        },
    )
    row = {
        "name": "Jon",
        "age": 25,
        "f1__source": "s3://first_bucket",
        "f1__path": "image1.jpg",
        "f2__source": "s3://second_bucket",
        "f2__path": "image2.jpg",
    }

    assert catalog.get_file_from_row(dogs_dataset.name, 1, row, "f1") == File(
        source="s3://first_bucket",
        path="image1.jpg",
    )
    assert catalog.get_file_from_row(dogs_dataset.name, 1, row, "f2") == File(
        source="s3://second_bucket",
        path="image2.jpg",
    )


def test_get_file_from_row_with_custom_types(cloud_test_catalog, dogs_dataset):
    catalog = cloud_test_catalog.catalog
    catalog.metastore.update_dataset_version(
        dogs_dataset,
        1,
        feature_schema={
            "name": "str",
            "age": "str",
            "f1": "File@v1",
            "f2": "File@v1",
            "_custom_types": {
                "File@v1": {"source": "str", "path": "str"},
            },
        },
    )
    row = {
        "name": "Jon",
        "age": 25,
        "f1__source": "s3://first_bucket",
        "f1__path": "image1.jpg",
        "f2__source": "s3://second_bucket",
        "f2__path": "image2.jpg",
    }

    assert catalog.get_file_from_row(dogs_dataset.name, 1, row, "f1") == File(
        source="s3://first_bucket",
        path="image1.jpg",
    )


def test_get_file_from_row_no_signals(cloud_test_catalog, dogs_dataset):
    catalog = cloud_test_catalog.catalog
    catalog.metastore.update_dataset_version(
        dogs_dataset,
        1,
        feature_schema={
            "name": "str",
            "age": "str",
        },
    )
    row = {
        "name": "Jon",
        "age": 25,
    }

    with pytest.raises(RuntimeError):
        assert catalog.get_file_from_row(dogs_dataset.name, 1, row, "missing")<|MERGE_RESOLUTION|>--- conflicted
+++ resolved
@@ -482,12 +482,7 @@
         catalog.cp([src_path], str(dest / "local"), no_edatachain_file=True)
     assert tree_from_path(dest) == {}
 
-<<<<<<< HEAD
-    catalog.index([cloud_test_catalog.src_uri], update=True)
-=======
-    # Storage modified with reindexing, we get the new version.
     catalog.index([src_path], update=True)
->>>>>>> a70f1beb
     dest = working_dir / "data4"
     dest.mkdir()
     catalog.cp([src_path], str(dest / "local"), no_edatachain_file=True)
