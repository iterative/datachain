--- conflicted
+++ resolved
@@ -141,33 +141,9 @@
     }
 
 
-<<<<<<< HEAD
-@pytest.mark.parametrize("cloud_type, version_aware", [("s3", False)], indirect=True)
-@pytest.mark.parametrize("dataset_uri", ["ds://dogs@v1", "ds://dogs"])
-@pytest.mark.parametrize("instantiate", [True, False])
-@skip_if_not_sqlite
-def test_pull_dataset_success(
-    mocker,
-    requests_mock,
-    cloud_test_catalog,
-    remote_dataset,
-    dog_entries_parquet_lz4,
-    dataset_uri,
-    instantiate,
-):
-    mocker.patch(
-        "datachain.catalog.catalog.DatasetRowsFetcher.should_check_for_status",
-        return_value=True,
-    )
-
-    src_uri = cloud_test_catalog.src_uri
-    working_dir = cloud_test_catalog.working_dir
-    data_url = (
-=======
 @pytest.fixture
 def remote_dataset_chunk_url():
     return (
->>>>>>> 045f3b06
         "https://studio-blobvault.s3.amazonaws.com/datachain_ds_export_1_0.parquet.lz4"
     )
 
@@ -214,6 +190,7 @@
 @pytest.mark.parametrize("instantiate", [True, False])
 @skip_if_not_sqlite
 def test_pull_dataset_success(
+    mocker,
     cloud_test_catalog,
     remote_dataset_info,
     remote_dataset_stats,
@@ -225,6 +202,11 @@
     local_ds_version,
     instantiate,
 ):
+    mocker.patch(
+        "datachain.catalog.catalog.DatasetRowsFetcher.should_check_for_status",
+        return_value=True,
+    )
+
     src_uri = cloud_test_catalog.src_uri
     working_dir = cloud_test_catalog.working_dir
     catalog = cloud_test_catalog.catalog
