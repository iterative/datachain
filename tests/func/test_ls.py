import re
from datetime import datetime
from struct import pack
from time import sleep
from typing import Any

import msgpack
import pytest
from sqlalchemy import select

from datachain.cli import ls
from datachain.lib.dc import DataChain
from datachain.lib.listing import LISTING_PREFIX
from tests.utils import uppercase_scheme
import posixpath


def same_lines(lines1, lines2):
    def _split_lines(lines):
        return [line.strip() for line in sorted(lines.split("\n"))]

    return _split_lines(lines1) == _split_lines(lines2)


def test_ls_no_args(cloud_test_catalog, cloud_type, capsys):
    session = cloud_test_catalog.session
    catalog = session.catalog
    src = cloud_test_catalog.src_uri

    DataChain.from_storage(src, session=session).collect()
    ls([], catalog=catalog)
    captured = capsys.readouterr()
    if cloud_type == "file":
        pytest.skip("Skipping until file listing is refactored with new lst generator")
    else:
        assert captured.out == f"{src}/@v1\n"


def test_ls_root(cloud_test_catalog, cloud_type, capsys):
    src = cloud_test_catalog.src_uri
    root = src[: src.find("://") + 3]
    src_name = src.replace(root, "", 1)
    ls([root], catalog=cloud_test_catalog.catalog)
    captured = capsys.readouterr()
    if cloud_type == "file":
        assert not captured.out
    else:
        buckets = captured.out.split("\n")
        assert src_name in buckets


def ls_sources_output(src, cloud_type):
    if cloud_type == "file":
        return """\
cats/
description
dogs/
dog1
dog2
dog3

others:
dog4
    """

    return """\
cats/
description
dogs/
dogs:
dog1
dog2
dog3

dogs/others:
dog4
    """


def test_ls_ssources(cloud_test_catalog, cloud_type, capsys):
    src = cloud_test_catalog.src_uri
    ls([src], catalog=cloud_test_catalog.catalog)
    ls([f"{src}/dogs/*"], catalog=cloud_test_catalog.catalog)
    captured = capsys.readouterr()
    assert same_lines(captured.out, ls_sources_output(src, cloud_type))


def test_ls_sources_scheme_uppercased(cloud_test_catalog, cloud_type, capsys):
    src = uppercase_scheme(cloud_test_catalog.src_uri)
    ls([src], catalog=cloud_test_catalog.catalog)
    ls([f"{src}/dogs/*"], catalog=cloud_test_catalog.catalog)
    captured = capsys.readouterr()
    assert same_lines(captured.out, ls_sources_output(src, cloud_type))


def test_ls_not_found(cloud_test_catalog):
    src = cloud_test_catalog.src_uri
    with pytest.raises(FileNotFoundError):
        ls([f"{src}/cats/bogus*"], catalog=cloud_test_catalog.catalog)


# TODO return file test when https://github.com/iterative/datachain/issues/318 is done
@pytest.mark.parametrize("cloud_type", ["s3", "gs", "azure"], indirect=True)
def test_ls_not_a_directory(cloud_test_catalog, capsys):
    src = cloud_test_catalog.src_uri
    with pytest.raises(FileNotFoundError):
        ls([f"{src}/description/"], catalog=cloud_test_catalog.catalog)


def ls_glob_output(src, cloud_type):
    if cloud_type == "file":
        return """\
dog1
dog2
dog3

others:
dog4
    """

    return """\
dogs/others:
dog4

dogs:
dog1
dog2
dog3
    """


def test_ls_glob_sub(cloud_test_catalog, cloud_type, capsys):
    src = cloud_test_catalog.src_uri
    ls([f"{src}/dogs/*"], catalog=cloud_test_catalog.catalog)
    captured = capsys.readouterr()
    assert same_lines(captured.out, ls_glob_output(src, cloud_type))


def list_dataset_name(uri, path):
    return f"{LISTING_PREFIX}{uri}/{posixpath.join(path, '').lstrip('/')}"


def test_ls_partial_indexing(cloud_test_catalog, cloud_type, capsys):
    catalog = cloud_test_catalog.catalog
    metastore = catalog.metastore
    src = cloud_test_catalog.src_uri
    if cloud_type == "file":
        src_metastore = metastore.clone(f"{src}/dogs/others")
    else:
        src_metastore = metastore.clone(src)

    ls([f"{src}/dogs/others/"], catalog=cloud_test_catalog.catalog)
    # These sleep calls are here to ensure that capsys can fully capture the output
    # and to avoid any flaky tests due to multithreading generating output out of order
    sleep(0.05)
    captured = capsys.readouterr()
<<<<<<< HEAD
=======
    if cloud_type == "file":
        assert get_partial_indexed_paths(src_metastore) == [""]
    else:
        assert get_partial_indexed_paths(src_metastore) == ["dogs/others/"]
>>>>>>> a70f1beb
    assert "Listing" in captured.err
    assert captured.out == "dog4\n"

    ls([f"{src}/cats/"], catalog=cloud_test_catalog.catalog)
    sleep(0.05)
    captured = capsys.readouterr()
<<<<<<< HEAD
    assert sorted(l.name for l in catalog.listings()) == [
        list_dataset_name(src, "cats/"),
        list_dataset_name(src, "dogs/others/"),
    ]
=======
    if cloud_type == "file":
        assert get_partial_indexed_paths(src_metastore) == [""]
    else:
        assert get_partial_indexed_paths(src_metastore) == [
            "cats/",
            "dogs/others/",
        ]
>>>>>>> a70f1beb
    assert "Listing" in captured.err
    assert same_lines("cat1\ncat2\n", captured.out)

    ls([f"{src}/dogs/"], catalog=cloud_test_catalog.catalog)
    sleep(0.05)
    captured = capsys.readouterr()
<<<<<<< HEAD
    assert sorted(l.name for l in catalog.listings()) == [
        list_dataset_name(src, "cats/"),
        list_dataset_name(src, "dogs/"),
        list_dataset_name(src, "dogs/others/"),
    ]
=======
    if cloud_type == "file":
        assert get_partial_indexed_paths(src_metastore) == [""]
    else:
        assert get_partial_indexed_paths(src_metastore) == [
            "cats/",
            "dogs/",
            "dogs/others/",
        ]
>>>>>>> a70f1beb
    assert "Listing" in captured.err
    assert same_lines("others/\ndog1\ndog2\ndog3\n", captured.out)

    ls([f"{src}/cats/"], catalog=cloud_test_catalog.catalog)
    sleep(0.05)
    captured = capsys.readouterr()
<<<<<<< HEAD
    assert sorted(l.name for l in catalog.listings()) == [
        list_dataset_name(src, "cats/"),
        list_dataset_name(src, "dogs/"),
        list_dataset_name(src, "dogs/others/"),
    ]
=======
    if cloud_type == "file":
        assert get_partial_indexed_paths(src_metastore) == [""]
    else:
        assert get_partial_indexed_paths(src_metastore) == [
            "cats/",
            "dogs/",
            "dogs/others/",
        ]
>>>>>>> a70f1beb
    assert "Listing" not in captured.err
    assert same_lines("cat1\ncat2\n", captured.out)

    ls([f"{src}/"], catalog=cloud_test_catalog.catalog)
    sleep(0.05)
    captured = capsys.readouterr()
<<<<<<< HEAD
    assert sorted(l.name for l in catalog.listings()) == [
        list_dataset_name(src, ""),
        list_dataset_name(src, "cats/"),
        list_dataset_name(src, "dogs/"),
        list_dataset_name(src, "dogs/others/"),
    ]
=======
    if cloud_type == "file":
        assert get_partial_indexed_paths(src_metastore) == [""]
    else:
        assert get_partial_indexed_paths(src_metastore) == [
            "",
            "cats/",
            "dogs/",
            "dogs/others/",
        ]
>>>>>>> a70f1beb
    assert "Listing" in captured.err
    assert same_lines("cats/\ndogs/\ndescription\n", captured.out)


class MockResponse:
    def __init__(self, content, ok=True):
        self.content = content
        self.ok = ok


def mock_post(url, data=None, json=None, **kwargs):
    source = json["source"]
    path = re.sub(r"\w+://[^/]+/?", "", source).rstrip("/")
    data = [
        {
            **d,
            "path_str": d["path_str"].format(src=path),
            "path": d["path_str"].format(src=path).split("/"),
        }
        for d in REMOTE_DATA[path]
    ]
    return MockResponse(
        content=msgpack.packb({"data": data}, default=_pack_extended_types)
    )


def _pack_extended_types(obj):
    if isinstance(obj, datetime):
        if obj.tzinfo:
            data = (obj.timestamp(), int(obj.utcoffset().total_seconds()))
            return msgpack.ExtType(42, pack("!dl", *data))
        data = (obj.timestamp(),)
        return msgpack.ExtType(42, pack("!d", *data))
    raise TypeError(f"Unknown type: {type(obj)}")


ls_remote_sources_output = """\
{src}:
cats/
dogs/
description

{src}/dogs/others:
dog4

{src}/dogs:
dog1
dog2
dog3
"""


def test_ls_remote_sources(cloud_type, capsys, monkeypatch):
    src = f"{cloud_type}://bucket"
    token = "35NmrvSlsGVxTYIglxSsBIQHRrMpi6irSSYcAL0flijOytCHc"  # noqa: S105
    with monkeypatch.context() as m:
        m.setattr("requests.post", mock_post)
        ls(
            [src, f"{src}/dogs/others", f"{src}/dogs"],
            config={
                "type": "http",
                "url": "http://localhost:8111/api/datachain",
                "username": "datachain-team",
                "token": f"isat_{token}",
            },
        )
    captured = capsys.readouterr()
    assert captured.out == ls_remote_sources_output.format(src=src)


REMOTE_DATA: dict[str, list[dict[str, Any]]] = {
    "": [
        {
            "id": 816,
            "dir_type": 1,
            "name": "cats",
            "etag": "",
            "version": "",
            "is_latest": True,
            "last_modified": datetime(2023, 1, 17, 21, 39, 0, 88564),
            "size": 0,
            "path_str": "{src}/cats",
            "path": [],
        },
        {
            "id": 825,
            "dir_type": 1,
            "name": "dogs",
            "etag": "",
            "version": "",
            "is_latest": True,
            "last_modified": datetime(2023, 1, 17, 21, 39, 0, 88567),
            "size": 0,
            "path_str": "{src}/dogs",
            "path": [],
        },
        {
            "id": None,
            "dir_type": 0,
            "name": "description",
            "etag": "20664550afa2654017377ceb266a1f82",
            "version": "",
            "is_latest": True,
            "last_modified": datetime(2022, 2, 10, 3, 39, 9),
            "size": 350496,
            "path_str": "{src}/description",
            "path": [],
        },
    ],
    "dogs/others": [
        {
            "id": None,
            "dir_type": 0,
            "name": "dog4",
            "etag": "c4e42ce24d92bb5b4c4be9a99b237502",
            "version": "",
            "is_latest": True,
            "last_modified": datetime(2022, 6, 28, 22, 39, 1),
            "size": 32975,
            "path_str": "{src}/dogs/others/dog4",
            "path": [],
        },
    ],
    "dogs": [
        {
            "id": None,
            "dir_type": 0,
            "name": "dog1",
            "etag": "44a632238558e0aa4c54bdb901bf9cff",
            "version": "",
            "is_latest": True,
            "last_modified": datetime(2022, 6, 28, 22, 39, 1),
            "size": 101,
            "path_str": "{src}/dogs/dog1",
            "path": [],
        },
        {
            "id": None,
            "dir_type": 0,
            "name": "dog2",
            "etag": "76556c960239c50e5a8f8569daf85355",
            "version": "",
            "is_latest": True,
            "last_modified": datetime(2022, 6, 28, 22, 39, 1),
            "size": 29759,
            "path_str": "{src}/dogs/dog2",
            "path": [],
        },
        {
            "id": None,
            "dir_type": 0,
            "name": "dog3",
            "etag": "b1c99fedcf77bf5fa62984e93db1955c",
            "version": "",
            "is_latest": True,
            "last_modified": datetime(2022, 6, 28, 22, 39, 1),
            "size": 102,
            "path_str": "{src}/dogs/dog3",
            "path": [],
        },
    ],
}<|MERGE_RESOLUTION|>--- conflicted
+++ resolved
@@ -1,3 +1,4 @@
+import posixpath
 import re
 from datetime import datetime
 from struct import pack
@@ -6,13 +7,11 @@
 
 import msgpack
 import pytest
-from sqlalchemy import select
 
 from datachain.cli import ls
 from datachain.lib.dc import DataChain
 from datachain.lib.listing import LISTING_PREFIX
 from tests.utils import uppercase_scheme
-import posixpath
 
 
 def same_lines(lines1, lines2):
@@ -77,7 +76,7 @@
     """
 
 
-def test_ls_ssources(cloud_test_catalog, cloud_type, capsys):
+def test_ls_sources(cloud_test_catalog, cloud_type, capsys):
     src = cloud_test_catalog.src_uri
     ls([src], catalog=cloud_test_catalog.catalog)
     ls([f"{src}/dogs/*"], catalog=cloud_test_catalog.catalog)
@@ -142,113 +141,57 @@
 
 def test_ls_partial_indexing(cloud_test_catalog, cloud_type, capsys):
     catalog = cloud_test_catalog.catalog
-    metastore = catalog.metastore
-    src = cloud_test_catalog.src_uri
-    if cloud_type == "file":
-        src_metastore = metastore.clone(f"{src}/dogs/others")
-    else:
-        src_metastore = metastore.clone(src)
+    src = cloud_test_catalog.src_uri
 
     ls([f"{src}/dogs/others/"], catalog=cloud_test_catalog.catalog)
     # These sleep calls are here to ensure that capsys can fully capture the output
     # and to avoid any flaky tests due to multithreading generating output out of order
     sleep(0.05)
     captured = capsys.readouterr()
-<<<<<<< HEAD
-=======
-    if cloud_type == "file":
-        assert get_partial_indexed_paths(src_metastore) == [""]
-    else:
-        assert get_partial_indexed_paths(src_metastore) == ["dogs/others/"]
->>>>>>> a70f1beb
     assert "Listing" in captured.err
     assert captured.out == "dog4\n"
 
     ls([f"{src}/cats/"], catalog=cloud_test_catalog.catalog)
     sleep(0.05)
     captured = capsys.readouterr()
-<<<<<<< HEAD
-    assert sorted(l.name for l in catalog.listings()) == [
+    assert sorted(ls.name for ls in catalog.listings()) == [
         list_dataset_name(src, "cats/"),
         list_dataset_name(src, "dogs/others/"),
     ]
-=======
-    if cloud_type == "file":
-        assert get_partial_indexed_paths(src_metastore) == [""]
-    else:
-        assert get_partial_indexed_paths(src_metastore) == [
-            "cats/",
-            "dogs/others/",
-        ]
->>>>>>> a70f1beb
     assert "Listing" in captured.err
     assert same_lines("cat1\ncat2\n", captured.out)
 
     ls([f"{src}/dogs/"], catalog=cloud_test_catalog.catalog)
     sleep(0.05)
     captured = capsys.readouterr()
-<<<<<<< HEAD
-    assert sorted(l.name for l in catalog.listings()) == [
+    assert sorted(ls.name for ls in catalog.listings()) == [
         list_dataset_name(src, "cats/"),
         list_dataset_name(src, "dogs/"),
         list_dataset_name(src, "dogs/others/"),
     ]
-=======
-    if cloud_type == "file":
-        assert get_partial_indexed_paths(src_metastore) == [""]
-    else:
-        assert get_partial_indexed_paths(src_metastore) == [
-            "cats/",
-            "dogs/",
-            "dogs/others/",
-        ]
->>>>>>> a70f1beb
     assert "Listing" in captured.err
     assert same_lines("others/\ndog1\ndog2\ndog3\n", captured.out)
 
     ls([f"{src}/cats/"], catalog=cloud_test_catalog.catalog)
     sleep(0.05)
     captured = capsys.readouterr()
-<<<<<<< HEAD
-    assert sorted(l.name for l in catalog.listings()) == [
+    assert sorted(ls.name for ls in catalog.listings()) == [
         list_dataset_name(src, "cats/"),
         list_dataset_name(src, "dogs/"),
         list_dataset_name(src, "dogs/others/"),
     ]
-=======
-    if cloud_type == "file":
-        assert get_partial_indexed_paths(src_metastore) == [""]
-    else:
-        assert get_partial_indexed_paths(src_metastore) == [
-            "cats/",
-            "dogs/",
-            "dogs/others/",
-        ]
->>>>>>> a70f1beb
     assert "Listing" not in captured.err
     assert same_lines("cat1\ncat2\n", captured.out)
 
     ls([f"{src}/"], catalog=cloud_test_catalog.catalog)
     sleep(0.05)
     captured = capsys.readouterr()
-<<<<<<< HEAD
-    assert sorted(l.name for l in catalog.listings()) == [
+    assert sorted(ls.name for ls in catalog.listings()) == [
         list_dataset_name(src, ""),
         list_dataset_name(src, "cats/"),
         list_dataset_name(src, "dogs/"),
         list_dataset_name(src, "dogs/others/"),
     ]
-=======
-    if cloud_type == "file":
-        assert get_partial_indexed_paths(src_metastore) == [""]
-    else:
-        assert get_partial_indexed_paths(src_metastore) == [
-            "",
-            "cats/",
-            "dogs/",
-            "dogs/others/",
-        ]
->>>>>>> a70f1beb
     assert "Listing" in captured.err
     assert same_lines("cats/\ndogs/\ndescription\n", captured.out)
 
