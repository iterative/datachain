import posixpath
import re
from datetime import datetime
from struct import pack
from time import sleep
from typing import Any

import msgpack
import pytest

import datachain as dc
from datachain.cli import ls
from datachain.config import Config, ConfigLevel
from datachain.lib.listing import LISTING_PREFIX


@pytest.fixture
def studio_config(global_config_dir):
    with Config(ConfigLevel.GLOBAL).edit() as conf:
        conf["studio"] = {"token": "isat_access_token", "team": "team_name"}


def same_lines(lines1, lines2):
    def _split_lines(lines):
        return [line.strip() for line in sorted(lines.split("\n"))]

    return _split_lines(lines1) == _split_lines(lines2)


def test_ls_no_args(cloud_test_catalog, cloud_type, capsys):
    session = cloud_test_catalog.session
    catalog = session.catalog
    src = cloud_test_catalog.src_uri

<<<<<<< HEAD
    DataChain.from_storage(src, session=session).exec()
=======
    dc.from_storage(src, session=session).collect()
>>>>>>> 71d87f24
    ls([], catalog=catalog)
    captured = capsys.readouterr()
    assert captured.out == f"{src}/@v1\n"


def test_ls_root(cloud_test_catalog, cloud_type, capsys):
    src = cloud_test_catalog.src_uri
    root = src[: src.find("://") + 3]
    src_name = src.replace(root, "", 1)
    ls([root], catalog=cloud_test_catalog.catalog)
    captured = capsys.readouterr()
    if cloud_type == "file":
        assert not captured.out
    else:
        buckets = captured.out.split("\n")
        assert src_name in buckets


def ls_sources_output(src):
    return """\
cats/
description
dogs/
dogs:
dog1
dog2
dog3

dogs/others:
dog4
    """


def test_ls_sources(cloud_test_catalog, cloud_type, capsys):
    src = cloud_test_catalog.src_uri
    ls([src], catalog=cloud_test_catalog.catalog)
    ls([f"{src}/dogs/*"], catalog=cloud_test_catalog.catalog)
    captured = capsys.readouterr()
    assert same_lines(captured.out, ls_sources_output(src))


def test_ls_not_found(cloud_test_catalog):
    src = cloud_test_catalog.src_uri
    with pytest.raises(FileNotFoundError):
        ls([f"{src}/cats/bogus*"], catalog=cloud_test_catalog.catalog)


# TODO return file test when https://github.com/iterative/datachain/issues/318 is done
@pytest.mark.parametrize("cloud_type", ["s3", "gs", "azure"], indirect=True)
def test_ls_not_a_directory(cloud_test_catalog, capsys):
    src = cloud_test_catalog.src_uri
    with pytest.raises(FileNotFoundError):
        ls([f"{src}/description/"], catalog=cloud_test_catalog.catalog)


def ls_glob_output(src, cloud_type):
    if cloud_type == "file":
        return """\
dog1
dog2
dog3

others:
dog4
    """

    return """\
dogs/others:
dog4

dogs:
dog1
dog2
dog3
    """


def test_ls_glob_sub(cloud_test_catalog, cloud_type, capsys):
    src = cloud_test_catalog.src_uri
    ls([f"{src}/dogs/*"], catalog=cloud_test_catalog.catalog)
    captured = capsys.readouterr()
    assert same_lines(captured.out, ls_glob_output(src, cloud_type))


def list_dataset_name(uri, path):
    return f"{LISTING_PREFIX}{uri}/{posixpath.join(path, '').lstrip('/')}"


def test_ls_partial_indexing(cloud_test_catalog, cloud_type, capsys):
    catalog = cloud_test_catalog.catalog
    src = cloud_test_catalog.src_uri

    ls([f"{src}/dogs/others/"], catalog=cloud_test_catalog.catalog)
    # These sleep calls are here to ensure that capsys can fully capture the output
    # and to avoid any flaky tests due to multithreading generating output out of order
    sleep(0.05)
    captured = capsys.readouterr()
    assert "Listing" in captured.err
    assert captured.out == "dog4\n"

    ls([f"{src}/cats/"], catalog=cloud_test_catalog.catalog)
    sleep(0.05)
    captured = capsys.readouterr()
    assert sorted(ls.name for ls in catalog.listings()) == [
        list_dataset_name(src, "cats/"),
        list_dataset_name(src, "dogs/others/"),
    ]
    assert "Listing" in captured.err
    assert same_lines("cat1\ncat2\n", captured.out)

    ls([f"{src}/dogs/"], catalog=cloud_test_catalog.catalog)
    sleep(0.05)
    captured = capsys.readouterr()
    assert sorted(ls.name for ls in catalog.listings()) == [
        list_dataset_name(src, "cats/"),
        list_dataset_name(src, "dogs/"),
        list_dataset_name(src, "dogs/others/"),
    ]
    assert "Listing" in captured.err
    assert same_lines("others/\ndog1\ndog2\ndog3\n", captured.out)

    ls([f"{src}/cats/"], catalog=cloud_test_catalog.catalog)
    sleep(0.05)
    captured = capsys.readouterr()
    assert sorted(ls.name for ls in catalog.listings()) == [
        list_dataset_name(src, "cats/"),
        list_dataset_name(src, "dogs/"),
        list_dataset_name(src, "dogs/others/"),
    ]
    assert "Listing" not in captured.err
    assert same_lines("cat1\ncat2\n", captured.out)

    ls([f"{src}/"], catalog=cloud_test_catalog.catalog)
    sleep(0.05)
    captured = capsys.readouterr()
    assert sorted(ls.name for ls in catalog.listings()) == [
        list_dataset_name(src, ""),
        list_dataset_name(src, "cats/"),
        list_dataset_name(src, "dogs/"),
        list_dataset_name(src, "dogs/others/"),
    ]
    assert "Listing" in captured.err
    assert same_lines("cats/\ndogs/\ndescription\n", captured.out)


class MockResponse:
    def __init__(self, content, ok=True):
        self.content = content
        self.ok = ok


def mock_post(method, url, data=None, json=None, **kwargs):
    source = json["source"]
    path = re.sub(r"\w+://[^/]+/?", "", source).rstrip("/")
    data = [
        {
            **d,
            "path_str": d["path_str"].format(src=path),
            "path": d["path_str"].format(src=path).split("/"),
        }
        for d in REMOTE_DATA[path]
    ]
    return MockResponse(
        content=msgpack.packb({"data": data}, default=_pack_extended_types)
    )


def _pack_extended_types(obj):
    if isinstance(obj, datetime):
        if obj.tzinfo:
            data = (obj.timestamp(), int(obj.utcoffset().total_seconds()))
            return msgpack.ExtType(42, pack("!dl", *data))
        data = (obj.timestamp(),)
        return msgpack.ExtType(42, pack("!d", *data))
    raise TypeError(f"Unknown type: {type(obj)}")


ls_remote_sources_output = """\
{src}:
cats/
dogs/
description

{src}/dogs/others:
dog4

{src}/dogs:
dog1
dog2
dog3
"""


def test_ls_remote_sources(cloud_type, capsys, monkeypatch, studio_config):
    src = f"{cloud_type}://bucket"
    with monkeypatch.context() as m:
        m.setattr("requests.request", mock_post)
        ls([src, f"{src}/dogs/others", f"{src}/dogs"], studio=True)
    captured = capsys.readouterr()
    assert captured.out == ls_remote_sources_output.format(src=src)


REMOTE_DATA: dict[str, list[dict[str, Any]]] = {
    "": [
        {
            "id": 816,
            "dir_type": 1,
            "name": "cats",
            "etag": "",
            "version": "",
            "is_latest": True,
            "last_modified": datetime(2023, 1, 17, 21, 39, 0, 88564),
            "size": 0,
            "path_str": "{src}/cats",
            "path": [],
        },
        {
            "id": 825,
            "dir_type": 1,
            "name": "dogs",
            "etag": "",
            "version": "",
            "is_latest": True,
            "last_modified": datetime(2023, 1, 17, 21, 39, 0, 88567),
            "size": 0,
            "path_str": "{src}/dogs",
            "path": [],
        },
        {
            "id": None,
            "dir_type": 0,
            "name": "description",
            "etag": "20664550afa2654017377ceb266a1f82",
            "version": "",
            "is_latest": True,
            "last_modified": datetime(2022, 2, 10, 3, 39, 9),
            "size": 350496,
            "path_str": "{src}/description",
            "path": [],
        },
    ],
    "dogs/others": [
        {
            "id": None,
            "dir_type": 0,
            "name": "dog4",
            "etag": "c4e42ce24d92bb5b4c4be9a99b237502",
            "version": "",
            "is_latest": True,
            "last_modified": datetime(2022, 6, 28, 22, 39, 1),
            "size": 32975,
            "path_str": "{src}/dogs/others/dog4",
            "path": [],
        },
    ],
    "dogs": [
        {
            "id": None,
            "dir_type": 0,
            "name": "dog1",
            "etag": "44a632238558e0aa4c54bdb901bf9cff",
            "version": "",
            "is_latest": True,
            "last_modified": datetime(2022, 6, 28, 22, 39, 1),
            "size": 101,
            "path_str": "{src}/dogs/dog1",
            "path": [],
        },
        {
            "id": None,
            "dir_type": 0,
            "name": "dog2",
            "etag": "76556c960239c50e5a8f8569daf85355",
            "version": "",
            "is_latest": True,
            "last_modified": datetime(2022, 6, 28, 22, 39, 1),
            "size": 29759,
            "path_str": "{src}/dogs/dog2",
            "path": [],
        },
        {
            "id": None,
            "dir_type": 0,
            "name": "dog3",
            "etag": "b1c99fedcf77bf5fa62984e93db1955c",
            "version": "",
            "is_latest": True,
            "last_modified": datetime(2022, 6, 28, 22, 39, 1),
            "size": 102,
            "path_str": "{src}/dogs/dog3",
            "path": [],
        },
    ],
}<|MERGE_RESOLUTION|>--- conflicted
+++ resolved
@@ -32,11 +32,7 @@
     catalog = session.catalog
     src = cloud_test_catalog.src_uri
 
-<<<<<<< HEAD
-    DataChain.from_storage(src, session=session).exec()
-=======
-    dc.from_storage(src, session=session).collect()
->>>>>>> 71d87f24
+    dc.from_storage(src, session=session).exec()
     ls([], catalog=catalog)
     captured = capsys.readouterr()
     assert captured.out == f"{src}/@v1\n"
