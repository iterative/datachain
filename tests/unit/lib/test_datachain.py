--- conflicted
+++ resolved
@@ -919,7 +919,18 @@
     assert df["t1"]["count"].tolist() == [3, 5, 1]
 
 
-<<<<<<< HEAD
+def test_mutate():
+    chain = DataChain.from_values(t1=features).mutate(
+        circle=2 * 3.14 * Column("t1.count"), place="pref_" + Column("t1.nnn")
+    )
+
+    assert chain.signals_schema.values["circle"] is float
+    assert chain.signals_schema.values["place"] is str
+
+    expected = [fr.count * 2 * 3.14 for fr in features]
+    np.testing.assert_allclose(chain.collect_one("circle"), expected)
+
+
 def test_order_by_with_nested_columns():
     names = ["a.txt", "c.txt", "d.txt", "a.txt", "b.txt"]
 
@@ -927,16 +938,4 @@
         DataChain.from_values(file=[File(name=name) for name in names])
         .order_by("file.name")
         .collect_one("file.name")
-    ) == ["a.txt", "a.txt", "b.txt", "c.txt", "d.txt"]
-=======
-def test_mutate():
-    chain = DataChain.from_values(t1=features).mutate(
-        circle=2 * 3.14 * Column("t1.count"), place="pref_" + Column("t1.nnn")
-    )
-
-    assert chain.signals_schema.values["circle"] is float
-    assert chain.signals_schema.values["place"] is str
-
-    expected = [fr.count * 2 * 3.14 for fr in features]
-    np.testing.assert_allclose(chain.collect_one("circle"), expected)
->>>>>>> 97ba4f1f
+    ) == ["a.txt", "a.txt", "b.txt", "c.txt", "d.txt"]