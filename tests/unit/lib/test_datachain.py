--- conflicted
+++ resolved
@@ -1290,7 +1290,25 @@
     assert dc.count() == 5
 
 
-<<<<<<< HEAD
+def test_gen_limit(catalog):
+    def func(key, val) -> Iterator[tuple[File, str]]:
+        for i in range(val):
+            yield File(name=""), f"{key}_{i}"
+
+    keys = ["a", "b", "c", "d"]
+    values = [3, 3, 3, 3]
+
+    ds = DataChain.from_values(key=keys, val=values)
+
+    assert ds.count() == 4
+    assert ds.gen(res=func).count() == 12
+    assert ds.limit(2).gen(res=func).count() == 6
+    assert ds.limit(2).gen(res=func).limit(1).count() == 1
+    assert ds.limit(3).gen(res=func).limit(2).count() == 2
+    assert ds.limit(2).gen(res=func).limit(3).count() == 3
+    assert ds.limit(3).gen(res=func).limit(10).count() == 9
+
+
 def test_column(catalog):
     ds = DataChain.from_values(
         ints=[1, 2], floats=[0.5, 0.5], file=[File(name="a"), File(name="b")]
@@ -1363,23 +1381,4 @@
 
 def test_mutate_with_expression_without_type(catalog):
     with pytest.raises(CompileError):
-        DataChain.from_values(id=[1, 2]).mutate(new=(Column("id") - 1)).save()
-=======
-def test_gen_limit(catalog):
-    def func(key, val) -> Iterator[tuple[File, str]]:
-        for i in range(val):
-            yield File(name=""), f"{key}_{i}"
-
-    keys = ["a", "b", "c", "d"]
-    values = [3, 3, 3, 3]
-
-    ds = DataChain.from_values(key=keys, val=values)
-
-    assert ds.count() == 4
-    assert ds.gen(res=func).count() == 12
-    assert ds.limit(2).gen(res=func).count() == 6
-    assert ds.limit(2).gen(res=func).limit(1).count() == 1
-    assert ds.limit(3).gen(res=func).limit(2).count() == 2
-    assert ds.limit(2).gen(res=func).limit(3).count() == 3
-    assert ds.limit(3).gen(res=func).limit(10).count() == 9
->>>>>>> 7832e103
+        DataChain.from_values(id=[1, 2]).mutate(new=(Column("id") - 1)).save()