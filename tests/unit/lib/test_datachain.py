import datetime
import math
from collections.abc import Generator, Iterator
from unittest.mock import ANY

import numpy as np
import pandas as pd
import pytest
from pydantic import BaseModel

from datachain import Column
from datachain.lib.data_model import DataModel
from datachain.lib.dc import C, DataChain, Sys
from datachain.lib.file import File
from datachain.lib.signal_schema import (
    SignalResolvingError,
    SignalResolvingTypeError,
    SignalSchema,
)
from datachain.lib.udf_signature import UdfSignatureError
from datachain.lib.utils import DataChainParamsError
from tests.utils import skip_if_not_sqlite

DF_DATA = {
    "first_name": ["Alice", "Bob", "Charlie", "David", "Eva"],
    "age": [25, 30, 35, 40, 45],
    "city": ["New York", "Los Angeles", "Chicago", "Houston", "Phoenix"],
}

DF_OTHER_DATA = {
    "last_name": ["Smith", "Jones"],
    "country": ["USA", "Russia"],
}


class MyFr(BaseModel):
    nnn: str
    count: int


class MyNested(BaseModel):
    label: str
    fr: MyFr


features = [MyFr(nnn="n1", count=3), MyFr(nnn="n2", count=5), MyFr(nnn="n1", count=1)]
features_nested = [
    MyNested(fr=fr, label=f"label_{num}") for num, fr in enumerate(features)
]


def test_pandas_conversion(test_session):
    df = pd.DataFrame(DF_DATA)
    df1 = DataChain.from_pandas(df, session=test_session)
    df1 = df1.select("first_name", "age", "city").to_pandas()
    assert df1.equals(df)


def test_pandas_file_column_conflict(test_session):
    file_records = {"name": ["aa.txt", "bb.txt", "ccc.jpg", "dd", "e.txt"]}
    with pytest.raises(DataChainParamsError):
        DataChain.from_pandas(
            pd.DataFrame(DF_DATA | file_records), session=test_session
        )

    file_records = {"etag": [1, 2, 3, 4, 5]}
    with pytest.raises(DataChainParamsError):
        DataChain.from_pandas(
            pd.DataFrame(DF_DATA | file_records), session=test_session
        )


def test_pandas_uppercase_columns(test_session):
    data = {
        "FirstName": ["Alice", "Bob", "Charlie", "David", "Eva"],
        "Age": [25, 30, 35, 40, 45],
        "City": ["New York", "Los Angeles", "Chicago", "Houston", "Phoenix"],
    }
    df = DataChain.from_pandas(pd.DataFrame(data), session=test_session).to_pandas()
    assert all(col not in df.columns for col in data)
    assert all(col.lower() in df.columns for col in data)


def test_pandas_incorrect_column_names(test_session):
    with pytest.raises(DataChainParamsError):
        DataChain.from_pandas(
            pd.DataFrame({"First Name": ["Alice", "Bob", "Charlie", "David", "Eva"]}),
            session=test_session,
        )

    with pytest.raises(DataChainParamsError):
        DataChain.from_pandas(
            pd.DataFrame({"": ["Alice", "Bob", "Charlie", "David", "Eva"]}),
            session=test_session,
        )

    with pytest.raises(DataChainParamsError):
        DataChain.from_pandas(
            pd.DataFrame({"First@Name": ["Alice", "Bob", "Charlie", "David", "Eva"]}),
            session=test_session,
        )


def test_from_features_basic(test_session):
    ds = DataChain.from_records(DataChain.DEFAULT_FILE_RECORD, session=test_session)
    ds = ds.gen(lambda prm: [File(name="")] * 5, params="parent", output={"file": File})

    ds_name = "my_ds"
    ds.save(ds_name)
    ds = DataChain(name=ds_name)

    assert isinstance(ds.feature_schema, dict)
    assert isinstance(ds.signals_schema, SignalSchema)
    assert ds.schema.keys() == {"file"}
    assert set(ds.schema.values()) == {File}


def test_from_features(test_session):
    ds = DataChain.from_records(DataChain.DEFAULT_FILE_RECORD, session=test_session)
    ds = ds.gen(
        lambda prm: list(zip([File(name="")] * len(features), features)),
        params="parent",
        output={"file": File, "t1": MyFr},
    )
    for i, (_, t1) in enumerate(ds.collect()):
        assert t1 == features[i]


def test_datasets(test_session):
    ds = DataChain.datasets(session=test_session)
    datasets = [d for d in ds.collect("dataset") if d.name == "fibonacci"]
    assert len(datasets) == 0

    DataChain.from_values(fib=[1, 1, 2, 3, 5, 8], session=test_session).save(
        "fibonacci"
    )

    ds = DataChain.datasets(session=test_session)
    datasets = [d for d in ds.collect("dataset") if d.name == "fibonacci"]
    assert len(datasets) == 1
    assert datasets[0].num_objects == 6

    ds = DataChain.datasets(object_name="foo", session=test_session)
    datasets = [d for d in ds.collect("foo") if d.name == "fibonacci"]
    assert len(datasets) == 1
    assert datasets[0].num_objects == 6


def test_preserve_feature_schema(test_session):
    ds = DataChain.from_records(DataChain.DEFAULT_FILE_RECORD, session=test_session)
    ds = ds.gen(
        lambda prm: list(zip([File(name="")] * len(features), features, features)),
        params="parent",
        output={"file": File, "t1": MyFr, "t2": MyFr},
    )

    ds_name = "my_ds1"
    ds.save(ds_name)
    ds = DataChain(name=ds_name)

    assert isinstance(ds.feature_schema, dict)
    assert isinstance(ds.signals_schema, SignalSchema)
    assert ds.schema.keys() == {"t1", "t2", "file"}
    assert set(ds.schema.values()) == {MyFr, File}


def test_from_features_simple_types(test_session):
    fib = [1, 1, 2, 3, 5, 8]
    values = ["odd" if num % 2 else "even" for num in fib]

    ds = DataChain.from_values(fib=fib, odds=values, session=test_session)

    df = ds.to_pandas()
    assert len(df) == len(fib)
    assert df["fib"].tolist() == fib
    assert df["odds"].tolist() == values


def test_from_features_more_simple_types(test_session):
    ds_name = "my_ds_type"
    DataChain.from_values(
        t1=features,
        num=range(len(features)),
        bb=[True, True, False],
        dd=[{}, {"ee": 3}, {"ww": 1, "qq": 2}],
        time=[
            datetime.datetime.now(),
            datetime.datetime.today(),
            datetime.datetime.today(),
        ],
        f=[3.14, 2.72, 1.62],
        session=test_session,
    ).save(ds_name)

    ds = DataChain(name=ds_name)
    assert ds.schema.keys() == {
        "t1",
        "num",
        "bb",
        "dd",
        "time",
        "f",
    }
    assert set(ds.schema.values()) == {
        MyFr,
        int,
        bool,
        dict,
        datetime.datetime,
        float,
    }


def test_file_list(test_session):
    names = ["f1.jpg", "f1.json", "f1.txt", "f2.jpg", "f2.json"]
    sizes = [1, 2, 3, 4, 5]
    files = [File(name=name, size=size) for name, size in zip(names, sizes)]

    ds = DataChain.from_values(file=files, session=test_session)

    for i, values in enumerate(ds.collect()):
        assert values[0] == files[i]


def test_gen(test_session):
    class _TestFr(BaseModel):
        file: File
        sqrt: float
        my_name: str

    ds = DataChain.from_values(t1=features, session=test_session)
    ds = ds.gen(
        x=lambda m_fr: [
            _TestFr(
                file=File(name=""),
                sqrt=math.sqrt(m_fr.count),
                my_name=m_fr.nnn,
            )
        ],
        params="t1",
        output={"x": _TestFr},
    )

    for i, (x,) in enumerate(ds.collect()):
        assert isinstance(x, _TestFr)

        fr = features[i]
        test_fr = _TestFr(file=File(name=""), sqrt=math.sqrt(fr.count), my_name=fr.nnn)
        assert x.file == test_fr.file
        assert np.isclose(x.sqrt, test_fr.sqrt)
        assert x.my_name == test_fr.my_name


def test_map(test_session):
    class _TestFr(BaseModel):
        sqrt: float
        my_name: str

    dc = DataChain.from_values(t1=features, session=test_session).map(
        x=lambda m_fr: _TestFr(
            sqrt=math.sqrt(m_fr.count),
            my_name=m_fr.nnn + "_suf",
        ),
        params="t1",
        output={"x": _TestFr},
    )

    x_list = list(dc.collect("x"))
    test_frs = [
        _TestFr(sqrt=math.sqrt(fr.count), my_name=fr.nnn + "_suf") for fr in features
    ]

    assert len(x_list) == len(test_frs)

    for x, test_fr in zip(x_list, test_frs):
        assert np.isclose(x.sqrt, test_fr.sqrt)
        assert x.my_name == test_fr.my_name


def test_agg(test_session):
    class _TestFr(BaseModel):
        f: File
        cnt: int
        my_name: str

    dc = DataChain.from_values(t1=features, session=test_session).agg(
        x=lambda frs: [
            _TestFr(
                f=File(name=""),
                cnt=sum(f.count for f in frs),
                my_name="-".join([fr.nnn for fr in frs]),
            )
        ],
        partition_by=C.t1.nnn,
        params="t1",
        output={"x": _TestFr},
    )

    assert list(dc.collect("x")) == [
        _TestFr(
            f=File(name=""),
            cnt=sum(fr.count for fr in features if fr.nnn == "n1"),
            my_name="-".join([fr.nnn for fr in features if fr.nnn == "n1"]),
        ),
        _TestFr(
            f=File(name=""),
            cnt=sum(fr.count for fr in features if fr.nnn == "n2"),
            my_name="-".join([fr.nnn for fr in features if fr.nnn == "n2"]),
        ),
    ]


def test_agg_two_params(test_session):
    class _TestFr(BaseModel):
        f: File
        cnt: int
        my_name: str

    features2 = [
        MyFr(nnn="n1", count=6),
        MyFr(nnn="n2", count=10),
        MyFr(nnn="n1", count=2),
    ]

    ds = DataChain.from_values(t1=features, t2=features2, session=test_session).agg(
        x=lambda frs1, frs2: [
            _TestFr(
                f=File(name=""),
                cnt=sum(f1.count + f2.count for f1, f2 in zip(frs1, frs2)),
                my_name="-".join([fr.nnn for fr in frs1]),
            )
        ],
        partition_by=C.t1.nnn,
        params=("t1", "t2"),
        output={"x": _TestFr},
    )

    assert list(ds.collect("x.my_name")) == ["n1-n1", "n2"]
    assert list(ds.collect("x.cnt")) == [12, 15]


def test_agg_simple_iterator(test_session):
    def func(key, val) -> Iterator[tuple[File, str]]:
        for i in range(val):
            yield File(name=""), f"{key}_{i}"

    keys = ["a", "b", "c"]
    values = [3, 1, 2]
    ds = DataChain.from_values(key=keys, val=values, session=test_session).gen(res=func)

    df = ds.to_pandas()
    res = df["res_1"].tolist()
    assert res == ["a_0", "a_1", "a_2", "b_0", "c_0", "c_1"]


def test_agg_simple_iterator_error(test_session):
    chain = DataChain.from_values(key=["a", "b", "c"], session=test_session)

    with pytest.raises(UdfSignatureError):

        def func(key) -> int:
            return 1

        chain.gen(res=func)

    with pytest.raises(UdfSignatureError):

        class _MyCls(BaseModel):
            x: int

        def func(key) -> _MyCls:  # type: ignore[misc]
            return _MyCls(x=2)

        chain.gen(res=func)

    with pytest.raises(UdfSignatureError):

        def func(key) -> tuple[File, str]:  # type: ignore[misc]
            yield None, "qq"

        chain.gen(res=func)


def test_agg_tuple_result_iterator(test_session):
    class _ImageGroup(BaseModel):
        name: str
        size: int

    def func(key, val) -> Iterator[tuple[File, _ImageGroup]]:
        n = "-".join(key)
        v = sum(val)
        yield File(name=n), _ImageGroup(name=n, size=v)

    keys = ["n1", "n2", "n1"]
    values = [1, 5, 9]
    ds = DataChain.from_values(key=keys, val=values, session=test_session).agg(
        x=func, partition_by=C("key")
    )

    assert list(ds.collect("x_1.name")) == ["n1-n1", "n2"]
    assert list(ds.collect("x_1.size")) == [10, 5]


def test_agg_tuple_result_generator(test_session):
    class _ImageGroup(BaseModel):
        name: str
        size: int

    def func(key, val) -> Generator[tuple[File, _ImageGroup], None, None]:
        n = "-".join(key)
        v = sum(val)
        yield File(name=n), _ImageGroup(name=n, size=v)

    keys = ["n1", "n2", "n1"]
    values = [1, 5, 9]
    ds = DataChain.from_values(key=keys, val=values, session=test_session).agg(
        x=func, partition_by=C("key")
    )

    assert list(ds.collect("x_1.name")) == ["n1-n1", "n2"]
    assert list(ds.collect("x_1.size")) == [10, 5]


def test_batch_map(test_session):
    class _TestFr(BaseModel):
        sqrt: float
        my_name: str

    dc = DataChain.from_values(t1=features, session=test_session).batch_map(
        x=lambda m_frs: [
            _TestFr(
                sqrt=math.sqrt(m_fr.count),
                my_name=m_fr.nnn + "_suf",
            )
            for m_fr in m_frs
        ],
        params="t1",
        output={"x": _TestFr},
    )

    x_list = list(dc.collect("x"))
    test_frs = [
        _TestFr(sqrt=math.sqrt(fr.count), my_name=fr.nnn + "_suf") for fr in features
    ]

    assert len(x_list) == len(test_frs)

    for x, test_fr in zip(x_list, test_frs):
        assert np.isclose(x.sqrt, test_fr.sqrt)
        assert x.my_name == test_fr.my_name


def test_batch_map_wrong_size(test_session):
    class _TestFr(BaseModel):
        total: int
        names: str

    dc = DataChain.from_values(t1=features, session=test_session).batch_map(
        x=lambda m_frs: [
            _TestFr(
                total=sum(m_fr.count for m_fr in m_frs),
                names="-".join([m_fr.nnn for m_fr in m_frs]),
            )
        ],
        params="t1",
        output={"x": _TestFr},
    )

    with pytest.raises(AssertionError):
        list(dc.collect())


def test_batch_map_two_params(test_session):
    class _TestFr(BaseModel):
        f: File
        cnt: int
        my_name: str

    features2 = [
        MyFr(nnn="n1", count=6),
        MyFr(nnn="n2", count=10),
        MyFr(nnn="n1", count=2),
    ]

    ds = DataChain.from_values(
        t1=features, t2=features2, session=test_session
    ).batch_map(
        x=lambda frs1, frs2: [
            _TestFr(
                f=File(name=""),
                cnt=f1.count + f2.count,
                my_name=f"{f1.nnn}-{f2.nnn}",
            )
            for f1, f2 in zip(frs1, frs2)
        ],
        params=("t1", "t2"),
        output={"x": _TestFr},
    )

    assert list(ds.collect("x.my_name")) == ["n1-n1", "n2-n2", "n1-n1"]
    assert list(ds.collect("x.cnt")) == [9, 15, 3]


def test_batch_map_tuple_result_iterator(test_session):
    def sqrt(t1: list[int]) -> Iterator[float]:
        for val in t1:
            yield math.sqrt(val)

    dc = DataChain.from_values(t1=[1, 4, 9], session=test_session).batch_map(x=sqrt)

    assert list(dc.collect("x")) == [1, 2, 3]


def test_collect(test_session):
    dc = DataChain.from_values(
        f1=features, num=range(len(features)), session=test_session
    )

    n = 0
    for sample in dc.collect():
        assert len(sample) == 2
        fr, num = sample

        assert isinstance(fr, MyFr)
        assert isinstance(num, int)
        assert num == n
        assert fr == features[n]

        n += 1

    assert n == len(features)


def test_collect_nested_feature(test_session):
    dc = DataChain.from_values(sign1=features_nested, session=test_session)

    for n, sample in enumerate(dc.collect()):
        assert len(sample) == 1
        nested = sample[0]

        assert isinstance(nested, MyNested)
        assert nested == features_nested[n]


def test_select_feature(test_session):
    dc = DataChain.from_values(my_n=features_nested, session=test_session)

    samples = dc.select("my_n").collect()
    n = 0
    for sample in samples:
        assert sample[0] == features_nested[n]
        n += 1
    assert n == len(features_nested)

    samples = dc.select("my_n.fr").collect()
    n = 0
    for sample in samples:
        assert sample[0] == features[n]
        n += 1
    assert n == len(features_nested)

    samples = dc.select("my_n.label", "my_n.fr.count").collect()
    n = 0
    for sample in samples:
        label, count = sample
        assert label == features_nested[n].label
        assert count == features_nested[n].fr.count
        n += 1
    assert n == len(features_nested)


def test_select_columns_intersection(test_session):
    dc = DataChain.from_values(my_n=features_nested, session=test_session)

    samples = dc.select("my_n.fr", "my_n.fr.count").collect()
    n = 0
    for sample in samples:
        fr, count = sample
        assert fr == features_nested[n].fr
        assert count == features_nested[n].fr.count
        n += 1
    assert n == len(features_nested)


def test_select_except(test_session):
    dc = DataChain.from_values(fr1=features_nested, fr2=features, session=test_session)

    samples = dc.select_except("fr2").collect()
    n = 0
    for sample in samples:
        fr = sample[0]
        assert fr == features_nested[n]
        n += 1
    assert n == len(features_nested)


def test_select_wrong_type(test_session):
    dc = DataChain.from_values(fr1=features_nested, fr2=features, session=test_session)

    with pytest.raises(SignalResolvingTypeError):
        list(dc.select(4).collect())

    with pytest.raises(SignalResolvingTypeError):
        list(dc.select_except(features[0]).collect())


def test_select_except_error(test_session):
    dc = DataChain.from_values(fr1=features_nested, fr2=features, session=test_session)

    with pytest.raises(SignalResolvingError):
        list(dc.select_except("not_exist", "file").collect())

    with pytest.raises(SignalResolvingError):
        list(dc.select_except("fr1.label", "file").collect())


def test_select_restore_from_saving(test_session):
    dc = DataChain.from_values(my_n=features_nested, session=test_session)

    name = "test_test_select_save"
    dc.select("my_n.fr").save(name)

    restored = DataChain.from_dataset(name)
    n = 0
    restored_sorted = sorted(restored.collect(), key=lambda x: x[0].count)
    features_sorted = sorted(features, key=lambda x: x.count)
    for sample in restored_sorted:
        assert sample[0] == features_sorted[n]
        n += 1
    assert n == len(features_nested)


def test_select_distinct(test_session):
    class Embedding(BaseModel):
        id: int
        filename: str
        values: list[float]

    expected = [
        [0.1, 0.3],
        [0.1, 0.4],
        [0.1, 0.5],
        [0.1, 0.6],
    ]

    actual = (
        DataChain.from_values(
            embedding=[
                Embedding(id=1, filename="a.jpg", values=expected[0]),
                Embedding(id=2, filename="b.jpg", values=expected[2]),
                Embedding(id=3, filename="c.jpg", values=expected[1]),
                Embedding(id=4, filename="d.jpg", values=expected[1]),
                Embedding(id=5, filename="e.jpg", values=expected[3]),
            ],
            session=test_session,
        )
        .select("embedding.values", "embedding.filename")
        .distinct("embedding.values")
        .order_by("embedding.values")
        .collect()
    )

    actual = [emb[0] for emb in actual]
    assert len(actual) == 4
    for i in [0, 1]:
        assert np.allclose([emb[i] for emb in actual], [emp[i] for emp in expected])


def test_from_dataset_name_version(test_session):
    name = "test-version"
    DataChain.from_values(
        first_name=["Alice", "Bob", "Charlie"],
        age=[40, 30, None],
        city=[
            "Houston",
            "Los Angeles",
            None,
        ],
        session=test_session,
    ).save(name)

    dc = DataChain.from_dataset(name)
    assert dc.name == name
    assert dc.version


def test_chain_of_maps(test_session):
    dc = (
        DataChain.from_values(my_n=features_nested, session=test_session)
        .map(full_name=lambda my_n: my_n.label + "-" + my_n.fr.nnn, output=str)
        .map(square=lambda my_n: my_n.fr.count**2, output=int)
    )

    signals = ["my_n", "full_name", "square"]
    assert len(dc.schema) == len(signals)
    for signal in signals:
        assert signal in dc.schema

    preserved = dc.save()
    for signal in signals:
        assert signal in preserved.schema


def test_vector(test_session):
    vector = [3.14, 2.72, 1.62]

    def get_vector(key) -> list[float]:
        return vector

    ds = DataChain.from_values(key=[123], session=test_session).map(emd=get_vector)

    df = ds.to_pandas()
    assert np.allclose(df["emd"].tolist()[0], vector)


def test_vector_of_vectors(test_session):
    vector = [[3.14, 2.72, 1.62], [1.0, 2.0, 3.0]]

    def get_vector(key) -> list[list[float]]:
        return vector

    ds = DataChain.from_values(key=[123], session=test_session).map(emd_list=get_vector)

    df = ds.to_pandas()
    actual = df["emd_list"].tolist()[0]
    assert len(actual) == 2
    assert np.allclose(actual[0], vector[0])
    assert np.allclose(actual[1], vector[1])


def test_unsupported_output_type(test_session):
    vector = [3.14, 2.72, 1.62]

    def get_vector(key) -> list[np.float64]:
        return [vector]

    with pytest.raises(TypeError):
        DataChain.from_values(key=[123], session=test_session).map(emd=get_vector)


def test_collect_single_item(test_session):
    names = ["f1.jpg", "f1.json", "f1.txt", "f2.jpg", "f2.json"]
    sizes = [1, 2, 3, 4, 5]
    files = [File(name=name, size=size) for name, size in zip(names, sizes)]

    scores = [0.1, 0.2, 0.3, 0.4, 0.5]

    chain = DataChain.from_values(file=files, score=scores, session=test_session)

    assert list(chain.collect("file")) == files
    assert list(chain.collect("file.name")) == names
    assert list(chain.collect("file.size")) == sizes
    assert list(chain.collect("file.source")) == [""] * len(names)
    assert np.allclose(list(chain.collect("score")), scores)

    for actual, expected in zip(
        chain.collect("file.size", "score"), [[x, y] for x, y in zip(sizes, scores)]
    ):
        assert len(actual) == 2
        assert actual[0] == expected[0]
        assert math.isclose(actual[1], expected[1], rel_tol=1e-7)


def test_default_output_type(test_session):
    names = ["f1.jpg", "f1.json", "f1.txt", "f2.jpg", "f2.json"]
    suffix = "-new"

    chain = DataChain.from_values(name=names, session=test_session).map(
        res1=lambda name: name + suffix
    )

    assert list(chain.collect("res1")) == [t + suffix for t in names]


def test_parse_tabular(tmp_dir, test_session):
    df = pd.DataFrame(DF_DATA)
    path = tmp_dir / "test.parquet"
    df.to_parquet(path)
    dc = DataChain.from_storage(path.as_uri(), session=test_session).parse_tabular()
    df1 = dc.select("first_name", "age", "city").to_pandas()

    assert df1.equals(df)


def test_parse_tabular_format(tmp_dir, test_session):
    df = pd.DataFrame(DF_DATA)
    path = tmp_dir / "test.jsonl"
    path.write_text(df.to_json(orient="records", lines=True))
    dc = DataChain.from_storage(path.as_uri(), session=test_session).parse_tabular(
        format="json"
    )
    df1 = dc.select("first_name", "age", "city").to_pandas()
    assert df1.equals(df)


def test_parse_tabular_partitions(tmp_dir, test_session):
    df = pd.DataFrame(DF_DATA)
    path = tmp_dir / "test.parquet"
    df.to_parquet(path, partition_cols=["first_name"])
    dc = (
        DataChain.from_storage(path.as_uri(), session=test_session)
        .filter(C("parent").glob("*first_name=Alice*"))
        .parse_tabular(partitioning="hive")
    )
    df1 = dc.select("first_name", "age", "city").to_pandas()
    df1 = df1.sort_values("first_name").reset_index(drop=True)
    assert df1.equals(df.loc[:0])


def test_parse_tabular_empty(tmp_dir, test_session):
    path = tmp_dir / "test.parquet"
    with pytest.raises(FileNotFoundError):
        DataChain.from_storage(path.as_uri(), session=test_session).parse_tabular()


def test_parse_tabular_unify_schema(tmp_dir, test_session):
    df1 = pd.DataFrame(DF_DATA)
    df2 = pd.DataFrame(DF_OTHER_DATA)
    path1 = tmp_dir / "df1.parquet"
    path2 = tmp_dir / "df2.parquet"
    df1.to_parquet(path1)
    df2.to_parquet(path2)

    df_combined = (
        pd.concat([df1, df2], ignore_index=True)
        .replace({"": None, 0: None, np.nan: None})
        .sort_values("first_name")
        .reset_index(drop=True)
    )
    dc = (
        DataChain.from_storage(tmp_dir.as_uri(), session=test_session)
        .filter(C("name").glob("*.parquet"))
        .parse_tabular()
    )
    df = dc.select("first_name", "age", "city", "last_name", "country").to_pandas()
    df = (
        df.replace({"": None, 0: None, np.nan: None})
        .sort_values("first_name")
        .reset_index(drop=True)
    )
    assert df.equals(df_combined)


def test_parse_tabular_output_dict(tmp_dir, test_session):
    df = pd.DataFrame(DF_DATA)
    path = tmp_dir / "test.jsonl"
    path.write_text(df.to_json(orient="records", lines=True))
    output = {"fname": str, "age": int, "loc": str}
    dc = DataChain.from_storage(path.as_uri(), session=test_session).parse_tabular(
        format="json", output=output
    )
    df1 = dc.select("fname", "age", "loc").to_pandas()
    df.columns = ["fname", "age", "loc"]
    assert df1.equals(df)


def test_parse_tabular_output_feature(tmp_dir, test_session):
    class Output(BaseModel):
        fname: str
        age: int
        loc: str

    df = pd.DataFrame(DF_DATA)
    path = tmp_dir / "test.jsonl"
    path.write_text(df.to_json(orient="records", lines=True))
    dc = DataChain.from_storage(path.as_uri(), session=test_session).parse_tabular(
        format="json", output=Output
    )
    df1 = dc.select("fname", "age", "loc").to_pandas()
    df.columns = ["fname", "age", "loc"]
    assert df1.equals(df)


def test_parse_tabular_output_list(tmp_dir, test_session):
    df = pd.DataFrame(DF_DATA)
    path = tmp_dir / "test.jsonl"
    path.write_text(df.to_json(orient="records", lines=True))
    output = ["fname", "age", "loc"]
    dc = DataChain.from_storage(path.as_uri(), session=test_session).parse_tabular(
        format="json", output=output
    )
    df1 = dc.select("fname", "age", "loc").to_pandas()
    df.columns = ["fname", "age", "loc"]
    assert df1.equals(df)


<<<<<<< HEAD
def test_from_csv(tmp_dir, test_session):
=======
def test_parse_tabular_nrows(tmp_dir, catalog):
    df = pd.DataFrame(DF_DATA)
    path = tmp_dir / "test.parquet"
    df.to_json(path, orient="records", lines=True)
    dc = DataChain.from_storage(path.as_uri()).parse_tabular(nrows=2, format="json")
    df1 = dc.select("first_name", "age", "city").to_pandas()

    assert df1.equals(df[:2])


def test_parse_tabular_nrows_invalid(tmp_dir, catalog):
    df = pd.DataFrame(DF_DATA)
    path = tmp_dir / "test.parquet"
    df.to_parquet(path)
    with pytest.raises(DataChainParamsError):
        DataChain.from_storage(path.as_uri()).parse_tabular(nrows=2)


def test_from_csv(tmp_dir, catalog):
>>>>>>> 1e5178be
    df = pd.DataFrame(DF_DATA)
    path = tmp_dir / "test.csv"
    df.to_csv(path, index=False)
    dc = DataChain.from_csv(path.as_uri(), session=test_session)
    df1 = dc.select("first_name", "age", "city").to_pandas()
    assert df1.equals(df)


def test_from_csv_no_header_error(tmp_dir, test_session):
    df = pd.DataFrame(DF_DATA.values()).transpose()
    path = tmp_dir / "test.csv"
    df.to_csv(path, header=False, index=False)
    with pytest.raises(DataChainParamsError):
        DataChain.from_csv(path.as_uri(), header=False, session=test_session)


def test_from_csv_no_header_output_dict(tmp_dir, test_session):
    df = pd.DataFrame(DF_DATA.values()).transpose()
    path = tmp_dir / "test.csv"
    df.to_csv(path, header=False, index=False)
    dc = DataChain.from_csv(
        path.as_uri(),
        header=False,
        output={"first_name": str, "age": int, "city": str},
        session=test_session,
    )
    df1 = dc.select("first_name", "age", "city").to_pandas()
    assert (df1.values != df.values).sum() == 0


def test_from_csv_no_header_output_feature(tmp_dir, test_session):
    class Output(BaseModel):
        first_name: str
        age: int
        city: str

    df = pd.DataFrame(DF_DATA.values()).transpose()
    path = tmp_dir / "test.csv"
    df.to_csv(path, header=False, index=False)
    dc = DataChain.from_csv(
        path.as_uri(), header=False, output=Output, session=test_session
    )
    df1 = dc.select("first_name", "age", "city").to_pandas()
    assert (df1.values != df.values).sum() == 0


def test_from_csv_no_header_output_list(tmp_dir, test_session):
    df = pd.DataFrame(DF_DATA.values()).transpose()
    path = tmp_dir / "test.csv"
    df.to_csv(path, header=False, index=False)
    dc = DataChain.from_csv(
        path.as_uri(),
        header=False,
        output=["first_name", "age", "city"],
        session=test_session,
    )
    df1 = dc.select("first_name", "age", "city").to_pandas()
    assert (df1.values != df.values).sum() == 0


def test_from_csv_tab_delimited(tmp_dir, test_session):
    df = pd.DataFrame(DF_DATA)
    path = tmp_dir / "test.csv"
    df.to_csv(path, sep="\t", index=False)
    dc = DataChain.from_csv(path.as_uri(), delimiter="\t", session=test_session)
    df1 = dc.select("first_name", "age", "city").to_pandas()
    assert df1.equals(df)


def test_from_csv_null_collect(tmp_dir, test_session):
    # Clickhouse requires setting type to Nullable(Type).
    # See https://github.com/xzkostyan/clickhouse-sqlalchemy/issues/189.
    skip_if_not_sqlite()
    df = pd.DataFrame(DF_DATA)
    height = [70, 65, None, 72, 68]
    df["height"] = height
    path = tmp_dir / "test.csv"
    df.to_csv(path, index=False)
    dc = DataChain.from_csv(path.as_uri(), object_name="csv", session=test_session)
    for i, row in enumerate(dc.collect()):
        assert row[1].height == height[i]


<<<<<<< HEAD
def test_from_parquet(tmp_dir, test_session):
=======
def test_from_csv_nrows(tmp_dir, catalog):
    df = pd.DataFrame(DF_DATA)
    path = tmp_dir / "test.csv"
    df.to_csv(path, index=False)
    dc = DataChain.from_csv(path.as_uri(), nrows=2)
    df1 = dc.select("first_name", "age", "city").to_pandas()
    assert df1.equals(df[:2])


def test_from_parquet(tmp_dir, catalog):
>>>>>>> 1e5178be
    df = pd.DataFrame(DF_DATA)
    path = tmp_dir / "test.parquet"
    df.to_parquet(path)
    dc = DataChain.from_parquet(path.as_uri(), session=test_session)
    df1 = dc.select("first_name", "age", "city").to_pandas()

    assert df1.equals(df)


def test_from_parquet_partitioned(tmp_dir, test_session):
    df = pd.DataFrame(DF_DATA)
    path = tmp_dir / "test.parquet"
    df.to_parquet(path, partition_cols=["first_name"])
    dc = DataChain.from_parquet(path.as_uri(), session=test_session)
    df1 = dc.select("first_name", "age", "city").to_pandas()
    df1 = df1.sort_values("first_name").reset_index(drop=True)
    assert df1.equals(df)


def test_to_parquet(tmp_dir, test_session):
    df = pd.DataFrame(DF_DATA)
    dc = DataChain.from_pandas(df, session=test_session)

    path = tmp_dir / "test.parquet"
    dc.to_parquet(path)

    assert path.is_file()
    pd.testing.assert_frame_equal(pd.read_parquet(path), df)


def test_to_parquet_partitioned(tmp_dir, test_session):
    df = pd.DataFrame(DF_DATA)
    dc = DataChain.from_pandas(df, session=test_session)

    path = tmp_dir / "parquets"
    dc.to_parquet(path, partition_cols=["first_name"])

    assert set(path.iterdir()) == {
        path / f"first_name={name}" for name in df["first_name"]
    }
    df1 = pd.read_parquet(path)
    df1 = df1.reindex(columns=df.columns)
    df1["first_name"] = df1["first_name"].astype("str")
    df1 = df1.sort_values("first_name").reset_index(drop=True)
    pd.testing.assert_frame_equal(df1, df)


@pytest.mark.parametrize("processes", [False, 2, True])
def test_parallel(processes, test_session_tmpfile):
    prefix = "t & "
    vals = ["a", "b", "c", "d", "e", "f", "g", "h", "i"]

    res = list(
        DataChain.from_values(key=vals, session=test_session_tmpfile)
        .settings(parallel=processes)
        .map(res=lambda key: prefix + key)
        .collect("res")
    )

    assert res == [prefix + v for v in vals]


def test_exec(test_session):
    names = ("f1.jpg", "f1.json", "f1.txt", "f2.jpg", "f2.json")
    all_names = set()

    dc = (
        DataChain.from_values(name=names, session=test_session)
        .map(nop=lambda name: all_names.add(name))
        .exec()
    )
    assert isinstance(dc, DataChain)
    assert all_names == set(names)


def test_extend_features(test_session):
    dc = DataChain.from_values(
        f1=features, num=range(len(features)), session=test_session
    )

    res = dc._extend_to_data_model("select", "num")
    assert isinstance(res, DataChain)
    assert res.signals_schema.values == {"num": int}

    res = dc._extend_to_data_model("sum", "num")
    assert res == sum(range(len(features)))


def test_from_storage_object_name(tmp_dir, test_session):
    df = pd.DataFrame(DF_DATA)
    path = tmp_dir / "test.parquet"
    df.to_parquet(path)
    dc = DataChain.from_storage(
        path.as_uri(), object_name="custom", session=test_session
    )
    assert dc.schema["custom"] == File


def test_from_features_object_name(test_session):
    fib = [1, 1, 2, 3, 5, 8]
    values = ["odd" if num % 2 else "even" for num in fib]

    dc = DataChain.from_values(
        fib=fib, odds=values, object_name="custom", session=test_session
    )
    assert "custom.fib" in dc.to_pandas(flatten=True).columns


def test_parse_tabular_object_name(tmp_dir, test_session):
    df = pd.DataFrame(DF_DATA)
    path = tmp_dir / "test.parquet"
    df.to_parquet(path)
    dc = DataChain.from_storage(path.as_uri(), session=test_session).parse_tabular(
        object_name="tbl"
    )
    assert "tbl.first_name" in dc.to_pandas(flatten=True).columns


def test_sys_feature(test_session):
    ds = DataChain.from_values(t1=features, session=test_session)
    ds_sys = ds.settings(sys=True)
    assert not ds._sys
    assert ds_sys._sys

    args = []
    ds_sys.map(res=lambda sys, t1: args.append((sys, t1))).save("ds_sys")

    sys_cls = Sys.model_construct
    assert args == [
        (sys_cls(id=1, rand=ANY), MyFr(nnn="n1", count=3)),
        (sys_cls(id=2, rand=ANY), MyFr(nnn="n2", count=5)),
        (sys_cls(id=3, rand=ANY), MyFr(nnn="n1", count=1)),
    ]
    assert "sys" not in ds_sys.catalog.get_dataset("ds_sys").feature_schema

    ds_no_sys = ds_sys.settings(sys=False)
    assert not ds_no_sys._sys

    args = []
    ds_no_sys.map(res=lambda t1: args.append(t1)).save("ds_no_sys")
    assert args == [
        MyFr(nnn="n1", count=3),
        MyFr(nnn="n2", count=5),
        MyFr(nnn="n1", count=1),
    ]
    assert "sys" not in ds_no_sys.catalog.get_dataset("ds_no_sys").feature_schema


def test_to_pandas_multi_level(test_session):
    df = DataChain.from_values(t1=features, session=test_session).to_pandas()

    assert "t1" in df.columns
    assert "nnn" in df["t1"].columns
    assert "count" in df["t1"].columns
    assert df["t1"]["count"].tolist() == [3, 5, 1]


def test_mutate(test_session):
    chain = DataChain.from_values(t1=features, session=test_session).mutate(
        circle=2 * 3.14 * Column("t1.count"), place="pref_" + Column("t1.nnn")
    )

    assert chain.signals_schema.values["circle"] is float
    assert chain.signals_schema.values["place"] is str

    expected = [fr.count * 2 * 3.14 for fr in features]
    np.testing.assert_allclose(list(chain.collect("circle")), expected)


@pytest.mark.parametrize("with_function", [True, False])
def test_order_by_with_nested_columns(test_session, with_function):
    names = ["a.txt", "c.txt", "d.txt", "a.txt", "b.txt"]

    dc = DataChain.from_values(
        file=[File(name=name) for name in names], session=test_session
    )
    if with_function:
        from datachain.sql.functions import rand

        dc = dc.order_by("file.name", rand())
    else:
        dc = dc.order_by("file.name")

    assert list(dc.collect("file.name")) == [
        "a.txt",
        "a.txt",
        "b.txt",
        "c.txt",
        "d.txt",
    ]


@pytest.mark.parametrize("with_function", [True, False])
def test_order_by_descending(test_session, with_function):
    names = ["a.txt", "c.txt", "d.txt", "a.txt", "b.txt"]

    dc = DataChain.from_values(
        file=[File(name=name) for name in names], session=test_session
    )
    if with_function:
        from datachain.sql.functions import rand

        dc = dc.order_by("file.name", rand(), descending=True)
    else:
        dc = dc.order_by("file.name", descending=True)

    assert list(dc.collect("file.name")) == [
        "d.txt",
        "c.txt",
        "b.txt",
        "a.txt",
        "a.txt",
    ]


def test_union(test_session):
    chain1 = DataChain.from_values(value=[1, 2], session=test_session)
    chain2 = DataChain.from_values(value=[3, 4], session=test_session)
    chain3 = chain1 | chain2
    assert chain3.count() == 4
    assert sorted(chain3.collect("value")) == [1, 2, 3, 4]


def test_subtract(test_session):
    chain1 = DataChain.from_values(a=[1, 1, 2], b=["x", "y", "z"], session=test_session)
    chain2 = DataChain.from_values(a=[1, 2], b=["x", "y"], session=test_session)
    assert set(chain1.subtract(chain2, on=["a", "b"]).collect()) == {(1, "y"), (2, "z")}
    assert set(chain1.subtract(chain2, on=["b"]).collect()) == {(2, "z")}
    assert set(chain1.subtract(chain2, on=["a"]).collect()) == set()
    assert set(chain1.subtract(chain2).collect()) == {(1, "y"), (2, "z")}
    assert chain1.subtract(chain1).count() == 0

    chain3 = DataChain.from_values(a=[1, 3], c=["foo", "bar"], session=test_session)
    assert set(chain1.subtract(chain3, on="a").collect()) == {(2, "z")}
    assert set(chain1.subtract(chain3).collect()) == {(2, "z")}


def test_subtract_error(test_session):
    chain1 = DataChain.from_values(a=[1, 1, 2], b=["x", "y", "z"], session=test_session)
    chain2 = DataChain.from_values(a=[1, 2], b=["x", "y"], session=test_session)
    with pytest.raises(DataChainParamsError):
        chain1.subtract(chain2, on=[])
    with pytest.raises(TypeError):
        chain1.subtract(chain2, on=42)

    chain3 = DataChain.from_values(c=["foo", "bar"], session=test_session)
    with pytest.raises(DataChainParamsError):
        chain1.subtract(chain3)


def test_column_math(test_session):
    fib = [1, 1, 2, 3, 5, 8]
    chain = DataChain.from_values(num=fib, session=test_session)

    ch = chain.mutate(add2=Column("num") + 2)
    assert list(ch.collect("add2")) == [x + 2 for x in fib]

    ch = chain.mutate(div2=Column("num") / 2.0)
    assert list(ch.collect("div2")) == [x / 2.0 for x in fib]

    ch2 = ch.mutate(x=1 - Column("div2"))
    assert list(ch2.collect("x")) == [1 - (x / 2.0) for x in fib]


def test_from_values_array_of_floats(test_session):
    embeddings = [[1.0, 2.0, 3.0], [4.0, 5.0, 6.0], [7.0, 8.0, 9.0]]
    chain = DataChain.from_values(emd=embeddings, session=test_session)

    assert list(chain.collect("emd")) == embeddings


def test_custom_model_with_nested_lists(test_session):
    ds_name = "nested"

    class Trace(BaseModel):
        x: float
        y: float

    class Nested(BaseModel):
        values: list[list[float]]
        traces_single: list[Trace]
        traces_double: list[list[Trace]]

    DataModel.register(Nested)

    DataChain.from_values(
        nested=[
            Nested(
                values=[[0.5, 0.5], [0.5, 0.5]],
                traces_single=[{"x": 0.5, "y": 0.5}, {"x": 0.5, "y": 0.5}],
                traces_double=[[{"x": 0.5, "y": 0.5}], [{"x": 0.5, "y": 0.5}]],
            )
        ],
        nums=[1],
        session=test_session,
    ).save(ds_name)

    assert list(DataChain(name=ds_name).collect("nested")) == [
        Nested(
            values=[[0.5, 0.5], [0.5, 0.5]],
            traces_single=[{"x": 0.5, "y": 0.5}, {"x": 0.5, "y": 0.5}],
            traces_double=[[{"x": 0.5, "y": 0.5}], [{"x": 0.5, "y": 0.5}]],
        )
    ]


def test_min_limit():
    dc = DataChain.from_values(a=[1, 2, 3, 4, 5])
    assert dc.count() == 5
    assert dc.limit(4).count() == 4
    assert dc.count() == 5
    assert dc.limit(1).count() == 1
    assert dc.count() == 5
    assert dc.limit(2).limit(3).count() == 2
    assert dc.count() == 5
    assert dc.limit(3).limit(2).count() == 2
    assert dc.count() == 5


def test_show_limit():
    dc = DataChain.from_values(a=[1, 2, 3, 4, 5])
    assert dc.count() == 5
    assert dc.limit(4).count() == 4
    dc.show(1)
    assert dc.count() == 5
    assert dc.limit(1).count() == 1
    dc.show(1)
    assert dc.count() == 5
    assert dc.limit(2).limit(3).count() == 2
    dc.show(1)
    assert dc.count() == 5
    assert dc.limit(3).limit(2).count() == 2
    dc.show(1)
    assert dc.count() == 5


def test_gen_limit(catalog):
    def func(key, val) -> Iterator[tuple[File, str]]:
        for i in range(val):
            yield File(name=""), f"{key}_{i}"

    keys = ["a", "b", "c", "d"]
    values = [3, 3, 3, 3]

    ds = DataChain.from_values(key=keys, val=values)

    assert ds.count() == 4
    assert ds.gen(res=func).count() == 12
    assert ds.limit(2).gen(res=func).count() == 6
    assert ds.limit(2).gen(res=func).limit(1).count() == 1
    assert ds.limit(3).gen(res=func).limit(2).count() == 2
    assert ds.limit(2).gen(res=func).limit(3).count() == 3
    assert ds.limit(3).gen(res=func).limit(10).count() == 9


def test_rename_non_object_column_name_with_mutate(catalog):
    ds = DataChain.from_values(ids=[1, 2, 3])
    ds = ds.mutate(my_ids=Column("ids"))

    assert ds.signals_schema.values == {"my_ids": int}
    assert list(ds.order_by("my_ids").collect("my_ids")) == [1, 2, 3]

    ds.save("mutated")

    ds = DataChain(name="mutated")
    assert ds.signals_schema.values.get("my_ids") is int
    assert "ids" not in ds.signals_schema.values
    assert list(ds.order_by("my_ids").collect("my_ids")) == [1, 2, 3]


def test_rename_object_column_name_with_mutate(catalog):
    names = ["a", "b", "c"]
    sizes = [1, 2, 3]
    files = [File(name=name, size=size) for name, size in zip(names, sizes)]

    ds = DataChain.from_values(file=files, ids=[1, 2, 3])
    ds = ds.mutate(fname=Column("file.name"))

    assert list(ds.order_by("fname").collect("fname")) == ["a", "b", "c"]
    assert ds.signals_schema.values == {"file": File, "ids": int, "fname": str}

    # check that persist after saving
    ds.save("mutated")

    ds = DataChain(name="mutated")
    assert ds.signals_schema.values.get("file") is File
    assert ds.signals_schema.values.get("ids") is int
    assert ds.signals_schema.values.get("fname") is str
    assert list(ds.order_by("fname").collect("fname")) == ["a", "b", "c"]


def test_rename_object_name_with_mutate(catalog):
    names = ["a", "b", "c"]
    sizes = [1, 2, 3]
    files = [File(name=name, size=size) for name, size in zip(names, sizes)]

    ds = DataChain.from_values(file=files, ids=[1, 2, 3])
    ds = ds.mutate(my_file=Column("file"))

    assert list(ds.order_by("my_file.name").collect("my_file.name")) == ["a", "b", "c"]
    assert ds.signals_schema.values == {"my_file": File, "ids": int}

    ds.save("mutated")

    ds = DataChain(name="mutated")
    assert ds.signals_schema.values.get("my_file") is File
    assert ds.signals_schema.values.get("ids") is int
    assert "file" not in ds.signals_schema.values
    assert list(ds.order_by("my_file.name").collect("my_file.name")) == ["a", "b", "c"]<|MERGE_RESOLUTION|>--- conflicted
+++ resolved
@@ -884,29 +884,29 @@
     assert df1.equals(df)
 
 
-<<<<<<< HEAD
-def test_from_csv(tmp_dir, test_session):
-=======
-def test_parse_tabular_nrows(tmp_dir, catalog):
+def test_parse_tabular_nrows(tmp_dir, test_session):
     df = pd.DataFrame(DF_DATA)
     path = tmp_dir / "test.parquet"
     df.to_json(path, orient="records", lines=True)
-    dc = DataChain.from_storage(path.as_uri()).parse_tabular(nrows=2, format="json")
+    dc = DataChain.from_storage(path.as_uri(), session=test_session).parse_tabular(
+        nrows=2, format="json"
+    )
     df1 = dc.select("first_name", "age", "city").to_pandas()
 
     assert df1.equals(df[:2])
 
 
-def test_parse_tabular_nrows_invalid(tmp_dir, catalog):
+def test_parse_tabular_nrows_invalid(tmp_dir, test_session):
     df = pd.DataFrame(DF_DATA)
     path = tmp_dir / "test.parquet"
     df.to_parquet(path)
     with pytest.raises(DataChainParamsError):
-        DataChain.from_storage(path.as_uri()).parse_tabular(nrows=2)
-
-
-def test_from_csv(tmp_dir, catalog):
->>>>>>> 1e5178be
+        DataChain.from_storage(path.as_uri(), session=test_session).parse_tabular(
+            nrows=2
+        )
+
+
+def test_from_csv(tmp_dir, test_session):
     df = pd.DataFrame(DF_DATA)
     path = tmp_dir / "test.csv"
     df.to_csv(path, index=False)
@@ -990,20 +990,16 @@
         assert row[1].height == height[i]
 
 
-<<<<<<< HEAD
-def test_from_parquet(tmp_dir, test_session):
-=======
-def test_from_csv_nrows(tmp_dir, catalog):
+def test_from_csv_nrows(tmp_dir, test_session):
     df = pd.DataFrame(DF_DATA)
     path = tmp_dir / "test.csv"
     df.to_csv(path, index=False)
-    dc = DataChain.from_csv(path.as_uri(), nrows=2)
+    dc = DataChain.from_csv(path.as_uri(), nrows=2, session=test_session)
     df1 = dc.select("first_name", "age", "city").to_pandas()
     assert df1.equals(df[:2])
 
 
-def test_from_parquet(tmp_dir, catalog):
->>>>>>> 1e5178be
+def test_from_parquet(tmp_dir, test_session):
     df = pd.DataFrame(DF_DATA)
     path = tmp_dir / "test.parquet"
     df.to_parquet(path)
