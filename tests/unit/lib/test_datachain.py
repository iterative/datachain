--- conflicted
+++ resolved
@@ -15,12 +15,7 @@
 from pydantic import BaseModel
 
 import datachain as dc
-<<<<<<< HEAD
-from datachain import Column
-=======
 from datachain import Column, func
-from datachain.data_storage import AbstractMetastore
->>>>>>> 5a5bc3c0
 from datachain.error import (
     DatasetInvalidVersionError,
     DatasetNotFoundError,
