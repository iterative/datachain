import datetime
import math
from collections.abc import Generator, Iterator
from unittest.mock import ANY

import numpy as np
import pandas as pd
import pytest
from pydantic import BaseModel

from datachain import Column
from datachain.lib.data_model import DataModel
from datachain.lib.dc import C, DataChain, DataChainColumnError, Sys
from datachain.lib.file import File
from datachain.lib.signal_schema import (
    SignalResolvingError,
    SignalResolvingTypeError,
    SignalSchema,
)
from datachain.lib.udf_signature import UdfSignatureError
from datachain.lib.utils import DataChainParamsError
from datachain.sql import functions as func
from datachain.sql.types import Float, Int64, String
from tests.utils import skip_if_not_sqlite

DF_DATA = {
    "first_name": ["Alice", "Bob", "Charlie", "David", "Eva"],
    "age": [25, 30, 35, 40, 45],
    "city": ["New York", "Los Angeles", "Chicago", "Houston", "Phoenix"],
}

DF_OTHER_DATA = {
    "last_name": ["Smith", "Jones"],
    "country": ["USA", "Russia"],
}


class MyFr(BaseModel):
    nnn: str
    count: int


class MyNested(BaseModel):
    label: str
    fr: MyFr


features = [MyFr(nnn="n1", count=3), MyFr(nnn="n2", count=5), MyFr(nnn="n1", count=1)]
features_nested = [
    MyNested(fr=fr, label=f"label_{num}") for num, fr in enumerate(features)
]


def test_pandas_conversion(catalog):
    df = pd.DataFrame(DF_DATA)
    df1 = DataChain.from_pandas(df)
    df1 = df1.select("first_name", "age", "city").to_pandas()
    assert df1.equals(df)


def test_pandas_file_column_conflict(catalog):
    file_records = {"name": ["aa.txt", "bb.txt", "ccc.jpg", "dd", "e.txt"]}
    with pytest.raises(DataChainParamsError):
        DataChain.from_pandas(pd.DataFrame(DF_DATA | file_records))

    file_records = {"etag": [1, 2, 3, 4, 5]}
    with pytest.raises(DataChainParamsError):
        DataChain.from_pandas(pd.DataFrame(DF_DATA | file_records))


def test_pandas_uppercase_columns(catalog):
    data = {
        "FirstName": ["Alice", "Bob", "Charlie", "David", "Eva"],
        "Age": [25, 30, 35, 40, 45],
        "City": ["New York", "Los Angeles", "Chicago", "Houston", "Phoenix"],
    }
    df = DataChain.from_pandas(pd.DataFrame(data)).to_pandas()
    assert all(col not in df.columns for col in data)
    assert all(col.lower() in df.columns for col in data)


def test_pandas_incorrect_column_names(catalog):
    with pytest.raises(DataChainParamsError):
        DataChain.from_pandas(
            pd.DataFrame({"First Name": ["Alice", "Bob", "Charlie", "David", "Eva"]})
        )

    with pytest.raises(DataChainParamsError):
        DataChain.from_pandas(
            pd.DataFrame({"": ["Alice", "Bob", "Charlie", "David", "Eva"]})
        )

    with pytest.raises(DataChainParamsError):
        DataChain.from_pandas(
            pd.DataFrame({"First@Name": ["Alice", "Bob", "Charlie", "David", "Eva"]})
        )


def test_from_features_basic(catalog):
    ds = DataChain.from_records(DataChain.DEFAULT_FILE_RECORD)
    ds = ds.gen(lambda prm: [File(name="")] * 5, params="parent", output={"file": File})

    ds_name = "my_ds"
    ds.save(ds_name)
    ds = DataChain(name=ds_name)

    assert isinstance(ds.feature_schema, dict)
    assert isinstance(ds.signals_schema, SignalSchema)
    assert ds.schema.keys() == {"file"}
    assert set(ds.schema.values()) == {File}


def test_from_features(catalog):
    ds = DataChain.from_records(DataChain.DEFAULT_FILE_RECORD)
    ds = ds.gen(
        lambda prm: list(zip([File(name="")] * len(features), features)),
        params="parent",
        output={"file": File, "t1": MyFr},
    )
    for i, (_, t1) in enumerate(ds.collect()):
        assert t1 == features[i]


def test_datasets(catalog):
    ds = DataChain.datasets()
    datasets = [d for d in ds.collect("dataset") if d.name == "fibonacci"]
    assert len(datasets) == 0

    DataChain.from_values(fib=[1, 1, 2, 3, 5, 8]).save("fibonacci")

    ds = DataChain.datasets()
    datasets = [d for d in ds.collect("dataset") if d.name == "fibonacci"]
    assert len(datasets) == 1
    assert datasets[0].num_objects == 6

    ds = DataChain.datasets(object_name="foo")
    datasets = [d for d in ds.collect("foo") if d.name == "fibonacci"]
    assert len(datasets) == 1
    assert datasets[0].num_objects == 6


def test_preserve_feature_schema(catalog):
    ds = DataChain.from_records(DataChain.DEFAULT_FILE_RECORD)
    ds = ds.gen(
        lambda prm: list(zip([File(name="")] * len(features), features, features)),
        params="parent",
        output={"file": File, "t1": MyFr, "t2": MyFr},
    )

    ds_name = "my_ds1"
    ds.save(ds_name)
    ds = DataChain(name=ds_name)

    assert isinstance(ds.feature_schema, dict)
    assert isinstance(ds.signals_schema, SignalSchema)
    assert ds.schema.keys() == {"t1", "t2", "file"}
    assert set(ds.schema.values()) == {MyFr, File}


def test_from_features_simple_types(catalog):
    fib = [1, 1, 2, 3, 5, 8]
    values = ["odd" if num % 2 else "even" for num in fib]

    ds = DataChain.from_values(fib=fib, odds=values)

    df = ds.to_pandas()
    assert len(df) == len(fib)
    assert df["fib"].tolist() == fib
    assert df["odds"].tolist() == values


def test_from_features_more_simple_types(catalog):
    ds_name = "my_ds_type"
    DataChain.from_values(
        t1=features,
        num=range(len(features)),
        bb=[True, True, False],
        dd=[{}, {"ee": 3}, {"ww": 1, "qq": 2}],
        time=[
            datetime.datetime.now(),
            datetime.datetime.today(),
            datetime.datetime.today(),
        ],
        f=[3.14, 2.72, 1.62],
    ).save(ds_name)

    ds = DataChain(name=ds_name)
    assert ds.schema.keys() == {
        "t1",
        "num",
        "bb",
        "dd",
        "time",
        "f",
    }
    assert set(ds.schema.values()) == {
        MyFr,
        int,
        bool,
        dict,
        datetime.datetime,
        float,
    }


def test_file_list(catalog):
    names = ["f1.jpg", "f1.json", "f1.txt", "f2.jpg", "f2.json"]
    sizes = [1, 2, 3, 4, 5]
    files = [File(name=name, size=size) for name, size in zip(names, sizes)]

    ds = DataChain.from_values(file=files)

    for i, values in enumerate(ds.collect()):
        assert values[0] == files[i]


def test_gen(catalog):
    class _TestFr(BaseModel):
        file: File
        sqrt: float
        my_name: str

    ds = DataChain.from_values(t1=features)
    ds = ds.gen(
        x=lambda m_fr: [
            _TestFr(
                file=File(name=""),
                sqrt=math.sqrt(m_fr.count),
                my_name=m_fr.nnn,
            )
        ],
        params="t1",
        output={"x": _TestFr},
    )

    for i, (x,) in enumerate(ds.collect()):
        assert isinstance(x, _TestFr)

        fr = features[i]
        test_fr = _TestFr(file=File(name=""), sqrt=math.sqrt(fr.count), my_name=fr.nnn)
        assert x.file == test_fr.file
        assert np.isclose(x.sqrt, test_fr.sqrt)
        assert x.my_name == test_fr.my_name


def test_map(catalog):
    class _TestFr(BaseModel):
        sqrt: float
        my_name: str

    dc = DataChain.from_values(t1=features).map(
        x=lambda m_fr: _TestFr(
            sqrt=math.sqrt(m_fr.count),
            my_name=m_fr.nnn + "_suf",
        ),
        params="t1",
        output={"x": _TestFr},
    )

    x_list = list(dc.collect("x"))
    test_frs = [
        _TestFr(sqrt=math.sqrt(fr.count), my_name=fr.nnn + "_suf") for fr in features
    ]

    assert len(x_list) == len(test_frs)

    for x, test_fr in zip(x_list, test_frs):
        assert np.isclose(x.sqrt, test_fr.sqrt)
        assert x.my_name == test_fr.my_name


def test_agg(catalog):
    class _TestFr(BaseModel):
        f: File
        cnt: int
        my_name: str

    dc = DataChain.from_values(t1=features).agg(
        x=lambda frs: [
            _TestFr(
                f=File(name=""),
                cnt=sum(f.count for f in frs),
                my_name="-".join([fr.nnn for fr in frs]),
            )
        ],
        partition_by=C.t1.nnn,
        params="t1",
        output={"x": _TestFr},
    )

    assert list(dc.collect("x")) == [
        _TestFr(
            f=File(name=""),
            cnt=sum(fr.count for fr in features if fr.nnn == "n1"),
            my_name="-".join([fr.nnn for fr in features if fr.nnn == "n1"]),
        ),
        _TestFr(
            f=File(name=""),
            cnt=sum(fr.count for fr in features if fr.nnn == "n2"),
            my_name="-".join([fr.nnn for fr in features if fr.nnn == "n2"]),
        ),
    ]


def test_agg_two_params(catalog):
    class _TestFr(BaseModel):
        f: File
        cnt: int
        my_name: str

    features2 = [
        MyFr(nnn="n1", count=6),
        MyFr(nnn="n2", count=10),
        MyFr(nnn="n1", count=2),
    ]

    ds = DataChain.from_values(t1=features, t2=features2).agg(
        x=lambda frs1, frs2: [
            _TestFr(
                f=File(name=""),
                cnt=sum(f1.count + f2.count for f1, f2 in zip(frs1, frs2)),
                my_name="-".join([fr.nnn for fr in frs1]),
            )
        ],
        partition_by=C.t1.nnn,
        params=("t1", "t2"),
        output={"x": _TestFr},
    )

    assert list(ds.collect("x.my_name")) == ["n1-n1", "n2"]
    assert list(ds.collect("x.cnt")) == [12, 15]


def test_agg_simple_iterator(catalog):
    def func(key, val) -> Iterator[tuple[File, str]]:
        for i in range(val):
            yield File(name=""), f"{key}_{i}"

    keys = ["a", "b", "c"]
    values = [3, 1, 2]
    ds = DataChain.from_values(key=keys, val=values).gen(res=func)

    df = ds.to_pandas()
    res = df["res_1"].tolist()
    assert res == ["a_0", "a_1", "a_2", "b_0", "c_0", "c_1"]


def test_agg_simple_iterator_error(catalog):
    chain = DataChain.from_values(key=["a", "b", "c"])

    with pytest.raises(UdfSignatureError):

        def func(key) -> int:
            return 1

        chain.gen(res=func)

    with pytest.raises(UdfSignatureError):

        class _MyCls(BaseModel):
            x: int

        def func(key) -> _MyCls:  # type: ignore[misc]
            return _MyCls(x=2)

        chain.gen(res=func)

    with pytest.raises(UdfSignatureError):

        def func(key) -> tuple[File, str]:  # type: ignore[misc]
            yield None, "qq"

        chain.gen(res=func)


def test_agg_tuple_result_iterator(catalog):
    class _ImageGroup(BaseModel):
        name: str
        size: int

    def func(key, val) -> Iterator[tuple[File, _ImageGroup]]:
        n = "-".join(key)
        v = sum(val)
        yield File(name=n), _ImageGroup(name=n, size=v)

    keys = ["n1", "n2", "n1"]
    values = [1, 5, 9]
    ds = DataChain.from_values(key=keys, val=values).agg(x=func, partition_by=C("key"))

    assert list(ds.collect("x_1.name")) == ["n1-n1", "n2"]
    assert list(ds.collect("x_1.size")) == [10, 5]


def test_agg_tuple_result_generator(catalog):
    class _ImageGroup(BaseModel):
        name: str
        size: int

    def func(key, val) -> Generator[tuple[File, _ImageGroup], None, None]:
        n = "-".join(key)
        v = sum(val)
        yield File(name=n), _ImageGroup(name=n, size=v)

    keys = ["n1", "n2", "n1"]
    values = [1, 5, 9]
    ds = DataChain.from_values(key=keys, val=values).agg(x=func, partition_by=C("key"))

    assert list(ds.collect("x_1.name")) == ["n1-n1", "n2"]
    assert list(ds.collect("x_1.size")) == [10, 5]


def test_batch_map(catalog):
    class _TestFr(BaseModel):
        sqrt: float
        my_name: str

    dc = DataChain.from_values(t1=features).batch_map(
        x=lambda m_frs: [
            _TestFr(
                sqrt=math.sqrt(m_fr.count),
                my_name=m_fr.nnn + "_suf",
            )
            for m_fr in m_frs
        ],
        params="t1",
        output={"x": _TestFr},
    )

    x_list = list(dc.collect("x"))
    test_frs = [
        _TestFr(sqrt=math.sqrt(fr.count), my_name=fr.nnn + "_suf") for fr in features
    ]

    assert len(x_list) == len(test_frs)

    for x, test_fr in zip(x_list, test_frs):
        assert np.isclose(x.sqrt, test_fr.sqrt)
        assert x.my_name == test_fr.my_name


def test_batch_map_wrong_size(catalog):
    class _TestFr(BaseModel):
        total: int
        names: str

    dc = DataChain.from_values(t1=features).batch_map(
        x=lambda m_frs: [
            _TestFr(
                total=sum(m_fr.count for m_fr in m_frs),
                names="-".join([m_fr.nnn for m_fr in m_frs]),
            )
        ],
        params="t1",
        output={"x": _TestFr},
    )

    with pytest.raises(AssertionError):
        list(dc.collect())


def test_batch_map_two_params(catalog):
    class _TestFr(BaseModel):
        f: File
        cnt: int
        my_name: str

    features2 = [
        MyFr(nnn="n1", count=6),
        MyFr(nnn="n2", count=10),
        MyFr(nnn="n1", count=2),
    ]

    ds = DataChain.from_values(t1=features, t2=features2).batch_map(
        x=lambda frs1, frs2: [
            _TestFr(
                f=File(name=""),
                cnt=f1.count + f2.count,
                my_name=f"{f1.nnn}-{f2.nnn}",
            )
            for f1, f2 in zip(frs1, frs2)
        ],
        params=("t1", "t2"),
        output={"x": _TestFr},
    )

    assert list(ds.collect("x.my_name")) == ["n1-n1", "n2-n2", "n1-n1"]
    assert list(ds.collect("x.cnt")) == [9, 15, 3]


def test_batch_map_tuple_result_iterator(catalog):
    def sqrt(t1: list[int]) -> Iterator[float]:
        for val in t1:
            yield math.sqrt(val)

    dc = DataChain.from_values(t1=[1, 4, 9]).batch_map(x=sqrt)

    assert list(dc.collect("x")) == [1, 2, 3]


def test_collect(catalog):
    dc = DataChain.from_values(f1=features, num=range(len(features)))

    n = 0
    for sample in dc.collect():
        assert len(sample) == 2
        fr, num = sample

        assert isinstance(fr, MyFr)
        assert isinstance(num, int)
        assert num == n
        assert fr == features[n]

        n += 1

    assert n == len(features)


def test_collect_nested_feature(catalog):
    dc = DataChain.from_values(sign1=features_nested)

    for n, sample in enumerate(dc.collect()):
        assert len(sample) == 1
        nested = sample[0]

        assert isinstance(nested, MyNested)
        assert nested == features_nested[n]


def test_select_feature(catalog):
    dc = DataChain.from_values(my_n=features_nested)

    samples = dc.select("my_n").collect()
    n = 0
    for sample in samples:
        assert sample[0] == features_nested[n]
        n += 1
    assert n == len(features_nested)

    samples = dc.select("my_n.fr").collect()
    n = 0
    for sample in samples:
        assert sample[0] == features[n]
        n += 1
    assert n == len(features_nested)

    samples = dc.select("my_n.label", "my_n.fr.count").collect()
    n = 0
    for sample in samples:
        label, count = sample
        assert label == features_nested[n].label
        assert count == features_nested[n].fr.count
        n += 1
    assert n == len(features_nested)


def test_select_columns_intersection(catalog):
    dc = DataChain.from_values(my_n=features_nested)

    samples = dc.select("my_n.fr", "my_n.fr.count").collect()
    n = 0
    for sample in samples:
        fr, count = sample
        assert fr == features_nested[n].fr
        assert count == features_nested[n].fr.count
        n += 1
    assert n == len(features_nested)


def test_select_except(catalog):
    dc = DataChain.from_values(fr1=features_nested, fr2=features)

    samples = dc.select_except("fr2").collect()
    n = 0
    for sample in samples:
        fr = sample[0]
        assert fr == features_nested[n]
        n += 1
    assert n == len(features_nested)


def test_select_wrong_type(catalog):
    dc = DataChain.from_values(fr1=features_nested, fr2=features)

    with pytest.raises(SignalResolvingTypeError):
        list(dc.select(4).collect())

    with pytest.raises(SignalResolvingTypeError):
        list(dc.select_except(features[0]).collect())


def test_select_except_error(catalog):
    dc = DataChain.from_values(fr1=features_nested, fr2=features)

    with pytest.raises(SignalResolvingError):
        list(dc.select_except("not_exist", "file").collect())

    with pytest.raises(SignalResolvingError):
        list(dc.select_except("fr1.label", "file").collect())


def test_select_restore_from_saving(catalog):
    dc = DataChain.from_values(my_n=features_nested)

    name = "test_test_select_save"
    dc.select("my_n.fr").save(name)

    restored = DataChain.from_dataset(name)
    n = 0
    restored_sorted = sorted(restored.collect(), key=lambda x: x[0].count)
    features_sorted = sorted(features, key=lambda x: x.count)
    for sample in restored_sorted:
        assert sample[0] == features_sorted[n]
        n += 1
    assert n == len(features_nested)


def test_select_distinct(catalog):
    class Embedding(BaseModel):
        id: int
        filename: str
        values: list[float]

    expected = [
        [0.1, 0.3],
        [0.1, 0.4],
        [0.1, 0.5],
        [0.1, 0.6],
    ]

    actual = (
        DataChain.from_values(
            embedding=[
                Embedding(id=1, filename="a.jpg", values=expected[0]),
                Embedding(id=2, filename="b.jpg", values=expected[2]),
                Embedding(id=3, filename="c.jpg", values=expected[1]),
                Embedding(id=4, filename="d.jpg", values=expected[1]),
                Embedding(id=5, filename="e.jpg", values=expected[3]),
            ],
        )
        .select("embedding.values", "embedding.filename")
        .distinct("embedding.values")
        .order_by("embedding.values")
        .collect()
    )

    actual = [emb[0] for emb in actual]
    assert len(actual) == 4
    for i in [0, 1]:
        assert np.allclose([emb[i] for emb in actual], [emp[i] for emp in expected])


def test_from_dataset_name_version(catalog):
    name = "test-version"
    DataChain.from_values(
        first_name=["Alice", "Bob", "Charlie"],
        age=[40, 30, None],
        city=[
            "Houston",
            "Los Angeles",
            None,
        ],
    ).save(name)

    dc = DataChain.from_dataset(name)
    assert dc.name == name
    assert dc.version


def test_chain_of_maps(catalog):
    dc = (
        DataChain.from_values(my_n=features_nested)
        .map(full_name=lambda my_n: my_n.label + "-" + my_n.fr.nnn, output=str)
        .map(square=lambda my_n: my_n.fr.count**2, output=int)
    )

    signals = ["my_n", "full_name", "square"]
    assert len(dc.schema) == len(signals)
    for signal in signals:
        assert signal in dc.schema

    preserved = dc.save()
    for signal in signals:
        assert signal in preserved.schema


def test_vector(catalog):
    vector = [3.14, 2.72, 1.62]

    def get_vector(key) -> list[float]:
        return vector

    ds = DataChain.from_values(key=[123]).map(emd=get_vector)

    df = ds.to_pandas()
    assert np.allclose(df["emd"].tolist()[0], vector)


def test_vector_of_vectors(catalog):
    vector = [[3.14, 2.72, 1.62], [1.0, 2.0, 3.0]]

    def get_vector(key) -> list[list[float]]:
        return vector

    ds = DataChain.from_values(key=[123]).map(emd_list=get_vector)

    df = ds.to_pandas()
    actual = df["emd_list"].tolist()[0]
    assert len(actual) == 2
    assert np.allclose(actual[0], vector[0])
    assert np.allclose(actual[1], vector[1])


def test_unsupported_output_type(catalog):
    vector = [3.14, 2.72, 1.62]

    def get_vector(key) -> list[np.float64]:
        return [vector]

    with pytest.raises(TypeError):
        DataChain.from_values(key=[123]).map(emd=get_vector)


def test_collect_single_item(catalog):
    names = ["f1.jpg", "f1.json", "f1.txt", "f2.jpg", "f2.json"]
    sizes = [1, 2, 3, 4, 5]
    files = [File(name=name, size=size) for name, size in zip(names, sizes)]

    scores = [0.1, 0.2, 0.3, 0.4, 0.5]

    chain = DataChain.from_values(file=files, score=scores)

    assert list(chain.collect("file")) == files
    assert list(chain.collect("file.name")) == names
    assert list(chain.collect("file.size")) == sizes
    assert list(chain.collect("file.source")) == [""] * len(names)
    assert np.allclose(list(chain.collect("score")), scores)

    for actual, expected in zip(
        chain.collect("file.size", "score"), [[x, y] for x, y in zip(sizes, scores)]
    ):
        assert len(actual) == 2
        assert actual[0] == expected[0]
        assert math.isclose(actual[1], expected[1], rel_tol=1e-7)


def test_default_output_type(catalog):
    names = ["f1.jpg", "f1.json", "f1.txt", "f2.jpg", "f2.json"]
    suffix = "-new"

    chain = DataChain.from_values(name=names).map(res1=lambda name: name + suffix)

    assert list(chain.collect("res1")) == [t + suffix for t in names]


def test_parse_tabular(tmp_dir, catalog):
    df = pd.DataFrame(DF_DATA)
    path = tmp_dir / "test.parquet"
    df.to_parquet(path)
    dc = DataChain.from_storage(path.as_uri()).parse_tabular()
    df1 = dc.select("first_name", "age", "city").to_pandas()

    assert df1.equals(df)


def test_parse_tabular_format(tmp_dir, catalog):
    df = pd.DataFrame(DF_DATA)
    path = tmp_dir / "test.jsonl"
    path.write_text(df.to_json(orient="records", lines=True))
    dc = DataChain.from_storage(path.as_uri()).parse_tabular(format="json")
    df1 = dc.select("first_name", "age", "city").to_pandas()
    assert df1.equals(df)


def test_parse_tabular_partitions(tmp_dir, catalog):
    df = pd.DataFrame(DF_DATA)
    path = tmp_dir / "test.parquet"
    df.to_parquet(path, partition_cols=["first_name"])
    dc = (
        DataChain.from_storage(path.as_uri())
        .filter(C("parent").glob("*first_name=Alice*"))
        .parse_tabular(partitioning="hive")
    )
    df1 = dc.select("first_name", "age", "city").to_pandas()
    df1 = df1.sort_values("first_name").reset_index(drop=True)
    assert df1.equals(df.loc[:0])


def test_parse_tabular_empty(tmp_dir, catalog):
    path = tmp_dir / "test.parquet"
    with pytest.raises(FileNotFoundError):
        DataChain.from_storage(path.as_uri()).parse_tabular()


def test_parse_tabular_unify_schema(tmp_dir, catalog):
    df1 = pd.DataFrame(DF_DATA)
    df2 = pd.DataFrame(DF_OTHER_DATA)
    path1 = tmp_dir / "df1.parquet"
    path2 = tmp_dir / "df2.parquet"
    df1.to_parquet(path1)
    df2.to_parquet(path2)

    df_combined = (
        pd.concat([df1, df2], ignore_index=True)
        .replace({"": None, 0: None, np.nan: None})
        .sort_values("first_name")
        .reset_index(drop=True)
    )
    dc = (
        DataChain.from_storage(tmp_dir.as_uri())
        .filter(C("name").glob("*.parquet"))
        .parse_tabular()
    )
    df = dc.select("first_name", "age", "city", "last_name", "country").to_pandas()
    df = (
        df.replace({"": None, 0: None, np.nan: None})
        .sort_values("first_name")
        .reset_index(drop=True)
    )
    assert df.equals(df_combined)


def test_parse_tabular_output_dict(tmp_dir, catalog):
    df = pd.DataFrame(DF_DATA)
    path = tmp_dir / "test.jsonl"
    path.write_text(df.to_json(orient="records", lines=True))
    output = {"fname": str, "age": int, "loc": str}
    dc = DataChain.from_storage(path.as_uri()).parse_tabular(
        format="json", output=output
    )
    df1 = dc.select("fname", "age", "loc").to_pandas()
    df.columns = ["fname", "age", "loc"]
    assert df1.equals(df)


def test_parse_tabular_output_feature(tmp_dir, catalog):
    class Output(BaseModel):
        fname: str
        age: int
        loc: str

    df = pd.DataFrame(DF_DATA)
    path = tmp_dir / "test.jsonl"
    path.write_text(df.to_json(orient="records", lines=True))
    dc = DataChain.from_storage(path.as_uri()).parse_tabular(
        format="json", output=Output
    )
    df1 = dc.select("fname", "age", "loc").to_pandas()
    df.columns = ["fname", "age", "loc"]
    assert df1.equals(df)


def test_parse_tabular_output_list(tmp_dir, catalog):
    df = pd.DataFrame(DF_DATA)
    path = tmp_dir / "test.jsonl"
    path.write_text(df.to_json(orient="records", lines=True))
    output = ["fname", "age", "loc"]
    dc = DataChain.from_storage(path.as_uri()).parse_tabular(
        format="json", output=output
    )
    df1 = dc.select("fname", "age", "loc").to_pandas()
    df.columns = ["fname", "age", "loc"]
    assert df1.equals(df)


def test_parse_tabular_nrows(tmp_dir, catalog):
    df = pd.DataFrame(DF_DATA)
    path = tmp_dir / "test.parquet"
    df.to_json(path, orient="records", lines=True)
    dc = DataChain.from_storage(path.as_uri()).parse_tabular(nrows=2, format="json")
    df1 = dc.select("first_name", "age", "city").to_pandas()

    assert df1.equals(df[:2])


def test_parse_tabular_nrows_invalid(tmp_dir, catalog):
    df = pd.DataFrame(DF_DATA)
    path = tmp_dir / "test.parquet"
    df.to_parquet(path)
    with pytest.raises(DataChainParamsError):
        DataChain.from_storage(path.as_uri()).parse_tabular(nrows=2)


def test_from_csv(tmp_dir, catalog):
    df = pd.DataFrame(DF_DATA)
    path = tmp_dir / "test.csv"
    df.to_csv(path, index=False)
    dc = DataChain.from_csv(path.as_uri())
    df1 = dc.select("first_name", "age", "city").to_pandas()
    assert df1.equals(df)


def test_from_csv_no_header_error(tmp_dir, catalog):
    df = pd.DataFrame(DF_DATA.values()).transpose()
    path = tmp_dir / "test.csv"
    df.to_csv(path, header=False, index=False)
    with pytest.raises(DataChainParamsError):
        DataChain.from_csv(path.as_uri(), header=False)


def test_from_csv_no_header_output_dict(tmp_dir, catalog):
    df = pd.DataFrame(DF_DATA.values()).transpose()
    path = tmp_dir / "test.csv"
    df.to_csv(path, header=False, index=False)
    dc = DataChain.from_csv(
        path.as_uri(), header=False, output={"first_name": str, "age": int, "city": str}
    )
    df1 = dc.select("first_name", "age", "city").to_pandas()
    assert (df1.values != df.values).sum() == 0


def test_from_csv_no_header_output_feature(tmp_dir, catalog):
    class Output(BaseModel):
        first_name: str
        age: int
        city: str

    df = pd.DataFrame(DF_DATA.values()).transpose()
    path = tmp_dir / "test.csv"
    df.to_csv(path, header=False, index=False)
    dc = DataChain.from_csv(path.as_uri(), header=False, output=Output)
    df1 = dc.select("first_name", "age", "city").to_pandas()
    assert (df1.values != df.values).sum() == 0


def test_from_csv_no_header_output_list(tmp_dir, catalog):
    df = pd.DataFrame(DF_DATA.values()).transpose()
    path = tmp_dir / "test.csv"
    df.to_csv(path, header=False, index=False)
    dc = DataChain.from_csv(
        path.as_uri(), header=False, output=["first_name", "age", "city"]
    )
    df1 = dc.select("first_name", "age", "city").to_pandas()
    assert (df1.values != df.values).sum() == 0


def test_from_csv_tab_delimited(tmp_dir, catalog):
    df = pd.DataFrame(DF_DATA)
    path = tmp_dir / "test.csv"
    df.to_csv(path, sep="\t", index=False)
    dc = DataChain.from_csv(path.as_uri(), delimiter="\t")
    df1 = dc.select("first_name", "age", "city").to_pandas()
    assert df1.equals(df)


def test_from_csv_null_collect(tmp_dir, catalog):
    # Clickhouse requires setting type to Nullable(Type).
    # See https://github.com/xzkostyan/clickhouse-sqlalchemy/issues/189.
    skip_if_not_sqlite()
    df = pd.DataFrame(DF_DATA)
    height = [70, 65, None, 72, 68]
    df["height"] = height
    path = tmp_dir / "test.csv"
    df.to_csv(path, index=False)
    dc = DataChain.from_csv(path.as_uri(), object_name="csv")
    for i, row in enumerate(dc.collect()):
        assert row[1].height == height[i]


def test_from_csv_nrows(tmp_dir, catalog):
    df = pd.DataFrame(DF_DATA)
    path = tmp_dir / "test.csv"
    df.to_csv(path, index=False)
    dc = DataChain.from_csv(path.as_uri(), nrows=2)
    df1 = dc.select("first_name", "age", "city").to_pandas()
    assert df1.equals(df[:2])


def test_from_parquet(tmp_dir, catalog):
    df = pd.DataFrame(DF_DATA)
    path = tmp_dir / "test.parquet"
    df.to_parquet(path)
    dc = DataChain.from_parquet(path.as_uri())
    df1 = dc.select("first_name", "age", "city").to_pandas()

    assert df1.equals(df)


def test_from_parquet_partitioned(tmp_dir, catalog):
    df = pd.DataFrame(DF_DATA)
    path = tmp_dir / "test.parquet"
    df.to_parquet(path, partition_cols=["first_name"])
    dc = DataChain.from_parquet(path.as_uri())
    df1 = dc.select("first_name", "age", "city").to_pandas()
    df1 = df1.sort_values("first_name").reset_index(drop=True)
    assert df1.equals(df)


def test_to_parquet(tmp_dir, catalog):
    df = pd.DataFrame(DF_DATA)
    dc = DataChain.from_pandas(df)

    path = tmp_dir / "test.parquet"
    dc.to_parquet(path)

    assert path.is_file()
    pd.testing.assert_frame_equal(pd.read_parquet(path), df)


def test_to_parquet_partitioned(tmp_dir, catalog):
    df = pd.DataFrame(DF_DATA)
    dc = DataChain.from_pandas(df)

    path = tmp_dir / "parquets"
    dc.to_parquet(path, partition_cols=["first_name"])

    assert set(path.iterdir()) == {
        path / f"first_name={name}" for name in df["first_name"]
    }
    df1 = pd.read_parquet(path)
    df1 = df1.reindex(columns=df.columns)
    df1["first_name"] = df1["first_name"].astype("str")
    df1 = df1.sort_values("first_name").reset_index(drop=True)
    pd.testing.assert_frame_equal(df1, df)


@pytest.mark.parametrize("processes", [False, 2, True])
def test_parallel(processes, catalog):
    prefix = "t & "
    vals = ["a", "b", "c", "d", "e", "f", "g", "h", "i"]

    res = list(
        DataChain.from_values(key=vals)
        .settings(parallel=processes)
        .map(res=lambda key: prefix + key)
        .collect("res")
    )

    assert res == [prefix + v for v in vals]


def test_exec(catalog):
    names = ("f1.jpg", "f1.json", "f1.txt", "f2.jpg", "f2.json")
    all_names = set()

    dc = (
        DataChain.from_values(name=names)
        .map(nop=lambda name: all_names.add(name))
        .exec()
    )
    assert isinstance(dc, DataChain)
    assert all_names == set(names)


def test_extend_features(catalog):
    dc = DataChain.from_values(f1=features, num=range(len(features)))

    res = dc._extend_to_data_model("select", "num")
    assert isinstance(res, DataChain)
    assert res.signals_schema.values == {"num": int}

    res = dc._extend_to_data_model("sum", "num")
    assert res == sum(range(len(features)))


def test_from_storage_object_name(tmp_dir, catalog):
    df = pd.DataFrame(DF_DATA)
    path = tmp_dir / "test.parquet"
    df.to_parquet(path)
    dc = DataChain.from_storage(path.as_uri(), object_name="custom")
    assert dc.schema["custom"] == File


def test_from_features_object_name(tmp_dir, catalog):
    fib = [1, 1, 2, 3, 5, 8]
    values = ["odd" if num % 2 else "even" for num in fib]

    dc = DataChain.from_values(fib=fib, odds=values, object_name="custom")
    assert "custom.fib" in dc.to_pandas(flatten=True).columns


def test_parse_tabular_object_name(tmp_dir, catalog):
    df = pd.DataFrame(DF_DATA)
    path = tmp_dir / "test.parquet"
    df.to_parquet(path)
    dc = DataChain.from_storage(path.as_uri()).parse_tabular(object_name="tbl")
    assert "tbl.first_name" in dc.to_pandas(flatten=True).columns


def test_sys_feature(tmp_dir, catalog):
    ds = DataChain.from_values(t1=features)
    ds_sys = ds.settings(sys=True)
    assert not ds._sys
    assert ds_sys._sys

    args = []
    ds_sys.map(res=lambda sys, t1: args.append((sys, t1))).save("ds_sys")

    sys_cls = Sys.model_construct
    assert args == [
        (sys_cls(id=1, rand=ANY), MyFr(nnn="n1", count=3)),
        (sys_cls(id=2, rand=ANY), MyFr(nnn="n2", count=5)),
        (sys_cls(id=3, rand=ANY), MyFr(nnn="n1", count=1)),
    ]
    assert "sys" not in ds_sys.catalog.get_dataset("ds_sys").feature_schema

    ds_no_sys = ds_sys.settings(sys=False)
    assert not ds_no_sys._sys

    args = []
    ds_no_sys.map(res=lambda t1: args.append(t1)).save("ds_no_sys")
    assert args == [
        MyFr(nnn="n1", count=3),
        MyFr(nnn="n2", count=5),
        MyFr(nnn="n1", count=1),
    ]
    assert "sys" not in ds_no_sys.catalog.get_dataset("ds_no_sys").feature_schema


def test_to_pandas_multi_level():
    df = DataChain.from_values(t1=features).to_pandas()

    assert "t1" in df.columns
    assert "nnn" in df["t1"].columns
    assert "count" in df["t1"].columns
    assert df["t1"]["count"].tolist() == [3, 5, 1]


def test_mutate():
    chain = DataChain.from_values(t1=features).mutate(
        circle=2 * 3.14 * Column("t1.count"), place="pref_" + Column("t1.nnn")
    )

    assert chain.signals_schema.values["circle"] is float
    assert chain.signals_schema.values["place"] is str

    expected = [fr.count * 2 * 3.14 for fr in features]
    np.testing.assert_allclose(list(chain.collect("circle")), expected)


@pytest.mark.parametrize("with_function", [True, False])
def test_order_by_with_nested_columns(with_function):
    names = ["a.txt", "c.txt", "d.txt", "a.txt", "b.txt"]

    dc = DataChain.from_values(file=[File(name=name) for name in names])
    if with_function:
        from datachain.sql.functions import rand

        dc = dc.order_by("file.name", rand())
    else:
        dc = dc.order_by("file.name")

    assert list(dc.collect("file.name")) == [
        "a.txt",
        "a.txt",
        "b.txt",
        "c.txt",
        "d.txt",
    ]


@pytest.mark.parametrize("with_function", [True, False])
def test_order_by_descending(with_function):
    names = ["a.txt", "c.txt", "d.txt", "a.txt", "b.txt"]

    dc = DataChain.from_values(file=[File(name=name) for name in names])
    if with_function:
        from datachain.sql.functions import rand

        dc = dc.order_by("file.name", rand(), descending=True)
    else:
        dc = dc.order_by("file.name", descending=True)

    assert list(dc.collect("file.name")) == [
        "d.txt",
        "c.txt",
        "b.txt",
        "a.txt",
        "a.txt",
    ]


def test_union(catalog):
    chain1 = DataChain.from_values(value=[1, 2])
    chain2 = DataChain.from_values(value=[3, 4])
    chain3 = chain1 | chain2
    assert chain3.count() == 4
    assert sorted(chain3.collect("value")) == [1, 2, 3, 4]


def test_subtract(catalog):
    chain1 = DataChain.from_values(a=[1, 1, 2], b=["x", "y", "z"])
    chain2 = DataChain.from_values(a=[1, 2], b=["x", "y"])
    assert set(chain1.subtract(chain2, on=["a", "b"]).collect()) == {(1, "y"), (2, "z")}
    assert set(chain1.subtract(chain2, on=["b"]).collect()) == {(2, "z")}
    assert set(chain1.subtract(chain2, on=["a"]).collect()) == set()
    assert set(chain1.subtract(chain2).collect()) == {(1, "y"), (2, "z")}
    assert chain1.subtract(chain1).count() == 0

    chain3 = DataChain.from_values(a=[1, 3], c=["foo", "bar"])
    assert set(chain1.subtract(chain3, on="a").collect()) == {(2, "z")}
    assert set(chain1.subtract(chain3).collect()) == {(2, "z")}


def test_subtract_error(catalog):
    chain1 = DataChain.from_values(a=[1, 1, 2], b=["x", "y", "z"])
    chain2 = DataChain.from_values(a=[1, 2], b=["x", "y"])
    with pytest.raises(DataChainParamsError):
        chain1.subtract(chain2, on=[])
    with pytest.raises(TypeError):
        chain1.subtract(chain2, on=42)

    chain3 = DataChain.from_values(c=["foo", "bar"])
    with pytest.raises(DataChainParamsError):
        chain1.subtract(chain3)


def test_column_math():
    fib = [1, 1, 2, 3, 5, 8]
    chain = DataChain.from_values(num=fib)

    ch = chain.mutate(add2=Column("num") + 2)
    assert list(ch.collect("add2")) == [x + 2 for x in fib]

    ch = chain.mutate(div2=Column("num") / 2.0)
    assert list(ch.collect("div2")) == [x / 2.0 for x in fib]

    ch2 = ch.mutate(x=1 - Column("div2"))
    assert list(ch2.collect("x")) == [1 - (x / 2.0) for x in fib]


def test_from_values_array_of_floats():
    embeddings = [[1.0, 2.0, 3.0], [4.0, 5.0, 6.0], [7.0, 8.0, 9.0]]
    chain = DataChain.from_values(emd=embeddings)

    assert list(chain.collect("emd")) == embeddings


def test_custom_model_with_nested_lists():
    ds_name = "nested"

    class Trace(BaseModel):
        x: float
        y: float

    class Nested(BaseModel):
        values: list[list[float]]
        traces_single: list[Trace]
        traces_double: list[list[Trace]]

    DataModel.register(Nested)

    DataChain.from_values(
        nested=[
            Nested(
                values=[[0.5, 0.5], [0.5, 0.5]],
                traces_single=[{"x": 0.5, "y": 0.5}, {"x": 0.5, "y": 0.5}],
                traces_double=[[{"x": 0.5, "y": 0.5}], [{"x": 0.5, "y": 0.5}]],
            )
        ],
        nums=[1],
    ).save(ds_name)

    assert list(DataChain(name=ds_name).collect("nested")) == [
        Nested(
            values=[[0.5, 0.5], [0.5, 0.5]],
            traces_single=[{"x": 0.5, "y": 0.5}, {"x": 0.5, "y": 0.5}],
            traces_double=[[{"x": 0.5, "y": 0.5}], [{"x": 0.5, "y": 0.5}]],
        )
    ]


def test_min_limit():
    dc = DataChain.from_values(a=[1, 2, 3, 4, 5])
    assert dc.count() == 5
    assert dc.limit(4).count() == 4
    assert dc.count() == 5
    assert dc.limit(1).count() == 1
    assert dc.count() == 5
    assert dc.limit(2).limit(3).count() == 2
    assert dc.count() == 5
    assert dc.limit(3).limit(2).count() == 2
    assert dc.count() == 5


def test_show_limit():
    dc = DataChain.from_values(a=[1, 2, 3, 4, 5])
    assert dc.count() == 5
    assert dc.limit(4).count() == 4
    dc.show(1)
    assert dc.count() == 5
    assert dc.limit(1).count() == 1
    dc.show(1)
    assert dc.count() == 5
    assert dc.limit(2).limit(3).count() == 2
    dc.show(1)
    assert dc.count() == 5
    assert dc.limit(3).limit(2).count() == 2
    dc.show(1)
    assert dc.count() == 5


def test_gen_limit(catalog):
    def func(key, val) -> Iterator[tuple[File, str]]:
        for i in range(val):
            yield File(name=""), f"{key}_{i}"

    keys = ["a", "b", "c", "d"]
    values = [3, 3, 3, 3]

    ds = DataChain.from_values(key=keys, val=values)

    assert ds.count() == 4
    assert ds.gen(res=func).count() == 12
    assert ds.limit(2).gen(res=func).count() == 6
    assert ds.limit(2).gen(res=func).limit(1).count() == 1
    assert ds.limit(3).gen(res=func).limit(2).count() == 2
    assert ds.limit(2).gen(res=func).limit(3).count() == 3
    assert ds.limit(3).gen(res=func).limit(10).count() == 9


<<<<<<< HEAD
def test_column(catalog):
    ds = DataChain.from_values(
        ints=[1, 2], floats=[0.5, 0.5], file=[File(name="a"), File(name="b")]
    )

    c = ds.column("ints")
    assert isinstance(c, Column)
    assert c.name == "ints"
    assert isinstance(c.type, Int64)

    c = ds.column("floats")
    assert isinstance(c, Column)
    assert c.name == "floats"
    assert isinstance(c.type, Float)

    c = ds.column("file.name")
    assert isinstance(c, Column)
    assert c.name == "file__name"
    assert isinstance(c.type, String)

    with pytest.raises(ValueError):
        c = ds.column("missing")


def test_mutate_with_subtraction():
    ds = DataChain.from_values(id=[1, 2])
    assert ds.mutate(new=ds.column("id") - 1).signals_schema.values["new"] is int


def test_mutate_with_addition():
    ds = DataChain.from_values(id=[1, 2])
    assert ds.mutate(new=ds.column("id") + 1).signals_schema.values["new"] is int


def test_mutate_with_division():
    ds = DataChain.from_values(id=[1, 2])
    assert ds.mutate(new=ds.column("id") / 10).signals_schema.values["new"] is float


def test_mutate_with_multiplication():
    ds = DataChain.from_values(id=[1, 2])
    assert ds.mutate(new=ds.column("id") * 10).signals_schema.values["new"] is int


def test_mutate_with_func():
    ds = DataChain.from_values(id=[1, 2])
    assert (
        ds.mutate(new=func.avg(ds.column("id"))).signals_schema.values["new"] is float
    )


def test_mutate_with_complex_expression():
    ds = DataChain.from_values(id=[1, 2], name=["Jim", "Jon"])
    assert (
        ds.mutate(
            new=(func.sum(ds.column("id"))) * (5 - func.min(ds.column("id")))
        ).signals_schema.values["new"]
        is int
    )


def test_mutate_with_saving():
    ds = DataChain.from_values(id=[1, 2])
    ds = ds.mutate(new=ds.column("id") / 2).save("mutated")

    ds = DataChain(name="mutated")
    assert ds.signals_schema.values["new"] is float
    assert list(ds.collect("new")) == [0.5, 1.0]


def test_mutate_with_expression_without_type(catalog):
    with pytest.raises(DataChainColumnError) as excinfo:
        DataChain.from_values(id=[1, 2]).mutate(new=(Column("id") - 1)).save()

    assert str(excinfo.value) == (
        "Error for column new: Cannot infer type with expression id - :id_1"
    )
=======
def test_rename_non_object_column_name_with_mutate(catalog):
    ds = DataChain.from_values(ids=[1, 2, 3])
    ds = ds.mutate(my_ids=Column("ids"))

    assert ds.signals_schema.values == {"my_ids": int}
    assert list(ds.order_by("my_ids").collect("my_ids")) == [1, 2, 3]

    ds.save("mutated")

    ds = DataChain(name="mutated")
    assert ds.signals_schema.values.get("my_ids") is int
    assert "ids" not in ds.signals_schema.values
    assert list(ds.order_by("my_ids").collect("my_ids")) == [1, 2, 3]


def test_rename_object_column_name_with_mutate(catalog):
    names = ["a", "b", "c"]
    sizes = [1, 2, 3]
    files = [File(name=name, size=size) for name, size in zip(names, sizes)]

    ds = DataChain.from_values(file=files, ids=[1, 2, 3])
    ds = ds.mutate(fname=Column("file.name"))

    assert list(ds.order_by("fname").collect("fname")) == ["a", "b", "c"]
    assert ds.signals_schema.values == {"file": File, "ids": int, "fname": str}

    # check that persist after saving
    ds.save("mutated")

    ds = DataChain(name="mutated")
    assert ds.signals_schema.values.get("file") is File
    assert ds.signals_schema.values.get("ids") is int
    assert ds.signals_schema.values.get("fname") is str
    assert list(ds.order_by("fname").collect("fname")) == ["a", "b", "c"]


def test_rename_object_name_with_mutate(catalog):
    names = ["a", "b", "c"]
    sizes = [1, 2, 3]
    files = [File(name=name, size=size) for name, size in zip(names, sizes)]

    ds = DataChain.from_values(file=files, ids=[1, 2, 3])
    ds = ds.mutate(my_file=Column("file"))

    assert list(ds.order_by("my_file.name").collect("my_file.name")) == ["a", "b", "c"]
    assert ds.signals_schema.values == {"my_file": File, "ids": int}

    ds.save("mutated")

    ds = DataChain(name="mutated")
    assert ds.signals_schema.values.get("my_file") is File
    assert ds.signals_schema.values.get("ids") is int
    assert "file" not in ds.signals_schema.values
    assert list(ds.order_by("my_file.name").collect("my_file.name")) == ["a", "b", "c"]
>>>>>>> 1e5178be
<|MERGE_RESOLUTION|>--- conflicted
+++ resolved
@@ -1208,13 +1208,13 @@
     fib = [1, 1, 2, 3, 5, 8]
     chain = DataChain.from_values(num=fib)
 
-    ch = chain.mutate(add2=Column("num") + 2)
+    ch = chain.mutate(add2=Column("num", Int64) + 2)
     assert list(ch.collect("add2")) == [x + 2 for x in fib]
 
-    ch = chain.mutate(div2=Column("num") / 2.0)
+    ch = chain.mutate(div2=Column("num", Int64) / 2.0)
     assert list(ch.collect("div2")) == [x / 2.0 for x in fib]
 
-    ch2 = ch.mutate(x=1 - Column("div2"))
+    ch2 = ch.mutate(x=1 - Column("div2", Int64))
     assert list(ch2.collect("x")) == [1 - (x / 2.0) for x in fib]
 
 
@@ -1308,7 +1308,62 @@
     assert ds.limit(3).gen(res=func).limit(10).count() == 9
 
 
-<<<<<<< HEAD
+def test_rename_non_object_column_name_with_mutate(catalog):
+    ds = DataChain.from_values(ids=[1, 2, 3])
+    ds = ds.mutate(my_ids=Column("ids"))
+
+    assert ds.signals_schema.values == {"my_ids": int}
+    assert list(ds.order_by("my_ids").collect("my_ids")) == [1, 2, 3]
+
+    ds.save("mutated")
+
+    ds = DataChain(name="mutated")
+    assert ds.signals_schema.values.get("my_ids") is int
+    assert "ids" not in ds.signals_schema.values
+    assert list(ds.order_by("my_ids").collect("my_ids")) == [1, 2, 3]
+
+
+def test_rename_object_column_name_with_mutate(catalog):
+    names = ["a", "b", "c"]
+    sizes = [1, 2, 3]
+    files = [File(name=name, size=size) for name, size in zip(names, sizes)]
+
+    ds = DataChain.from_values(file=files, ids=[1, 2, 3])
+    ds = ds.mutate(fname=Column("file.name"))
+
+    assert list(ds.order_by("fname").collect("fname")) == ["a", "b", "c"]
+    assert ds.signals_schema.values == {"file": File, "ids": int, "fname": str}
+
+    # check that persist after saving
+    ds.save("mutated")
+
+    ds = DataChain(name="mutated")
+    assert ds.signals_schema.values.get("file") is File
+    assert ds.signals_schema.values.get("ids") is int
+    assert ds.signals_schema.values.get("fname") is str
+    assert list(ds.order_by("fname").collect("fname")) == ["a", "b", "c"]
+
+
+def test_rename_object_name_with_mutate(catalog):
+    names = ["a", "b", "c"]
+    sizes = [1, 2, 3]
+    files = [File(name=name, size=size) for name, size in zip(names, sizes)]
+
+    ds = DataChain.from_values(file=files, ids=[1, 2, 3])
+    ds = ds.mutate(my_file=Column("file"))
+
+    assert list(ds.order_by("my_file.name").collect("my_file.name")) == ["a", "b", "c"]
+    assert ds.signals_schema.values == {"my_file": File, "ids": int}
+
+    ds.save("mutated")
+
+    ds = DataChain(name="mutated")
+    assert ds.signals_schema.values.get("my_file") is File
+    assert ds.signals_schema.values.get("ids") is int
+    assert "file" not in ds.signals_schema.values
+    assert list(ds.order_by("my_file.name").collect("my_file.name")) == ["a", "b", "c"]
+
+
 def test_column(catalog):
     ds = DataChain.from_values(
         ints=[1, 2], floats=[0.5, 0.5], file=[File(name="a"), File(name="b")]
@@ -1385,60 +1440,4 @@
 
     assert str(excinfo.value) == (
         "Error for column new: Cannot infer type with expression id - :id_1"
-    )
-=======
-def test_rename_non_object_column_name_with_mutate(catalog):
-    ds = DataChain.from_values(ids=[1, 2, 3])
-    ds = ds.mutate(my_ids=Column("ids"))
-
-    assert ds.signals_schema.values == {"my_ids": int}
-    assert list(ds.order_by("my_ids").collect("my_ids")) == [1, 2, 3]
-
-    ds.save("mutated")
-
-    ds = DataChain(name="mutated")
-    assert ds.signals_schema.values.get("my_ids") is int
-    assert "ids" not in ds.signals_schema.values
-    assert list(ds.order_by("my_ids").collect("my_ids")) == [1, 2, 3]
-
-
-def test_rename_object_column_name_with_mutate(catalog):
-    names = ["a", "b", "c"]
-    sizes = [1, 2, 3]
-    files = [File(name=name, size=size) for name, size in zip(names, sizes)]
-
-    ds = DataChain.from_values(file=files, ids=[1, 2, 3])
-    ds = ds.mutate(fname=Column("file.name"))
-
-    assert list(ds.order_by("fname").collect("fname")) == ["a", "b", "c"]
-    assert ds.signals_schema.values == {"file": File, "ids": int, "fname": str}
-
-    # check that persist after saving
-    ds.save("mutated")
-
-    ds = DataChain(name="mutated")
-    assert ds.signals_schema.values.get("file") is File
-    assert ds.signals_schema.values.get("ids") is int
-    assert ds.signals_schema.values.get("fname") is str
-    assert list(ds.order_by("fname").collect("fname")) == ["a", "b", "c"]
-
-
-def test_rename_object_name_with_mutate(catalog):
-    names = ["a", "b", "c"]
-    sizes = [1, 2, 3]
-    files = [File(name=name, size=size) for name, size in zip(names, sizes)]
-
-    ds = DataChain.from_values(file=files, ids=[1, 2, 3])
-    ds = ds.mutate(my_file=Column("file"))
-
-    assert list(ds.order_by("my_file.name").collect("my_file.name")) == ["a", "b", "c"]
-    assert ds.signals_schema.values == {"my_file": File, "ids": int}
-
-    ds.save("mutated")
-
-    ds = DataChain(name="mutated")
-    assert ds.signals_schema.values.get("my_file") is File
-    assert ds.signals_schema.values.get("ids") is int
-    assert "file" not in ds.signals_schema.values
-    assert list(ds.order_by("my_file.name").collect("my_file.name")) == ["a", "b", "c"]
->>>>>>> 1e5178be
+    )