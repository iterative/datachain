import datetime
import math
from collections.abc import Generator, Iterator
from unittest.mock import ANY

import numpy as np
import pandas as pd
import pytest
from pydantic import BaseModel

from datachain import Column
from datachain.lib.dc import C, DataChain, Sys
from datachain.lib.file import File
from datachain.lib.signal_schema import (
    SignalResolvingError,
    SignalResolvingTypeError,
    SignalSchema,
)
from datachain.lib.udf_signature import UdfSignatureError
from datachain.lib.utils import DataChainParamsError

DF_DATA = {
    "first_name": ["Alice", "Bob", "Charlie", "David", "Eva"],
    "age": [25, 30, 35, 40, 45],
    "city": ["New York", "Los Angeles", "Chicago", "Houston", "Phoenix"],
}

DF_OTHER_DATA = {
    "last_name": ["Smith", "Jones"],
    "country": ["USA", "Russia"],
}


class MyFr(BaseModel):
    nnn: str
    count: int


class MyNested(BaseModel):
    label: str
    fr: MyFr


features = [MyFr(nnn="n1", count=3), MyFr(nnn="n2", count=5), MyFr(nnn="n1", count=1)]
features_nested = [
    MyNested(fr=fr, label=f"label_{num}") for num, fr in enumerate(features)
]


def test_pandas_conversion(catalog):
    df = pd.DataFrame(DF_DATA)
    df1 = DataChain.from_pandas(df)
    df1 = df1.select("first_name", "age", "city").to_pandas()
    assert df1.equals(df)


def test_pandas_file_column_conflict(catalog):
    file_records = {"name": ["aa.txt", "bb.txt", "ccc.jpg", "dd", "e.txt"]}
    with pytest.raises(DataChainParamsError):
        DataChain.from_pandas(pd.DataFrame(DF_DATA | file_records))

    file_records = {"etag": [1, 2, 3, 4, 5]}
    with pytest.raises(DataChainParamsError):
        DataChain.from_pandas(pd.DataFrame(DF_DATA | file_records))


def test_pandas_uppercase_columns(catalog):
    data = {
        "FirstName": ["Alice", "Bob", "Charlie", "David", "Eva"],
        "Age": [25, 30, 35, 40, 45],
        "City": ["New York", "Los Angeles", "Chicago", "Houston", "Phoenix"],
    }
    df = DataChain.from_pandas(pd.DataFrame(data)).to_pandas()
    assert all(col not in df.columns for col in data)
    assert all(col.lower() in df.columns for col in data)


def test_pandas_incorrect_column_names(catalog):
    with pytest.raises(DataChainParamsError):
        DataChain.from_pandas(
            pd.DataFrame({"First Name": ["Alice", "Bob", "Charlie", "David", "Eva"]})
        )

    with pytest.raises(DataChainParamsError):
        DataChain.from_pandas(
            pd.DataFrame({"": ["Alice", "Bob", "Charlie", "David", "Eva"]})
        )

    with pytest.raises(DataChainParamsError):
        DataChain.from_pandas(
            pd.DataFrame({"First@Name": ["Alice", "Bob", "Charlie", "David", "Eva"]})
        )


def test_from_features_basic(catalog):
    ds = DataChain.create_empty(DataChain.DEFAULT_FILE_RECORD)
    ds = ds.gen(lambda prm: [File(name="")] * 5, params="parent", output={"file": File})

    ds_name = "my_ds"
    ds.save(ds_name)
    ds = DataChain(name=ds_name)

    assert isinstance(ds.feature_schema, dict)
    assert isinstance(ds.signals_schema, SignalSchema)
    assert ds.schema.keys() == {"file"}
    assert set(ds.schema.values()) == {File}


def test_from_features(catalog):
    ds = DataChain.create_empty(DataChain.DEFAULT_FILE_RECORD)
    ds = ds.gen(
        lambda prm: list(zip([File(name="")] * len(features), features)),
        params="parent",
        output={"file": File, "t1": MyFr},
    )
    for i, (_, t1) in enumerate(ds.iterate()):
        assert t1 == features[i]


def test_datasets(catalog):
    ds = DataChain.datasets()
    datasets = [d for d in ds.iterate_one("dataset") if d.name == "fibonacci"]
    assert len(datasets) == 0

    DataChain.from_values(fib=[1, 1, 2, 3, 5, 8]).save("fibonacci")

    ds = DataChain.datasets()
    datasets = [d for d in ds.iterate_one("dataset") if d.name == "fibonacci"]
    assert len(datasets) == 1
    assert datasets[0].num_objects == 6

    ds = DataChain.datasets(object_name="foo")
    datasets = [d for d in ds.iterate_one("foo") if d.name == "fibonacci"]
    assert len(datasets) == 1
    assert datasets[0].num_objects == 6


def test_preserve_feature_schema(catalog):
    ds = DataChain.create_empty(DataChain.DEFAULT_FILE_RECORD)
    ds = ds.gen(
        lambda prm: list(zip([File(name="")] * len(features), features, features)),
        params="parent",
        output={"file": File, "t1": MyFr, "t2": MyFr},
    )

    ds_name = "my_ds1"
    ds.save(ds_name)
    ds = DataChain(name=ds_name)

    assert isinstance(ds.feature_schema, dict)
    assert isinstance(ds.signals_schema, SignalSchema)
    assert ds.schema.keys() == {"t1", "t2", "file"}
    assert set(ds.schema.values()) == {MyFr, File}


def test_from_features_simple_types(catalog):
    fib = [1, 1, 2, 3, 5, 8]
    values = ["odd" if num % 2 else "even" for num in fib]

    ds = DataChain.from_values(fib=fib, odds=values)

    df = ds.to_pandas()
    assert len(df) == len(fib)
    assert df["fib"].tolist() == fib
    assert df["odds"].tolist() == values


def test_from_features_more_simple_types(catalog):
    ds_name = "my_ds_type"
    DataChain.from_values(
        t1=features,
        num=range(len(features)),
        bb=[True, True, False],
        dd=[{}, {"ee": 3}, {"ww": 1, "qq": 2}],
        time=[
            datetime.datetime.now(),
            datetime.datetime.today(),
            datetime.datetime.today(),
        ],
        f=[3.14, 2.72, 1.62],
    ).save(ds_name)

    ds = DataChain(name=ds_name)
    assert ds.schema.keys() == {
        "t1",
        "num",
        "bb",
        "dd",
        "time",
        "f",
    }
    assert set(ds.schema.values()) == {
        MyFr,
        int,
        bool,
        dict,
        datetime.datetime,
        float,
    }


def test_file_list(catalog):
    names = ["f1.jpg", "f1.json", "f1.txt", "f2.jpg", "f2.json"]
    sizes = [1, 2, 3, 4, 5]
    files = [File(name=name, size=size) for name, size in zip(names, sizes)]

    ds = DataChain.from_values(file=files)

    for i, values in enumerate(ds.iterate()):
        assert values[0] == files[i]


def test_gen(catalog):
    class _TestFr(BaseModel):
        file: File
        sqrt: float
        my_name: str

    ds = DataChain.from_values(t1=features)
    ds = ds.gen(
        x=lambda m_fr: [
            _TestFr(
                file=File(name=""),
                sqrt=math.sqrt(m_fr.count),
                my_name=m_fr.nnn,
            )
        ],
        params="t1",
        output={"x": _TestFr},
    )

    for i, (x,) in enumerate(ds.iterate()):
        assert isinstance(x, _TestFr)

        fr = features[i]
        test_fr = _TestFr(file=File(name=""), sqrt=math.sqrt(fr.count), my_name=fr.nnn)
        assert x.file == test_fr.file
        assert np.isclose(x.sqrt, test_fr.sqrt)
        assert x.my_name == test_fr.my_name


def test_map(catalog):
    class _TestFr(BaseModel):
        sqrt: float
        my_name: str

    dc = DataChain.from_values(t1=features).map(
        x=lambda m_fr: _TestFr(
            sqrt=math.sqrt(m_fr.count),
            my_name=m_fr.nnn + "_suf",
        ),
        params="t1",
        output={"x": _TestFr},
    )

    x_list = dc.collect_one("x")
    test_frs = [
        _TestFr(sqrt=math.sqrt(fr.count), my_name=fr.nnn + "_suf") for fr in features
    ]

    assert len(x_list) == len(test_frs)

    for x, test_fr in zip(x_list, test_frs):
        assert np.isclose(x.sqrt, test_fr.sqrt)
        assert x.my_name == test_fr.my_name


def test_agg(catalog):
    class _TestFr(BaseModel):
        f: File
        cnt: int
        my_name: str

    dc = DataChain.from_values(t1=features).agg(
        x=lambda frs: [
            _TestFr(
                f=File(name=""),
                cnt=sum(f.count for f in frs),
                my_name="-".join([fr.nnn for fr in frs]),
            )
        ],
        partition_by=C.t1.nnn,
        params="t1",
        output={"x": _TestFr},
    )

    assert dc.collect_one("x") == [
        _TestFr(
            f=File(name=""),
            cnt=sum(fr.count for fr in features if fr.nnn == "n1"),
            my_name="-".join([fr.nnn for fr in features if fr.nnn == "n1"]),
        ),
        _TestFr(
            f=File(name=""),
            cnt=sum(fr.count for fr in features if fr.nnn == "n2"),
            my_name="-".join([fr.nnn for fr in features if fr.nnn == "n2"]),
        ),
    ]


def test_agg_two_params(catalog):
    class _TestFr(BaseModel):
        f: File
        cnt: int
        my_name: str

    features2 = [
        MyFr(nnn="n1", count=6),
        MyFr(nnn="n2", count=10),
        MyFr(nnn="n1", count=2),
    ]

    ds = DataChain.from_values(t1=features, t2=features2).agg(
        x=lambda frs1, frs2: [
            _TestFr(
                f=File(name=""),
                cnt=sum(f1.count + f2.count for f1, f2 in zip(frs1, frs2)),
                my_name="-".join([fr.nnn for fr in frs1]),
            )
        ],
        partition_by=C.t1.nnn,
        params=("t1", "t2"),
        output={"x": _TestFr},
    )

    assert ds.collect_one("x.my_name") == ["n1-n1", "n2"]
    assert ds.collect_one("x.cnt") == [12, 15]


def test_agg_simple_iterator(catalog):
    def func(key, val) -> Iterator[tuple[File, str]]:
        for i in range(val):
            yield File(name=""), f"{key}_{i}"

    keys = ["a", "b", "c"]
    values = [3, 1, 2]
    ds = DataChain.from_values(key=keys, val=values).gen(res=func)

    df = ds.to_pandas()
    res = df["res_1"].tolist()
    assert res == ["a_0", "a_1", "a_2", "b_0", "c_0", "c_1"]


def test_agg_simple_iterator_error(catalog):
    chain = DataChain.from_values(key=["a", "b", "c"])

    with pytest.raises(UdfSignatureError):

        def func(key) -> int:
            return 1

        chain.gen(res=func)

    with pytest.raises(UdfSignatureError):

        class _MyCls(BaseModel):
            x: int

        def func(key) -> _MyCls:  # type: ignore[misc]
            return _MyCls(x=2)

        chain.gen(res=func)

    with pytest.raises(UdfSignatureError):

        def func(key) -> tuple[File, str]:  # type: ignore[misc]
            yield None, "qq"

        chain.gen(res=func)


def test_agg_tuple_result_iterator(catalog):
    class _ImageGroup(BaseModel):
        name: str
        size: int

    def func(key, val) -> Iterator[tuple[File, _ImageGroup]]:
        n = "-".join(key)
        v = sum(val)
        yield File(name=n), _ImageGroup(name=n, size=v)

    keys = ["n1", "n2", "n1"]
    values = [1, 5, 9]
    ds = DataChain.from_values(key=keys, val=values).agg(x=func, partition_by=C("key"))

    assert ds.collect_one("x_1.name") == ["n1-n1", "n2"]
    assert ds.collect_one("x_1.size") == [10, 5]


def test_agg_tuple_result_generator(catalog):
    class _ImageGroup(BaseModel):
        name: str
        size: int

    def func(key, val) -> Generator[tuple[File, _ImageGroup], None, None]:
        n = "-".join(key)
        v = sum(val)
        yield File(name=n), _ImageGroup(name=n, size=v)

    keys = ["n1", "n2", "n1"]
    values = [1, 5, 9]
    ds = DataChain.from_values(key=keys, val=values).agg(x=func, partition_by=C("key"))

    assert ds.collect_one("x_1.name") == ["n1-n1", "n2"]
    assert ds.collect_one("x_1.size") == [10, 5]


def test_iterate(catalog):
    dc = DataChain.from_values(f1=features, num=range(len(features)))

    n = 0
    for sample in dc.iterate():
        assert len(sample) == 2
        fr, num = sample

        assert isinstance(fr, MyFr)
        assert isinstance(num, int)
        assert num == n
        assert fr == features[n]

        n += 1

    assert n == len(features)


def test_iterate_nested_feature(catalog):
    dc = DataChain.from_values(sign1=features_nested)

    for n, sample in enumerate(dc.iterate()):
        assert len(sample) == 1
        nested = sample[0]

        assert isinstance(nested, MyNested)
        assert nested == features_nested[n]


def test_select_feature(catalog):
    dc = DataChain.from_values(my_n=features_nested)

    samples = dc.select("my_n").iterate()
    n = 0
    for sample in samples:
        assert sample[0] == features_nested[n]
        n += 1
    assert n == len(features_nested)

    samples = dc.select("my_n.fr").iterate()
    n = 0
    for sample in samples:
        assert sample[0] == features[n]
        n += 1
    assert n == len(features_nested)

    samples = dc.select("my_n.label", "my_n.fr.count").iterate()
    n = 0
    for sample in samples:
        label, count = sample
        assert label == features_nested[n].label
        assert count == features_nested[n].fr.count
        n += 1
    assert n == len(features_nested)


def test_select_columns_intersection(catalog):
    dc = DataChain.from_values(my_n=features_nested)

    samples = dc.select("my_n.fr", "my_n.fr.count").iterate()
    n = 0
    for sample in samples:
        fr, count = sample
        assert fr == features_nested[n].fr
        assert count == features_nested[n].fr.count
        n += 1
    assert n == len(features_nested)


def test_select_except(catalog):
    dc = DataChain.from_values(fr1=features_nested, fr2=features)

    samples = dc.select_except("fr2").iterate()
    n = 0
    for sample in samples:
        fr = sample[0]
        assert fr == features_nested[n]
        n += 1
    assert n == len(features_nested)


def test_select_wrong_type(catalog):
    dc = DataChain.from_values(fr1=features_nested, fr2=features)

    with pytest.raises(SignalResolvingTypeError):
        list(dc.select(4).iterate())

    with pytest.raises(SignalResolvingTypeError):
        list(dc.select_except(features[0]).iterate())


def test_select_except_error(catalog):
    dc = DataChain.from_values(fr1=features_nested, fr2=features)

    with pytest.raises(SignalResolvingError):
        list(dc.select_except("not_exist", "file").iterate())

    with pytest.raises(SignalResolvingError):
        list(dc.select_except("fr1.label", "file").iterate())


def test_select_restore_from_saving(catalog):
    dc = DataChain.from_values(my_n=features_nested)

    name = "test_test_select_save"
    dc.select("my_n.fr").save(name)

    restored = DataChain.from_dataset(name)
    n = 0
    restored_sorted = sorted(restored.iterate(), key=lambda x: x[0].count)
    features_sorted = sorted(features, key=lambda x: x.count)
    for sample in restored_sorted:
        assert sample[0] == features_sorted[n]
        n += 1
    assert n == len(features_nested)


def test_from_dataset_name_version(catalog):
    name = "test-version"
    DataChain.from_values(
        first_name=["Alice", "Bob", "Charlie"],
        age=[40, 30, None],
        city=[
            "Houston",
            "Los Angeles",
            None,
        ],
    ).save(name)

    dc = DataChain.from_dataset(name)
    assert dc.name == name
    assert dc.version


def test_chain_of_maps(catalog):
    dc = (
        DataChain.from_values(my_n=features_nested)
        .map(full_name=lambda my_n: my_n.label + "-" + my_n.fr.nnn, output=str)
        .map(square=lambda my_n: my_n.fr.count**2, output=int)
    )

    signals = ["my_n", "full_name", "square"]
    assert len(dc.schema) == len(signals)
    for signal in signals:
        assert signal in dc.schema

    preserved = dc.save()
    for signal in signals:
        assert signal in preserved.schema


def test_vector(catalog):
    vector = [3.14, 2.72, 1.62]

    def get_vector(key) -> list[float]:
        return vector

    ds = DataChain.from_values(key=[123]).map(emd=get_vector)

    df = ds.to_pandas()
    assert np.allclose(df["emd"].tolist()[0], vector)


def test_vector_of_vectors(catalog):
    vector = [[3.14, 2.72, 1.62], [1.0, 2.0, 3.0]]

    def get_vector(key) -> list[list[float]]:
        return vector

    ds = DataChain.from_values(key=[123]).map(emd_list=get_vector)

    df = ds.to_pandas()
    actual = df["emd_list"].tolist()[0]
    assert len(actual) == 2
    assert np.allclose(actual[0], vector[0])
    assert np.allclose(actual[1], vector[1])


def test_unsupported_output_type(catalog):
    vector = [3.14, 2.72, 1.62]

    def get_vector(key) -> list[np.float64]:
        return [vector]

    with pytest.raises(TypeError):
        DataChain.from_values(key=[123]).map(emd=get_vector)


def test_collect_one(catalog):
    names = ["f1.jpg", "f1.json", "f1.txt", "f2.jpg", "f2.json"]
    sizes = [1, 2, 3, 4, 5]
    files = [File(name=name, size=size) for name, size in zip(names, sizes)]

    scores = [0.1, 0.2, 0.3, 0.4, 0.5]

    chain = DataChain.from_values(file=files, score=scores)

    assert chain.collect_one("file") == files
    assert chain.collect_one("file.name") == names
    assert chain.collect_one("file.size") == sizes
    assert chain.collect_one("file.source") == [""] * len(names)
    assert np.allclose(chain.collect_one("score"), scores)

    for actual, expected in zip(
        chain.collect("file.size", "score"), [[x, y] for x, y in zip(sizes, scores)]
    ):
        assert len(actual) == 2
        assert actual[0] == expected[0]
        assert math.isclose(actual[1], expected[1], rel_tol=1e-7)


def test_default_output_type(catalog):
    names = ["f1.jpg", "f1.json", "f1.txt", "f2.jpg", "f2.json"]
    suffix = "-new"

    chain = DataChain.from_values(name=names).map(res1=lambda name: name + suffix)

    assert chain.collect_one("res1") == [t + suffix for t in names]


def test_parse_tabular(tmp_dir, catalog):
    df = pd.DataFrame(DF_DATA)
    path = tmp_dir / "test.parquet"
    df.to_parquet(path)
    dc = DataChain.from_storage(path.as_uri()).parse_tabular()
    df1 = dc.select("first_name", "age", "city").to_pandas()

    assert df1.equals(df)


def test_parse_tabular_format(tmp_dir, catalog):
    df = pd.DataFrame(DF_DATA)
    path = tmp_dir / "test.jsonl"
    path.write_text(df.to_json(orient="records", lines=True))
    dc = DataChain.from_storage(path.as_uri()).parse_tabular(format="json")
    df1 = dc.select("first_name", "age", "city").to_pandas()
    assert df1.equals(df)


def test_parse_tabular_partitions(tmp_dir, catalog):
    df = pd.DataFrame(DF_DATA)
    path = tmp_dir / "test.parquet"
    df.to_parquet(path, partition_cols=["first_name"])
    dc = (
        DataChain.from_storage(path.as_uri())
        .filter(C("parent").glob("*first_name=Alice*"))
        .parse_tabular(partitioning="hive")
    )
    df1 = dc.select("first_name", "age", "city").to_pandas()
    df1 = df1.sort_values("first_name").reset_index(drop=True)
    assert df1.equals(df.loc[:0])


def test_parse_tabular_empty(tmp_dir, catalog):
    path = tmp_dir / "test.parquet"
    with pytest.raises(DataChainParamsError):
        DataChain.from_storage(path.as_uri()).parse_tabular()


def test_parse_tabular_unify_schema(tmp_dir, catalog):
    df1 = pd.DataFrame(DF_DATA)
    df2 = pd.DataFrame(DF_OTHER_DATA)
    path1 = tmp_dir / "df1.parquet"
    path2 = tmp_dir / "df2.parquet"
    df1.to_parquet(path1)
    df2.to_parquet(path2)

    df_combined = (
        pd.concat([df1, df2], ignore_index=True)
        .replace({"": None, 0: None, np.nan: None})
        .sort_values("first_name")
        .reset_index(drop=True)
    )
    dc = (
        DataChain.from_storage(tmp_dir.as_uri())
        .filter(C("name").glob("*.parquet"))
        .parse_tabular()
    )
    df = dc.select("first_name", "age", "city", "last_name", "country").to_pandas()
    df = (
        df.replace({"": None, 0: None, np.nan: None})
        .sort_values("first_name")
        .reset_index(drop=True)
    )
    assert df.equals(df_combined)


def test_parse_tabular_output_dict(tmp_dir, catalog):
    df = pd.DataFrame(DF_DATA)
    path = tmp_dir / "test.jsonl"
    path.write_text(df.to_json(orient="records", lines=True))
    output = {"fname": str, "age": int, "loc": str}
    dc = DataChain.from_storage(path.as_uri()).parse_tabular(
        format="json", output=output
    )
    df1 = dc.select("fname", "age", "loc").to_pandas()
    df.columns = ["fname", "age", "loc"]
    assert df1.equals(df)


def test_parse_tabular_output_feature(tmp_dir, catalog):
    class Output(BaseModel):
        fname: str
        age: int
        loc: str

    df = pd.DataFrame(DF_DATA)
    path = tmp_dir / "test.jsonl"
    path.write_text(df.to_json(orient="records", lines=True))
    dc = DataChain.from_storage(path.as_uri()).parse_tabular(
        format="json", output=Output
    )
    df1 = dc.select("fname", "age", "loc").to_pandas()
    df.columns = ["fname", "age", "loc"]
    assert df1.equals(df)


def test_parse_tabular_output_list(tmp_dir, catalog):
    df = pd.DataFrame(DF_DATA)
    path = tmp_dir / "test.jsonl"
    path.write_text(df.to_json(orient="records", lines=True))
    output = ["fname", "age", "loc"]
    dc = DataChain.from_storage(path.as_uri()).parse_tabular(
        format="json", output=output
    )
    df1 = dc.select("fname", "age", "loc").to_pandas()
    df.columns = ["fname", "age", "loc"]
    assert df1.equals(df)


def test_from_csv(tmp_dir, catalog):
    df = pd.DataFrame(DF_DATA)
    path = tmp_dir / "test.csv"
    df.to_csv(path)
    dc = DataChain.from_csv(path.as_uri())
    df1 = dc.select("first_name", "age", "city").to_pandas()
    assert df1.equals(df)


def test_from_csv_no_header_error(tmp_dir, catalog):
    df = pd.DataFrame(DF_DATA.values()).transpose()
    path = tmp_dir / "test.csv"
    df.to_csv(path, header=False, index=False)
    with pytest.raises(DataChainParamsError):
        DataChain.from_csv(path.as_uri(), header=False)


def test_from_csv_no_header_output_dict(tmp_dir, catalog):
    df = pd.DataFrame(DF_DATA.values()).transpose()
    path = tmp_dir / "test.csv"
    df.to_csv(path, header=False, index=False)
    dc = DataChain.from_csv(
        path.as_uri(), header=False, output={"first_name": str, "age": int, "city": str}
    )
    df1 = dc.select("first_name", "age", "city").to_pandas()
    assert (df1.values != df.values).sum() == 0


def test_from_csv_no_header_output_feature(tmp_dir, catalog):
    class Output(BaseModel):
        first_name: str
        age: int
        city: str

    df = pd.DataFrame(DF_DATA.values()).transpose()
    path = tmp_dir / "test.csv"
    df.to_csv(path, header=False, index=False)
    dc = DataChain.from_csv(path.as_uri(), header=False, output=Output)
    df1 = dc.select("first_name", "age", "city").to_pandas()
    assert (df1.values != df.values).sum() == 0


def test_from_csv_no_header_output_list(tmp_dir, catalog):
    df = pd.DataFrame(DF_DATA.values()).transpose()
    path = tmp_dir / "test.csv"
    df.to_csv(path, header=False, index=False)
    dc = DataChain.from_csv(
        path.as_uri(), header=False, output=["first_name", "age", "city"]
    )
    df1 = dc.select("first_name", "age", "city").to_pandas()
    assert (df1.values != df.values).sum() == 0


def test_from_csv_tab_delimited(tmp_dir, catalog):
    df = pd.DataFrame(DF_DATA)
    path = tmp_dir / "test.csv"
    df.to_csv(path, sep="\t")
    dc = DataChain.from_csv(path.as_uri(), delimiter="\t")
    df1 = dc.select("first_name", "age", "city").to_pandas()
    assert df1.equals(df)


def test_from_parquet(tmp_dir, catalog):
    df = pd.DataFrame(DF_DATA)
    path = tmp_dir / "test.parquet"
    df.to_parquet(path)
    dc = DataChain.from_parquet(path.as_uri())
    df1 = dc.select("first_name", "age", "city").to_pandas()

    assert df1.equals(df)


def test_from_parquet_partitioned(tmp_dir, catalog):
    df = pd.DataFrame(DF_DATA)
    path = tmp_dir / "test.parquet"
    df.to_parquet(path, partition_cols=["first_name"])
    dc = DataChain.from_parquet(path.as_uri())
    df1 = dc.select("first_name", "age", "city").to_pandas()
    df1 = df1.sort_values("first_name").reset_index(drop=True)
    assert df1.equals(df)


@pytest.mark.parametrize("processes", [False, 2, True])
def test_parallel(processes, catalog):
    prefix = "t & "
    vals = ["a", "b", "c", "d", "e", "f", "g", "h", "i"]

    res = (
        DataChain.from_values(key=vals)
        .settings(parallel=processes)
        .map(res=lambda key: prefix + key)
        .collect_one("res")
    )

    assert res == [prefix + v for v in vals]


def test_exec(catalog):
    names = ("f1.jpg", "f1.json", "f1.txt", "f2.jpg", "f2.json")
    all_names = set()

    dc = (
        DataChain.from_values(name=names)
        .map(nop=lambda name: all_names.add(name))
        .exec()
    )
    assert isinstance(dc, DataChain)
    assert all_names == set(names)


def test_extend_features(catalog):
    dc = DataChain.from_values(f1=features, num=range(len(features)))

    res = dc._extend_to_data_model("select", "num")
    assert isinstance(res, DataChain)
    assert res.signals_schema.values == {"num": int}

    res = dc._extend_to_data_model("sum", "num")
    assert res == sum(range(len(features)))


def test_from_storage_object_name(tmp_dir, catalog):
    df = pd.DataFrame(DF_DATA)
    path = tmp_dir / "test.parquet"
    df.to_parquet(path)
    dc = DataChain.from_storage(path.as_uri(), object_name="custom")
    assert dc.schema["custom"] == File


def test_from_features_object_name(tmp_dir, catalog):
    fib = [1, 1, 2, 3, 5, 8]
    values = ["odd" if num % 2 else "even" for num in fib]

    dc = DataChain.from_values(fib=fib, odds=values, object_name="custom")
    assert "custom.fib" in dc.to_pandas(flatten=True).columns


def test_parse_tabular_object_name(tmp_dir, catalog):
    df = pd.DataFrame(DF_DATA)
    path = tmp_dir / "test.parquet"
    df.to_parquet(path)
    dc = DataChain.from_storage(path.as_uri()).parse_tabular(object_name="tbl")
    assert "tbl.first_name" in dc.to_pandas(flatten=True).columns


def test_sys_feature(tmp_dir, catalog):
    ds = DataChain.from_values(t1=features)
    ds_sys = ds.settings(sys=True)
    assert not ds._sys
    assert ds_sys._sys

    args = []
    ds_sys.map(res=lambda sys, t1: args.append((sys, t1))).save("ds_sys")

    sys_cls = Sys.model_construct
    assert args == [
        (sys_cls(id=1, rand=ANY), MyFr(nnn="n1", count=3)),
        (sys_cls(id=2, rand=ANY), MyFr(nnn="n2", count=5)),
        (sys_cls(id=3, rand=ANY), MyFr(nnn="n1", count=1)),
    ]
    assert "sys" not in ds_sys.catalog.get_dataset("ds_sys").feature_schema

    ds_no_sys = ds_sys.settings(sys=False)
    assert not ds_no_sys._sys

    args = []
    ds_no_sys.map(res=lambda t1: args.append(t1)).save("ds_no_sys")
    assert args == [
        MyFr(nnn="n1", count=3),
        MyFr(nnn="n2", count=5),
        MyFr(nnn="n1", count=1),
    ]
    assert "sys" not in ds_no_sys.catalog.get_dataset("ds_no_sys").feature_schema


def test_to_pandas_multi_level():
    df = DataChain.from_values(t1=features).to_pandas()

    assert "t1" in df.columns
    assert "nnn" in df["t1"].columns
    assert "count" in df["t1"].columns
    assert df["t1"]["count"].tolist() == [3, 5, 1]


def test_mutate():
    chain = DataChain.from_values(t1=features).mutate(
        circle=2 * 3.14 * Column("t1.count"), place="pref_" + Column("t1.nnn")
    )

    assert chain.signals_schema.values["circle"] is float
    assert chain.signals_schema.values["place"] is str

    expected = [fr.count * 2 * 3.14 for fr in features]
    np.testing.assert_allclose(chain.collect_one("circle"), expected)


def test_order_by_with_nested_columns():
    names = ["a.txt", "c.txt", "d.txt", "a.txt", "b.txt"]

    assert (
        DataChain.from_values(file=[File(name=name) for name in names])
        .order_by("file.name")
        .collect_one("file.name")
    ) == ["a.txt", "a.txt", "b.txt", "c.txt", "d.txt"]


<<<<<<< HEAD
def test_order_by_descending():
    names = ["a.txt", "c.txt", "d.txt", "a.txt", "b.txt"]

    assert (
        DataChain.from_values(file=[File(name=name) for name in names])
        .order_by("file.name", descending=True)
        .collect_one("file.name")
    ) == ["d.txt", "c.txt", "b.txt", "a.txt", "a.txt"]
=======
def test_order_by_with_func():
    names = ["a.txt", "c.txt", "d.txt", "a.txt", "b.txt"]

    from datachain.sql.functions import rand

    assert (
        DataChain.from_values(file=[File(name=name) for name in names])
        .order_by("file.name", rand())
        .collect_one("file.name")
    ) == ["a.txt", "a.txt", "b.txt", "c.txt", "d.txt"]
>>>>>>> 578e0e4c
<|MERGE_RESOLUTION|>--- conflicted
+++ resolved
@@ -941,16 +941,6 @@
     ) == ["a.txt", "a.txt", "b.txt", "c.txt", "d.txt"]
 
 
-<<<<<<< HEAD
-def test_order_by_descending():
-    names = ["a.txt", "c.txt", "d.txt", "a.txt", "b.txt"]
-
-    assert (
-        DataChain.from_values(file=[File(name=name) for name in names])
-        .order_by("file.name", descending=True)
-        .collect_one("file.name")
-    ) == ["d.txt", "c.txt", "b.txt", "a.txt", "a.txt"]
-=======
 def test_order_by_with_func():
     names = ["a.txt", "c.txt", "d.txt", "a.txt", "b.txt"]
 
@@ -961,4 +951,13 @@
         .order_by("file.name", rand())
         .collect_one("file.name")
     ) == ["a.txt", "a.txt", "b.txt", "c.txt", "d.txt"]
->>>>>>> 578e0e4c
+
+
+def test_order_by_descending():
+    names = ["a.txt", "c.txt", "d.txt", "a.txt", "b.txt"]
+
+    assert (
+        DataChain.from_values(file=[File(name=name) for name in names])
+        .order_by("file.name", descending=True)
+        .collect_one("file.name")
+    ) == ["d.txt", "c.txt", "b.txt", "a.txt", "a.txt"]