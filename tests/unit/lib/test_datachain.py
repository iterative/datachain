--- conflicted
+++ resolved
@@ -602,19 +602,11 @@
 
     chain = DataChain.from_values(file=files, score=scores)
 
-<<<<<<< HEAD
-    assert chain.collect_one("file") == files
-    assert chain.collect_one("file.path") == names
-    assert chain.collect_one("file.size") == sizes
-    assert chain.collect_one("file.source") == [""] * len(names)
-    assert np.allclose(chain.collect_one("score"), scores)
-=======
     assert list(chain.collect("file")) == files
-    assert list(chain.collect("file.name")) == names
+    assert list(chain.collect("file.path")) == names
     assert list(chain.collect("file.size")) == sizes
     assert list(chain.collect("file.source")) == [""] * len(names)
     assert np.allclose(list(chain.collect("score")), scores)
->>>>>>> 1833918d
 
     for actual, expected in zip(
         chain.collect("file.size", "score"), [[x, y] for x, y in zip(sizes, scores)]
@@ -979,17 +971,13 @@
     else:
         dc = dc.order_by("file.path")
 
-<<<<<<< HEAD
-    assert dc.collect_one("file.path") == ["a.txt", "a.txt", "b.txt", "c.txt", "d.txt"]
-=======
-    assert list(dc.collect("file.name")) == [
+    assert list(dc.collect("file.path")) == [
         "a.txt",
         "a.txt",
         "b.txt",
         "c.txt",
         "d.txt",
     ]
->>>>>>> 1833918d
 
 
 @pytest.mark.parametrize("with_function", [True, False])
@@ -1004,14 +992,10 @@
     else:
         dc = dc.order_by("file.path", descending=True)
 
-<<<<<<< HEAD
-    assert dc.collect_one("file.path") == ["d.txt", "c.txt", "b.txt", "a.txt", "a.txt"]
-=======
-    assert list(dc.collect("file.name")) == [
+    assert list(dc.collect("file.path")) == [
         "d.txt",
         "c.txt",
         "b.txt",
         "a.txt",
         "a.txt",
-    ]
->>>>>>> 1833918d
+    ]