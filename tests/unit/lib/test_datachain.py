--- conflicted
+++ resolved
@@ -56,13 +56,8 @@
     assert df1.equals(df)
 
 
-<<<<<<< HEAD
-def test_pandas_file_column_conflict(catalog):
+def test_pandas_file_column_conflict(test_session):
     file_records = {"path": ["aa.txt", "bb.txt", "ccc.jpg", "dd", "e.txt"]}
-=======
-def test_pandas_file_column_conflict(test_session):
-    file_records = {"name": ["aa.txt", "bb.txt", "ccc.jpg", "dd", "e.txt"]}
->>>>>>> d47aee33
     with pytest.raises(DataChainParamsError):
         DataChain.from_pandas(
             pd.DataFrame(DF_DATA | file_records), session=test_session
@@ -106,15 +101,9 @@
         )
 
 
-<<<<<<< HEAD
-def test_from_features_basic(catalog):
-    ds = DataChain.from_records(DataChain.DEFAULT_FILE_RECORD)
-    ds = ds.gen(lambda prm: [File(path="")] * 5, params="path", output={"file": File})
-=======
 def test_from_features_basic(test_session):
     ds = DataChain.from_records(DataChain.DEFAULT_FILE_RECORD, session=test_session)
-    ds = ds.gen(lambda prm: [File(name="")] * 5, params="parent", output={"file": File})
->>>>>>> d47aee33
+    ds = ds.gen(lambda prm: [File(path="")] * 5, params="path", output={"file": File})
 
     ds_name = "my_ds"
     ds.save(ds_name)
@@ -776,13 +765,9 @@
     names = ["f1.jpg", "f1.json", "f1.txt", "f2.jpg", "f2.json"]
     suffix = "-new"
 
-<<<<<<< HEAD
-    chain = DataChain.from_values(path=names).map(res1=lambda path: path + suffix)
-=======
     chain = DataChain.from_values(name=names, session=test_session).map(
         res1=lambda name: name + suffix
     )
->>>>>>> d47aee33
 
     assert list(chain.collect("res1")) == [t + suffix for t in names]
 
@@ -813,13 +798,8 @@
     path = tmp_dir / "test.parquet"
     df.to_parquet(path, partition_cols=["first_name"])
     dc = (
-<<<<<<< HEAD
-        DataChain.from_storage(path.as_uri())
+        DataChain.from_storage(path.as_uri(), session=test_session)
         .filter(C("path").glob("*first_name=Alice*"))
-=======
-        DataChain.from_storage(path.as_uri(), session=test_session)
-        .filter(C("parent").glob("*first_name=Alice*"))
->>>>>>> d47aee33
         .parse_tabular(partitioning="hive")
     )
     df1 = dc.select("first_name", "age", "city").to_pandas()
@@ -848,13 +828,8 @@
         .reset_index(drop=True)
     )
     dc = (
-<<<<<<< HEAD
-        DataChain.from_storage(tmp_dir.as_uri())
+        DataChain.from_storage(tmp_dir.as_uri(), session=test_session)
         .filter(C("path").glob("*.parquet"))
-=======
-        DataChain.from_storage(tmp_dir.as_uri(), session=test_session)
-        .filter(C("name").glob("*.parquet"))
->>>>>>> d47aee33
         .parse_tabular()
     )
     df = dc.select("first_name", "age", "city", "last_name", "country").to_pandas()
@@ -1092,13 +1067,8 @@
     all_names = set()
 
     dc = (
-<<<<<<< HEAD
-        DataChain.from_values(path=names)
-        .map(nop=lambda path: all_names.add(path))
-=======
         DataChain.from_values(name=names, session=test_session)
         .map(nop=lambda name: all_names.add(name))
->>>>>>> d47aee33
         .exec()
     )
     assert isinstance(dc, DataChain)
@@ -1203,13 +1173,9 @@
 def test_order_by_with_nested_columns(test_session, with_function):
     names = ["a.txt", "c.txt", "d.txt", "a.txt", "b.txt"]
 
-<<<<<<< HEAD
-    dc = DataChain.from_values(file=[File(path=name) for name in names])
-=======
     dc = DataChain.from_values(
-        file=[File(name=name) for name in names], session=test_session
-    )
->>>>>>> d47aee33
+        file=[File(path=name) for name in names], session=test_session
+    )
     if with_function:
         from datachain.sql.functions import rand
 
@@ -1230,13 +1196,9 @@
 def test_order_by_descending(test_session, with_function):
     names = ["a.txt", "c.txt", "d.txt", "a.txt", "b.txt"]
 
-<<<<<<< HEAD
-    dc = DataChain.from_values(file=[File(path=name) for name in names])
-=======
     dc = DataChain.from_values(
-        file=[File(name=name) for name in names], session=test_session
-    )
->>>>>>> d47aee33
+        file=[File(path=name) for name in names], session=test_session
+    )
     if with_function:
         from datachain.sql.functions import rand
 
@@ -1411,10 +1373,10 @@
 def test_rename_object_column_name_with_mutate(catalog):
     names = ["a", "b", "c"]
     sizes = [1, 2, 3]
-    files = [File(name=name, size=size) for name, size in zip(names, sizes)]
+    files = [File(path=name, size=size) for name, size in zip(names, sizes)]
 
     ds = DataChain.from_values(file=files, ids=[1, 2, 3])
-    ds = ds.mutate(fname=Column("file.name"))
+    ds = ds.mutate(fname=Column("file.path"))
 
     assert list(ds.order_by("fname").collect("fname")) == ["a", "b", "c"]
     assert ds.signals_schema.values == {"file": File, "ids": int, "fname": str}
@@ -1432,12 +1394,12 @@
 def test_rename_object_name_with_mutate(catalog):
     names = ["a", "b", "c"]
     sizes = [1, 2, 3]
-    files = [File(name=name, size=size) for name, size in zip(names, sizes)]
+    files = [File(path=name, size=size) for name, size in zip(names, sizes)]
 
     ds = DataChain.from_values(file=files, ids=[1, 2, 3])
     ds = ds.mutate(my_file=Column("file"))
 
-    assert list(ds.order_by("my_file.name").collect("my_file.name")) == ["a", "b", "c"]
+    assert list(ds.order_by("my_file.path").collect("my_file.path")) == ["a", "b", "c"]
     assert ds.signals_schema.values == {"my_file": File, "ids": int}
 
     ds.save("mutated")
@@ -1446,4 +1408,4 @@
     assert ds.signals_schema.values.get("my_file") is File
     assert ds.signals_schema.values.get("ids") is int
     assert "file" not in ds.signals_schema.values
-    assert list(ds.order_by("my_file.name").collect("my_file.name")) == ["a", "b", "c"]+    assert list(ds.order_by("my_file.path").collect("my_file.path")) == ["a", "b", "c"]