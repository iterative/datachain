import datetime
import math
from collections.abc import Generator, Iterator
from unittest.mock import ANY

import numpy as np
import pandas as pd
import pytest
from pydantic import BaseModel

from datachain import Column
from datachain.lib.data_model import DataModel
from datachain.lib.dc import C, DataChain, Sys
from datachain.lib.file import File
from datachain.lib.signal_schema import (
    SignalResolvingError,
    SignalResolvingTypeError,
    SignalSchema,
)
from datachain.lib.udf_signature import UdfSignatureError
from datachain.lib.utils import DataChainParamsError
from tests.utils import skip_if_not_sqlite

DF_DATA = {
    "first_name": ["Alice", "Bob", "Charlie", "David", "Eva"],
    "age": [25, 30, 35, 40, 45],
    "city": ["New York", "Los Angeles", "Chicago", "Houston", "Phoenix"],
}

DF_OTHER_DATA = {
    "last_name": ["Smith", "Jones"],
    "country": ["USA", "Russia"],
}


class MyFr(BaseModel):
    nnn: str
    count: int


class MyNested(BaseModel):
    label: str
    fr: MyFr


features = [MyFr(nnn="n1", count=3), MyFr(nnn="n2", count=5), MyFr(nnn="n1", count=1)]
features_nested = [
    MyNested(fr=fr, label=f"label_{num}") for num, fr in enumerate(features)
]


def test_pandas_conversion(catalog):
    df = pd.DataFrame(DF_DATA)
    df1 = DataChain.from_pandas(df)
    df1 = df1.select("first_name", "age", "city").to_pandas()
    assert df1.equals(df)


def test_pandas_file_column_conflict(catalog):
    file_records = {"path": ["aa.txt", "bb.txt", "ccc.jpg", "dd", "e.txt"]}
    with pytest.raises(DataChainParamsError):
        DataChain.from_pandas(pd.DataFrame(DF_DATA | file_records))

    file_records = {"etag": [1, 2, 3, 4, 5]}
    with pytest.raises(DataChainParamsError):
        DataChain.from_pandas(pd.DataFrame(DF_DATA | file_records))


def test_pandas_uppercase_columns(catalog):
    data = {
        "FirstName": ["Alice", "Bob", "Charlie", "David", "Eva"],
        "Age": [25, 30, 35, 40, 45],
        "City": ["New York", "Los Angeles", "Chicago", "Houston", "Phoenix"],
    }
    df = DataChain.from_pandas(pd.DataFrame(data)).to_pandas()
    assert all(col not in df.columns for col in data)
    assert all(col.lower() in df.columns for col in data)


def test_pandas_incorrect_column_names(catalog):
    with pytest.raises(DataChainParamsError):
        DataChain.from_pandas(
            pd.DataFrame({"First Name": ["Alice", "Bob", "Charlie", "David", "Eva"]})
        )

    with pytest.raises(DataChainParamsError):
        DataChain.from_pandas(
            pd.DataFrame({"": ["Alice", "Bob", "Charlie", "David", "Eva"]})
        )

    with pytest.raises(DataChainParamsError):
        DataChain.from_pandas(
            pd.DataFrame({"First@Name": ["Alice", "Bob", "Charlie", "David", "Eva"]})
        )


def test_from_features_basic(catalog):
<<<<<<< HEAD
    ds = DataChain.create_empty(DataChain.DEFAULT_FILE_RECORD)
    ds = ds.gen(lambda prm: [File(path="")] * 5, params="path", output={"file": File})
=======
    ds = DataChain.from_records(DataChain.DEFAULT_FILE_RECORD)
    ds = ds.gen(lambda prm: [File(name="")] * 5, params="parent", output={"file": File})
>>>>>>> 7bb9baed

    ds_name = "my_ds"
    ds.save(ds_name)
    ds = DataChain(name=ds_name)

    assert isinstance(ds.feature_schema, dict)
    assert isinstance(ds.signals_schema, SignalSchema)
    assert ds.schema.keys() == {"file"}
    assert set(ds.schema.values()) == {File}


def test_from_features(catalog):
    ds = DataChain.from_records(DataChain.DEFAULT_FILE_RECORD)
    ds = ds.gen(
        lambda prm: list(zip([File(path="")] * len(features), features)),
        params="path",
        output={"file": File, "t1": MyFr},
    )
    for i, (_, t1) in enumerate(ds.collect()):
        assert t1 == features[i]


def test_datasets(catalog):
    ds = DataChain.datasets()
    datasets = [d for d in ds.collect("dataset") if d.name == "fibonacci"]
    assert len(datasets) == 0

    DataChain.from_values(fib=[1, 1, 2, 3, 5, 8]).save("fibonacci")

    ds = DataChain.datasets()
    datasets = [d for d in ds.collect("dataset") if d.name == "fibonacci"]
    assert len(datasets) == 1
    assert datasets[0].num_objects == 6

    ds = DataChain.datasets(object_name="foo")
    datasets = [d for d in ds.collect("foo") if d.name == "fibonacci"]
    assert len(datasets) == 1
    assert datasets[0].num_objects == 6


def test_preserve_feature_schema(catalog):
    ds = DataChain.from_records(DataChain.DEFAULT_FILE_RECORD)
    ds = ds.gen(
        lambda prm: list(zip([File(path="")] * len(features), features, features)),
        params="path",
        output={"file": File, "t1": MyFr, "t2": MyFr},
    )

    ds_name = "my_ds1"
    ds.save(ds_name)
    ds = DataChain(name=ds_name)

    assert isinstance(ds.feature_schema, dict)
    assert isinstance(ds.signals_schema, SignalSchema)
    assert ds.schema.keys() == {"t1", "t2", "file"}
    assert set(ds.schema.values()) == {MyFr, File}


def test_from_features_simple_types(catalog):
    fib = [1, 1, 2, 3, 5, 8]
    values = ["odd" if num % 2 else "even" for num in fib]

    ds = DataChain.from_values(fib=fib, odds=values)

    df = ds.to_pandas()
    assert len(df) == len(fib)
    assert df["fib"].tolist() == fib
    assert df["odds"].tolist() == values


def test_from_features_more_simple_types(catalog):
    ds_name = "my_ds_type"
    DataChain.from_values(
        t1=features,
        num=range(len(features)),
        bb=[True, True, False],
        dd=[{}, {"ee": 3}, {"ww": 1, "qq": 2}],
        time=[
            datetime.datetime.now(),
            datetime.datetime.today(),
            datetime.datetime.today(),
        ],
        f=[3.14, 2.72, 1.62],
    ).save(ds_name)

    ds = DataChain(name=ds_name)
    assert ds.schema.keys() == {
        "t1",
        "num",
        "bb",
        "dd",
        "time",
        "f",
    }
    assert set(ds.schema.values()) == {
        MyFr,
        int,
        bool,
        dict,
        datetime.datetime,
        float,
    }


def test_file_list(catalog):
    names = ["f1.jpg", "f1.json", "f1.txt", "f2.jpg", "f2.json"]
    sizes = [1, 2, 3, 4, 5]
    files = [File(path=name, size=size) for name, size in zip(names, sizes)]

    ds = DataChain.from_values(file=files)

    for i, values in enumerate(ds.collect()):
        assert values[0] == files[i]


def test_gen(catalog):
    class _TestFr(BaseModel):
        file: File
        sqrt: float
        my_name: str

    ds = DataChain.from_values(t1=features)
    ds = ds.gen(
        x=lambda m_fr: [
            _TestFr(
                file=File(path=""),
                sqrt=math.sqrt(m_fr.count),
                my_name=m_fr.nnn,
            )
        ],
        params="t1",
        output={"x": _TestFr},
    )

    for i, (x,) in enumerate(ds.collect()):
        assert isinstance(x, _TestFr)

        fr = features[i]
        test_fr = _TestFr(file=File(path=""), sqrt=math.sqrt(fr.count), my_name=fr.nnn)
        assert x.file == test_fr.file
        assert np.isclose(x.sqrt, test_fr.sqrt)
        assert x.my_name == test_fr.my_name


def test_map(catalog):
    class _TestFr(BaseModel):
        sqrt: float
        my_name: str

    dc = DataChain.from_values(t1=features).map(
        x=lambda m_fr: _TestFr(
            sqrt=math.sqrt(m_fr.count),
            my_name=m_fr.nnn + "_suf",
        ),
        params="t1",
        output={"x": _TestFr},
    )

    x_list = list(dc.collect("x"))
    test_frs = [
        _TestFr(sqrt=math.sqrt(fr.count), my_name=fr.nnn + "_suf") for fr in features
    ]

    assert len(x_list) == len(test_frs)

    for x, test_fr in zip(x_list, test_frs):
        assert np.isclose(x.sqrt, test_fr.sqrt)
        assert x.my_name == test_fr.my_name


def test_agg(catalog):
    class _TestFr(BaseModel):
        f: File
        cnt: int
        my_name: str

    dc = DataChain.from_values(t1=features).agg(
        x=lambda frs: [
            _TestFr(
                f=File(path=""),
                cnt=sum(f.count for f in frs),
                my_name="-".join([fr.nnn for fr in frs]),
            )
        ],
        partition_by=C.t1.nnn,
        params="t1",
        output={"x": _TestFr},
    )

    assert list(dc.collect("x")) == [
        _TestFr(
            f=File(path=""),
            cnt=sum(fr.count for fr in features if fr.nnn == "n1"),
            my_name="-".join([fr.nnn for fr in features if fr.nnn == "n1"]),
        ),
        _TestFr(
            f=File(path=""),
            cnt=sum(fr.count for fr in features if fr.nnn == "n2"),
            my_name="-".join([fr.nnn for fr in features if fr.nnn == "n2"]),
        ),
    ]


def test_agg_two_params(catalog):
    class _TestFr(BaseModel):
        f: File
        cnt: int
        my_name: str

    features2 = [
        MyFr(nnn="n1", count=6),
        MyFr(nnn="n2", count=10),
        MyFr(nnn="n1", count=2),
    ]

    ds = DataChain.from_values(t1=features, t2=features2).agg(
        x=lambda frs1, frs2: [
            _TestFr(
                f=File(path=""),
                cnt=sum(f1.count + f2.count for f1, f2 in zip(frs1, frs2)),
                my_name="-".join([fr.nnn for fr in frs1]),
            )
        ],
        partition_by=C.t1.nnn,
        params=("t1", "t2"),
        output={"x": _TestFr},
    )

    assert list(ds.collect("x.my_name")) == ["n1-n1", "n2"]
    assert list(ds.collect("x.cnt")) == [12, 15]


def test_agg_simple_iterator(catalog):
    def func(key, val) -> Iterator[tuple[File, str]]:
        for i in range(val):
            yield File(path=""), f"{key}_{i}"

    keys = ["a", "b", "c"]
    values = [3, 1, 2]
    ds = DataChain.from_values(key=keys, val=values).gen(res=func)

    df = ds.to_pandas()
    res = df["res_1"].tolist()
    assert res == ["a_0", "a_1", "a_2", "b_0", "c_0", "c_1"]


def test_agg_simple_iterator_error(catalog):
    chain = DataChain.from_values(key=["a", "b", "c"])

    with pytest.raises(UdfSignatureError):

        def func(key) -> int:
            return 1

        chain.gen(res=func)

    with pytest.raises(UdfSignatureError):

        class _MyCls(BaseModel):
            x: int

        def func(key) -> _MyCls:  # type: ignore[misc]
            return _MyCls(x=2)

        chain.gen(res=func)

    with pytest.raises(UdfSignatureError):

        def func(key) -> tuple[File, str]:  # type: ignore[misc]
            yield None, "qq"

        chain.gen(res=func)


def test_agg_tuple_result_iterator(catalog):
    class _ImageGroup(BaseModel):
        name: str
        size: int

    def func(key, val) -> Iterator[tuple[File, _ImageGroup]]:
        n = "-".join(key)
        v = sum(val)
        yield File(path=n), _ImageGroup(name=n, size=v)

    keys = ["n1", "n2", "n1"]
    values = [1, 5, 9]
    ds = DataChain.from_values(key=keys, val=values).agg(x=func, partition_by=C("key"))

    assert list(ds.collect("x_1.name")) == ["n1-n1", "n2"]
    assert list(ds.collect("x_1.size")) == [10, 5]


def test_agg_tuple_result_generator(catalog):
    class _ImageGroup(BaseModel):
        name: str
        size: int

    def func(key, val) -> Generator[tuple[File, _ImageGroup], None, None]:
        n = "-".join(key)
        v = sum(val)
        yield File(path=n), _ImageGroup(name=n, size=v)

    keys = ["n1", "n2", "n1"]
    values = [1, 5, 9]
    ds = DataChain.from_values(key=keys, val=values).agg(x=func, partition_by=C("key"))

    assert list(ds.collect("x_1.name")) == ["n1-n1", "n2"]
    assert list(ds.collect("x_1.size")) == [10, 5]


def test_batch_map(catalog):
    class _TestFr(BaseModel):
        sqrt: float
        my_name: str

    dc = DataChain.from_values(t1=features).batch_map(
        x=lambda m_frs: [
            _TestFr(
                sqrt=math.sqrt(m_fr.count),
                my_name=m_fr.nnn + "_suf",
            )
            for m_fr in m_frs
        ],
        params="t1",
        output={"x": _TestFr},
    )

    x_list = list(dc.collect("x"))
    test_frs = [
        _TestFr(sqrt=math.sqrt(fr.count), my_name=fr.nnn + "_suf") for fr in features
    ]

    assert len(x_list) == len(test_frs)

    for x, test_fr in zip(x_list, test_frs):
        assert np.isclose(x.sqrt, test_fr.sqrt)
        assert x.my_name == test_fr.my_name


def test_batch_map_wrong_size(catalog):
    class _TestFr(BaseModel):
        total: int
        names: str

    dc = DataChain.from_values(t1=features).batch_map(
        x=lambda m_frs: [
            _TestFr(
                total=sum(m_fr.count for m_fr in m_frs),
                names="-".join([m_fr.nnn for m_fr in m_frs]),
            )
        ],
        params="t1",
        output={"x": _TestFr},
    )

    with pytest.raises(AssertionError):
        list(dc.collect())


def test_batch_map_two_params(catalog):
    class _TestFr(BaseModel):
        f: File
        cnt: int
        my_name: str

    features2 = [
        MyFr(nnn="n1", count=6),
        MyFr(nnn="n2", count=10),
        MyFr(nnn="n1", count=2),
    ]

    ds = DataChain.from_values(t1=features, t2=features2).batch_map(
        x=lambda frs1, frs2: [
            _TestFr(
                f=File(path=""),
                cnt=f1.count + f2.count,
                my_name=f"{f1.nnn}-{f2.nnn}",
            )
            for f1, f2 in zip(frs1, frs2)
        ],
        params=("t1", "t2"),
        output={"x": _TestFr},
    )

    assert list(ds.collect("x.my_name")) == ["n1-n1", "n2-n2", "n1-n1"]
    assert list(ds.collect("x.cnt")) == [9, 15, 3]


def test_batch_map_tuple_result_iterator(catalog):
    def sqrt(t1: list[int]) -> Iterator[float]:
        for val in t1:
            yield math.sqrt(val)

    dc = DataChain.from_values(t1=[1, 4, 9]).batch_map(x=sqrt)

    assert list(dc.collect("x")) == [1, 2, 3]


def test_collect(catalog):
    dc = DataChain.from_values(f1=features, num=range(len(features)))

    n = 0
    for sample in dc.collect():
        assert len(sample) == 2
        fr, num = sample

        assert isinstance(fr, MyFr)
        assert isinstance(num, int)
        assert num == n
        assert fr == features[n]

        n += 1

    assert n == len(features)


def test_collect_nested_feature(catalog):
    dc = DataChain.from_values(sign1=features_nested)

    for n, sample in enumerate(dc.collect()):
        assert len(sample) == 1
        nested = sample[0]

        assert isinstance(nested, MyNested)
        assert nested == features_nested[n]


def test_select_feature(catalog):
    dc = DataChain.from_values(my_n=features_nested)

    samples = dc.select("my_n").collect()
    n = 0
    for sample in samples:
        assert sample[0] == features_nested[n]
        n += 1
    assert n == len(features_nested)

    samples = dc.select("my_n.fr").collect()
    n = 0
    for sample in samples:
        assert sample[0] == features[n]
        n += 1
    assert n == len(features_nested)

    samples = dc.select("my_n.label", "my_n.fr.count").collect()
    n = 0
    for sample in samples:
        label, count = sample
        assert label == features_nested[n].label
        assert count == features_nested[n].fr.count
        n += 1
    assert n == len(features_nested)


def test_select_columns_intersection(catalog):
    dc = DataChain.from_values(my_n=features_nested)

    samples = dc.select("my_n.fr", "my_n.fr.count").collect()
    n = 0
    for sample in samples:
        fr, count = sample
        assert fr == features_nested[n].fr
        assert count == features_nested[n].fr.count
        n += 1
    assert n == len(features_nested)


def test_select_except(catalog):
    dc = DataChain.from_values(fr1=features_nested, fr2=features)

    samples = dc.select_except("fr2").collect()
    n = 0
    for sample in samples:
        fr = sample[0]
        assert fr == features_nested[n]
        n += 1
    assert n == len(features_nested)


def test_select_wrong_type(catalog):
    dc = DataChain.from_values(fr1=features_nested, fr2=features)

    with pytest.raises(SignalResolvingTypeError):
        list(dc.select(4).collect())

    with pytest.raises(SignalResolvingTypeError):
        list(dc.select_except(features[0]).collect())


def test_select_except_error(catalog):
    dc = DataChain.from_values(fr1=features_nested, fr2=features)

    with pytest.raises(SignalResolvingError):
        list(dc.select_except("not_exist", "file").collect())

    with pytest.raises(SignalResolvingError):
        list(dc.select_except("fr1.label", "file").collect())


def test_select_restore_from_saving(catalog):
    dc = DataChain.from_values(my_n=features_nested)

    name = "test_test_select_save"
    dc.select("my_n.fr").save(name)

    restored = DataChain.from_dataset(name)
    n = 0
    restored_sorted = sorted(restored.collect(), key=lambda x: x[0].count)
    features_sorted = sorted(features, key=lambda x: x.count)
    for sample in restored_sorted:
        assert sample[0] == features_sorted[n]
        n += 1
    assert n == len(features_nested)


def test_select_distinct(catalog):
    class Embedding(BaseModel):
        id: int
        filename: str
        values: list[float]

    expected = [
        [0.1, 0.3],
        [0.1, 0.4],
        [0.1, 0.5],
        [0.1, 0.6],
    ]

    actual = (
        DataChain.from_values(
            embedding=[
                Embedding(id=1, filename="a.jpg", values=expected[0]),
                Embedding(id=2, filename="b.jpg", values=expected[2]),
                Embedding(id=3, filename="c.jpg", values=expected[1]),
                Embedding(id=4, filename="d.jpg", values=expected[1]),
                Embedding(id=5, filename="e.jpg", values=expected[3]),
            ],
        )
        .select("embedding.values", "embedding.filename")
        .distinct("embedding.values")
        .order_by("embedding.values")
        .collect()
    )

    actual = [emb[0] for emb in actual]
    assert len(actual) == 4
    for i in [0, 1]:
        assert np.allclose([emb[i] for emb in actual], [emp[i] for emp in expected])


def test_from_dataset_name_version(catalog):
    name = "test-version"
    DataChain.from_values(
        first_name=["Alice", "Bob", "Charlie"],
        age=[40, 30, None],
        city=[
            "Houston",
            "Los Angeles",
            None,
        ],
    ).save(name)

    dc = DataChain.from_dataset(name)
    assert dc.name == name
    assert dc.version


def test_chain_of_maps(catalog):
    dc = (
        DataChain.from_values(my_n=features_nested)
        .map(full_name=lambda my_n: my_n.label + "-" + my_n.fr.nnn, output=str)
        .map(square=lambda my_n: my_n.fr.count**2, output=int)
    )

    signals = ["my_n", "full_name", "square"]
    assert len(dc.schema) == len(signals)
    for signal in signals:
        assert signal in dc.schema

    preserved = dc.save()
    for signal in signals:
        assert signal in preserved.schema


def test_vector(catalog):
    vector = [3.14, 2.72, 1.62]

    def get_vector(key) -> list[float]:
        return vector

    ds = DataChain.from_values(key=[123]).map(emd=get_vector)

    df = ds.to_pandas()
    assert np.allclose(df["emd"].tolist()[0], vector)


def test_vector_of_vectors(catalog):
    vector = [[3.14, 2.72, 1.62], [1.0, 2.0, 3.0]]

    def get_vector(key) -> list[list[float]]:
        return vector

    ds = DataChain.from_values(key=[123]).map(emd_list=get_vector)

    df = ds.to_pandas()
    actual = df["emd_list"].tolist()[0]
    assert len(actual) == 2
    assert np.allclose(actual[0], vector[0])
    assert np.allclose(actual[1], vector[1])


def test_unsupported_output_type(catalog):
    vector = [3.14, 2.72, 1.62]

    def get_vector(key) -> list[np.float64]:
        return [vector]

    with pytest.raises(TypeError):
        DataChain.from_values(key=[123]).map(emd=get_vector)


def test_collect_single_item(catalog):
    names = ["f1.jpg", "f1.json", "f1.txt", "f2.jpg", "f2.json"]
    sizes = [1, 2, 3, 4, 5]
    files = [File(path=name, size=size) for name, size in zip(names, sizes)]

    scores = [0.1, 0.2, 0.3, 0.4, 0.5]

    chain = DataChain.from_values(file=files, score=scores)

    assert list(chain.collect("file")) == files
    assert list(chain.collect("file.path")) == names
    assert list(chain.collect("file.size")) == sizes
    assert list(chain.collect("file.source")) == [""] * len(names)
    assert np.allclose(list(chain.collect("score")), scores)

    for actual, expected in zip(
        chain.collect("file.size", "score"), [[x, y] for x, y in zip(sizes, scores)]
    ):
        assert len(actual) == 2
        assert actual[0] == expected[0]
        assert math.isclose(actual[1], expected[1], rel_tol=1e-7)


def test_default_output_type(catalog):
    names = ["f1.jpg", "f1.json", "f1.txt", "f2.jpg", "f2.json"]
    suffix = "-new"

    chain = DataChain.from_values(path=names).map(res1=lambda path: path + suffix)

    assert list(chain.collect("res1")) == [t + suffix for t in names]


def test_parse_tabular(tmp_dir, catalog):
    df = pd.DataFrame(DF_DATA)
    path = tmp_dir / "test.parquet"
    df.to_parquet(path)
    dc = DataChain.from_storage(path.as_uri()).parse_tabular()
    df1 = dc.select("first_name", "age", "city").to_pandas()

    assert df1.equals(df)


def test_parse_tabular_format(tmp_dir, catalog):
    df = pd.DataFrame(DF_DATA)
    path = tmp_dir / "test.jsonl"
    path.write_text(df.to_json(orient="records", lines=True))
    dc = DataChain.from_storage(path.as_uri()).parse_tabular(format="json")
    df1 = dc.select("first_name", "age", "city").to_pandas()
    assert df1.equals(df)


def test_parse_tabular_partitions(tmp_dir, catalog):
    df = pd.DataFrame(DF_DATA)
    path = tmp_dir / "test.parquet"
    df.to_parquet(path, partition_cols=["first_name"])
    dc = (
        DataChain.from_storage(path.as_uri())
        .filter(C("path").glob("*first_name=Alice*"))
        .parse_tabular(partitioning="hive")
    )
    df1 = dc.select("first_name", "age", "city").to_pandas()
    df1 = df1.sort_values("first_name").reset_index(drop=True)
    assert df1.equals(df.loc[:0])


def test_parse_tabular_empty(tmp_dir, catalog):
    path = tmp_dir / "test.parquet"
    with pytest.raises(FileNotFoundError):
        DataChain.from_storage(path.as_uri()).parse_tabular()


def test_parse_tabular_unify_schema(tmp_dir, catalog):
    df1 = pd.DataFrame(DF_DATA)
    df2 = pd.DataFrame(DF_OTHER_DATA)
    path1 = tmp_dir / "df1.parquet"
    path2 = tmp_dir / "df2.parquet"
    df1.to_parquet(path1)
    df2.to_parquet(path2)

    df_combined = (
        pd.concat([df1, df2], ignore_index=True)
        .replace({"": None, 0: None, np.nan: None})
        .sort_values("first_name")
        .reset_index(drop=True)
    )
    dc = (
        DataChain.from_storage(tmp_dir.as_uri())
        .filter(C("path").glob("*.parquet"))
        .parse_tabular()
    )
    df = dc.select("first_name", "age", "city", "last_name", "country").to_pandas()
    df = (
        df.replace({"": None, 0: None, np.nan: None})
        .sort_values("first_name")
        .reset_index(drop=True)
    )
    assert df.equals(df_combined)


def test_parse_tabular_output_dict(tmp_dir, catalog):
    df = pd.DataFrame(DF_DATA)
    path = tmp_dir / "test.jsonl"
    path.write_text(df.to_json(orient="records", lines=True))
    output = {"fname": str, "age": int, "loc": str}
    dc = DataChain.from_storage(path.as_uri()).parse_tabular(
        format="json", output=output
    )
    df1 = dc.select("fname", "age", "loc").to_pandas()
    df.columns = ["fname", "age", "loc"]
    assert df1.equals(df)


def test_parse_tabular_output_feature(tmp_dir, catalog):
    class Output(BaseModel):
        fname: str
        age: int
        loc: str

    df = pd.DataFrame(DF_DATA)
    path = tmp_dir / "test.jsonl"
    path.write_text(df.to_json(orient="records", lines=True))
    dc = DataChain.from_storage(path.as_uri()).parse_tabular(
        format="json", output=Output
    )
    df1 = dc.select("fname", "age", "loc").to_pandas()
    df.columns = ["fname", "age", "loc"]
    assert df1.equals(df)


def test_parse_tabular_output_list(tmp_dir, catalog):
    df = pd.DataFrame(DF_DATA)
    path = tmp_dir / "test.jsonl"
    path.write_text(df.to_json(orient="records", lines=True))
    output = ["fname", "age", "loc"]
    dc = DataChain.from_storage(path.as_uri()).parse_tabular(
        format="json", output=output
    )
    df1 = dc.select("fname", "age", "loc").to_pandas()
    df.columns = ["fname", "age", "loc"]
    assert df1.equals(df)


def test_from_csv(tmp_dir, catalog):
    df = pd.DataFrame(DF_DATA)
    path = tmp_dir / "test.csv"
    df.to_csv(path, index=False)
    dc = DataChain.from_csv(path.as_uri())
    df1 = dc.select("first_name", "age", "city").to_pandas()
    assert df1.equals(df)


def test_from_csv_no_header_error(tmp_dir, catalog):
    df = pd.DataFrame(DF_DATA.values()).transpose()
    path = tmp_dir / "test.csv"
    df.to_csv(path, header=False, index=False)
    with pytest.raises(DataChainParamsError):
        DataChain.from_csv(path.as_uri(), header=False)


def test_from_csv_no_header_output_dict(tmp_dir, catalog):
    df = pd.DataFrame(DF_DATA.values()).transpose()
    path = tmp_dir / "test.csv"
    df.to_csv(path, header=False, index=False)
    dc = DataChain.from_csv(
        path.as_uri(), header=False, output={"first_name": str, "age": int, "city": str}
    )
    df1 = dc.select("first_name", "age", "city").to_pandas()
    assert (df1.values != df.values).sum() == 0


def test_from_csv_no_header_output_feature(tmp_dir, catalog):
    class Output(BaseModel):
        first_name: str
        age: int
        city: str

    df = pd.DataFrame(DF_DATA.values()).transpose()
    path = tmp_dir / "test.csv"
    df.to_csv(path, header=False, index=False)
    dc = DataChain.from_csv(path.as_uri(), header=False, output=Output)
    df1 = dc.select("first_name", "age", "city").to_pandas()
    assert (df1.values != df.values).sum() == 0


def test_from_csv_no_header_output_list(tmp_dir, catalog):
    df = pd.DataFrame(DF_DATA.values()).transpose()
    path = tmp_dir / "test.csv"
    df.to_csv(path, header=False, index=False)
    dc = DataChain.from_csv(
        path.as_uri(), header=False, output=["first_name", "age", "city"]
    )
    df1 = dc.select("first_name", "age", "city").to_pandas()
    assert (df1.values != df.values).sum() == 0


def test_from_csv_tab_delimited(tmp_dir, catalog):
    df = pd.DataFrame(DF_DATA)
    path = tmp_dir / "test.csv"
    df.to_csv(path, sep="\t", index=False)
    dc = DataChain.from_csv(path.as_uri(), delimiter="\t")
    df1 = dc.select("first_name", "age", "city").to_pandas()
    assert df1.equals(df)


def test_from_csv_null_collect(tmp_dir, catalog):
    # Clickhouse requires setting type to Nullable(Type).
    # See https://github.com/xzkostyan/clickhouse-sqlalchemy/issues/189.
    skip_if_not_sqlite()
    df = pd.DataFrame(DF_DATA)
    height = [70, 65, None, 72, 68]
    df["height"] = height
    path = tmp_dir / "test.csv"
    df.to_csv(path, index=False)
    dc = DataChain.from_csv(path.as_uri(), object_name="csv")
    for i, row in enumerate(dc.collect()):
        assert row[1].height == height[i]


def test_from_parquet(tmp_dir, catalog):
    df = pd.DataFrame(DF_DATA)
    path = tmp_dir / "test.parquet"
    df.to_parquet(path)
    dc = DataChain.from_parquet(path.as_uri())
    df1 = dc.select("first_name", "age", "city").to_pandas()

    assert df1.equals(df)


def test_from_parquet_partitioned(tmp_dir, catalog):
    df = pd.DataFrame(DF_DATA)
    path = tmp_dir / "test.parquet"
    df.to_parquet(path, partition_cols=["first_name"])
    dc = DataChain.from_parquet(path.as_uri())
    df1 = dc.select("first_name", "age", "city").to_pandas()
    df1 = df1.sort_values("first_name").reset_index(drop=True)
    assert df1.equals(df)


def test_to_parquet(tmp_dir, catalog):
    df = pd.DataFrame(DF_DATA)
    dc = DataChain.from_pandas(df)

    path = tmp_dir / "test.parquet"
    dc.to_parquet(path)

    assert path.is_file()
    pd.testing.assert_frame_equal(pd.read_parquet(path), df)


def test_to_parquet_partitioned(tmp_dir, catalog):
    df = pd.DataFrame(DF_DATA)
    dc = DataChain.from_pandas(df)

    path = tmp_dir / "parquets"
    dc.to_parquet(path, partition_cols=["first_name"])

    assert set(path.iterdir()) == {
        path / f"first_name={name}" for name in df["first_name"]
    }
    df1 = pd.read_parquet(path)
    df1 = df1.reindex(columns=df.columns)
    df1["first_name"] = df1["first_name"].astype("str")
    df1 = df1.sort_values("first_name").reset_index(drop=True)
    pd.testing.assert_frame_equal(df1, df)


@pytest.mark.parametrize("processes", [False, 2, True])
def test_parallel(processes, catalog):
    prefix = "t & "
    vals = ["a", "b", "c", "d", "e", "f", "g", "h", "i"]

    res = list(
        DataChain.from_values(key=vals)
        .settings(parallel=processes)
        .map(res=lambda key: prefix + key)
        .collect("res")
    )

    assert res == [prefix + v for v in vals]


def test_exec(catalog):
    names = ("f1.jpg", "f1.json", "f1.txt", "f2.jpg", "f2.json")
    all_names = set()

    dc = (
        DataChain.from_values(path=names)
        .map(nop=lambda path: all_names.add(path))
        .exec()
    )
    assert isinstance(dc, DataChain)
    assert all_names == set(names)


def test_extend_features(catalog):
    dc = DataChain.from_values(f1=features, num=range(len(features)))

    res = dc._extend_to_data_model("select", "num")
    assert isinstance(res, DataChain)
    assert res.signals_schema.values == {"num": int}

    res = dc._extend_to_data_model("sum", "num")
    assert res == sum(range(len(features)))


def test_from_storage_object_name(tmp_dir, catalog):
    df = pd.DataFrame(DF_DATA)
    path = tmp_dir / "test.parquet"
    df.to_parquet(path)
    dc = DataChain.from_storage(path.as_uri(), object_name="custom")
    assert dc.schema["custom"] == File


def test_from_features_object_name(tmp_dir, catalog):
    fib = [1, 1, 2, 3, 5, 8]
    values = ["odd" if num % 2 else "even" for num in fib]

    dc = DataChain.from_values(fib=fib, odds=values, object_name="custom")
    assert "custom.fib" in dc.to_pandas(flatten=True).columns


def test_parse_tabular_object_name(tmp_dir, catalog):
    df = pd.DataFrame(DF_DATA)
    path = tmp_dir / "test.parquet"
    df.to_parquet(path)
    dc = DataChain.from_storage(path.as_uri()).parse_tabular(object_name="tbl")
    assert "tbl.first_name" in dc.to_pandas(flatten=True).columns


def test_sys_feature(tmp_dir, catalog):
    ds = DataChain.from_values(t1=features)
    ds_sys = ds.settings(sys=True)
    assert not ds._sys
    assert ds_sys._sys

    args = []
    ds_sys.map(res=lambda sys, t1: args.append((sys, t1))).save("ds_sys")

    sys_cls = Sys.model_construct
    assert args == [
        (sys_cls(id=1, rand=ANY), MyFr(nnn="n1", count=3)),
        (sys_cls(id=2, rand=ANY), MyFr(nnn="n2", count=5)),
        (sys_cls(id=3, rand=ANY), MyFr(nnn="n1", count=1)),
    ]
    assert "sys" not in ds_sys.catalog.get_dataset("ds_sys").feature_schema

    ds_no_sys = ds_sys.settings(sys=False)
    assert not ds_no_sys._sys

    args = []
    ds_no_sys.map(res=lambda t1: args.append(t1)).save("ds_no_sys")
    assert args == [
        MyFr(nnn="n1", count=3),
        MyFr(nnn="n2", count=5),
        MyFr(nnn="n1", count=1),
    ]
    assert "sys" not in ds_no_sys.catalog.get_dataset("ds_no_sys").feature_schema


def test_to_pandas_multi_level():
    df = DataChain.from_values(t1=features).to_pandas()

    assert "t1" in df.columns
    assert "nnn" in df["t1"].columns
    assert "count" in df["t1"].columns
    assert df["t1"]["count"].tolist() == [3, 5, 1]


def test_mutate():
    chain = DataChain.from_values(t1=features).mutate(
        circle=2 * 3.14 * Column("t1.count"), place="pref_" + Column("t1.nnn")
    )

    assert chain.signals_schema.values["circle"] is float
    assert chain.signals_schema.values["place"] is str

    expected = [fr.count * 2 * 3.14 for fr in features]
    np.testing.assert_allclose(list(chain.collect("circle")), expected)


@pytest.mark.parametrize("with_function", [True, False])
def test_order_by_with_nested_columns(with_function):
    names = ["a.txt", "c.txt", "d.txt", "a.txt", "b.txt"]

    dc = DataChain.from_values(file=[File(path=name) for name in names])
    if with_function:
        from datachain.sql.functions import rand

        dc = dc.order_by("file.path", rand())
    else:
        dc = dc.order_by("file.path")

    assert list(dc.collect("file.path")) == [
        "a.txt",
        "a.txt",
        "b.txt",
        "c.txt",
        "d.txt",
    ]


@pytest.mark.parametrize("with_function", [True, False])
def test_order_by_descending(with_function):
    names = ["a.txt", "c.txt", "d.txt", "a.txt", "b.txt"]

    dc = DataChain.from_values(file=[File(path=name) for name in names])
    if with_function:
        from datachain.sql.functions import rand

        dc = dc.order_by("file.path", rand(), descending=True)
    else:
        dc = dc.order_by("file.path", descending=True)

    assert list(dc.collect("file.path")) == [
        "d.txt",
        "c.txt",
        "b.txt",
        "a.txt",
        "a.txt",
    ]


def test_union(catalog):
    chain1 = DataChain.from_values(value=[1, 2])
    chain2 = DataChain.from_values(value=[3, 4])
    chain3 = chain1 | chain2
    assert chain3.count() == 4
    assert sorted(chain3.collect("value")) == [1, 2, 3, 4]


def test_subtract(catalog):
    chain1 = DataChain.from_values(a=[1, 1, 2], b=["x", "y", "z"])
    chain2 = DataChain.from_values(a=[1, 2], b=["x", "y"])
    assert set(chain1.subtract(chain2, on=["a", "b"]).collect()) == {(1, "y"), (2, "z")}
    assert set(chain1.subtract(chain2, on=["b"]).collect()) == {(2, "z")}
    assert set(chain1.subtract(chain2, on=["a"]).collect()) == set()
    assert set(chain1.subtract(chain2).collect()) == {(1, "y"), (2, "z")}
    assert chain1.subtract(chain1).count() == 0

    chain3 = DataChain.from_values(a=[1, 3], c=["foo", "bar"])
    assert set(chain1.subtract(chain3, on="a").collect()) == {(2, "z")}
    assert set(chain1.subtract(chain3).collect()) == {(2, "z")}


def test_subtract_error(catalog):
    chain1 = DataChain.from_values(a=[1, 1, 2], b=["x", "y", "z"])
    chain2 = DataChain.from_values(a=[1, 2], b=["x", "y"])
    with pytest.raises(DataChainParamsError):
        chain1.subtract(chain2, on=[])
    with pytest.raises(TypeError):
        chain1.subtract(chain2, on=42)

    chain3 = DataChain.from_values(c=["foo", "bar"])
    with pytest.raises(DataChainParamsError):
        chain1.subtract(chain3)


def test_column_math():
    fib = [1, 1, 2, 3, 5, 8]
    chain = DataChain.from_values(num=fib)

    ch = chain.mutate(add2=Column("num") + 2)
    assert list(ch.collect("add2")) == [x + 2 for x in fib]

    ch = chain.mutate(div2=Column("num") / 2.0)
    assert list(ch.collect("div2")) == [x / 2.0 for x in fib]

    ch2 = ch.mutate(x=1 - Column("div2"))
    assert list(ch2.collect("x")) == [1 - (x / 2.0) for x in fib]


def test_from_values_array_of_floats():
    embeddings = [[1.0, 2.0, 3.0], [4.0, 5.0, 6.0], [7.0, 8.0, 9.0]]
    chain = DataChain.from_values(emd=embeddings)

    assert list(chain.collect("emd")) == embeddings


def test_custom_model_with_nested_lists():
    ds_name = "nested"

    class Trace(BaseModel):
        x: float
        y: float

    class Nested(BaseModel):
        values: list[list[float]]
        traces_single: list[Trace]
        traces_double: list[list[Trace]]

    DataModel.register(Nested)

    DataChain.from_values(
        nested=[
            Nested(
                values=[[0.5, 0.5], [0.5, 0.5]],
                traces_single=[{"x": 0.5, "y": 0.5}, {"x": 0.5, "y": 0.5}],
                traces_double=[[{"x": 0.5, "y": 0.5}], [{"x": 0.5, "y": 0.5}]],
            )
        ],
        nums=[1],
    ).save(ds_name)

    assert list(DataChain(name=ds_name).collect("nested")) == [
        Nested(
            values=[[0.5, 0.5], [0.5, 0.5]],
            traces_single=[{"x": 0.5, "y": 0.5}, {"x": 0.5, "y": 0.5}],
            traces_double=[[{"x": 0.5, "y": 0.5}], [{"x": 0.5, "y": 0.5}]],
        )
    ]<|MERGE_RESOLUTION|>--- conflicted
+++ resolved
@@ -95,13 +95,8 @@
 
 
 def test_from_features_basic(catalog):
-<<<<<<< HEAD
-    ds = DataChain.create_empty(DataChain.DEFAULT_FILE_RECORD)
+    ds = DataChain.from_records(DataChain.DEFAULT_FILE_RECORD)
     ds = ds.gen(lambda prm: [File(path="")] * 5, params="path", output={"file": File})
-=======
-    ds = DataChain.from_records(DataChain.DEFAULT_FILE_RECORD)
-    ds = ds.gen(lambda prm: [File(name="")] * 5, params="parent", output={"file": File})
->>>>>>> 7bb9baed
 
     ds_name = "my_ds"
     ds.save(ds_name)
