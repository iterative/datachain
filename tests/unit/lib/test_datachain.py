--- conflicted
+++ resolved
@@ -1287,62 +1287,6 @@
     assert dc.count() == 5
 
 
-<<<<<<< HEAD
-def test_rename_non_object_column_name_with_mutate(catalog):
-    ds = DataChain.from_values(ids=[1, 2, 3])
-    ds = ds.mutate(my_ids=Column("ids"))
-
-    assert ds.signals_schema.values == {"my_ids": int}
-    assert list(ds.order_by("my_ids").collect("my_ids")) == [1, 2, 3]
-
-    ds.save("mutated")
-
-    ds = DataChain(name="mutated")
-    assert ds.signals_schema.values.get("my_ids") is int
-    assert "ids" not in ds.signals_schema.values
-    assert list(ds.order_by("my_ids").collect("my_ids")) == [1, 2, 3]
-
-
-def test_rename_object_column_name_with_mutate(catalog):
-    names = ["a", "b", "c"]
-    sizes = [1, 2, 3]
-    files = [File(name=name, size=size) for name, size in zip(names, sizes)]
-
-    ds = DataChain.from_values(file=files, ids=[1, 2, 3])
-    ds = ds.mutate(fname=Column("file.name"))
-
-    assert list(ds.order_by("fname").collect("fname")) == ["a", "b", "c"]
-    assert ds.signals_schema.values == {"file": File, "ids": int, "fname": str}
-
-    # check that persist after saving
-    ds.save("mutated")
-
-    ds = DataChain(name="mutated")
-    assert ds.signals_schema.values.get("file") is File
-    assert ds.signals_schema.values.get("ids") is int
-    assert ds.signals_schema.values.get("fname") is str
-    assert list(ds.order_by("fname").collect("fname")) == ["a", "b", "c"]
-
-
-def test_rename_object_name_with_mutate(catalog):
-    names = ["a", "b", "c"]
-    sizes = [1, 2, 3]
-    files = [File(name=name, size=size) for name, size in zip(names, sizes)]
-
-    ds = DataChain.from_values(file=files, ids=[1, 2, 3])
-    ds = ds.mutate(my_file=Column("file"))
-
-    assert list(ds.order_by("my_file.name").collect("my_file.name")) == ["a", "b", "c"]
-    assert ds.signals_schema.values == {"my_file": File, "ids": int}
-
-    ds.save("mutated")
-
-    ds = DataChain(name="mutated")
-    assert ds.signals_schema.values.get("my_file") is File
-    assert ds.signals_schema.values.get("ids") is int
-    assert "file" not in ds.signals_schema.values
-    assert list(ds.order_by("my_file.name").collect("my_file.name")) == ["a", "b", "c"]
-=======
 def test_gen_limit(catalog):
     def func(key, val) -> Iterator[tuple[File, str]]:
         for i in range(val):
@@ -1360,4 +1304,59 @@
     assert ds.limit(3).gen(res=func).limit(2).count() == 2
     assert ds.limit(2).gen(res=func).limit(3).count() == 3
     assert ds.limit(3).gen(res=func).limit(10).count() == 9
->>>>>>> 7832e103
+
+
+def test_rename_non_object_column_name_with_mutate(catalog):
+    ds = DataChain.from_values(ids=[1, 2, 3])
+    ds = ds.mutate(my_ids=Column("ids"))
+
+    assert ds.signals_schema.values == {"my_ids": int}
+    assert list(ds.order_by("my_ids").collect("my_ids")) == [1, 2, 3]
+
+    ds.save("mutated")
+
+    ds = DataChain(name="mutated")
+    assert ds.signals_schema.values.get("my_ids") is int
+    assert "ids" not in ds.signals_schema.values
+    assert list(ds.order_by("my_ids").collect("my_ids")) == [1, 2, 3]
+
+
+def test_rename_object_column_name_with_mutate(catalog):
+    names = ["a", "b", "c"]
+    sizes = [1, 2, 3]
+    files = [File(name=name, size=size) for name, size in zip(names, sizes)]
+
+    ds = DataChain.from_values(file=files, ids=[1, 2, 3])
+    ds = ds.mutate(fname=Column("file.name"))
+
+    assert list(ds.order_by("fname").collect("fname")) == ["a", "b", "c"]
+    assert ds.signals_schema.values == {"file": File, "ids": int, "fname": str}
+
+    # check that persist after saving
+    ds.save("mutated")
+
+    ds = DataChain(name="mutated")
+    assert ds.signals_schema.values.get("file") is File
+    assert ds.signals_schema.values.get("ids") is int
+    assert ds.signals_schema.values.get("fname") is str
+    assert list(ds.order_by("fname").collect("fname")) == ["a", "b", "c"]
+
+
+def test_rename_object_name_with_mutate(catalog):
+    names = ["a", "b", "c"]
+    sizes = [1, 2, 3]
+    files = [File(name=name, size=size) for name, size in zip(names, sizes)]
+
+    ds = DataChain.from_values(file=files, ids=[1, 2, 3])
+    ds = ds.mutate(my_file=Column("file"))
+
+    assert list(ds.order_by("my_file.name").collect("my_file.name")) == ["a", "b", "c"]
+    assert ds.signals_schema.values == {"my_file": File, "ids": int}
+
+    ds.save("mutated")
+
+    ds = DataChain(name="mutated")
+    assert ds.signals_schema.values.get("my_file") is File
+    assert ds.signals_schema.values.get("ids") is int
+    assert "file" not in ds.signals_schema.values
+    assert list(ds.order_by("my_file.name").collect("my_file.name")) == ["a", "b", "c"]