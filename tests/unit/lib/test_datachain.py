--- conflicted
+++ resolved
@@ -2,11 +2,8 @@
 import math
 import os
 from collections.abc import Generator, Iterator
-<<<<<<< HEAD
 from pathlib import Path
-=======
 from unittest.mock import ANY
->>>>>>> 5cf20d35
 
 import numpy as np
 import pandas as pd
@@ -855,38 +852,6 @@
     assert "name.first_name" in dc.to_pandas().columns
 
 
-<<<<<<< HEAD
-@pytest.mark.parametrize("strategy", ["fullpath", "filename"])
-def test_export_files(tmp_dir, catalog, strategy):
-    data = b"some\x00data\x00is\x48\x65\x6c\x57\x6f\x72\x6c\x64\xff\xffheRe"
-    bucket_name = "mybucket"
-    files = ["dir1/a.json", "dir1/dir2/b.json"]
-
-    _create_local_bucket(tmp_dir, bucket_name, files, data)
-
-    df = DataChain.from_storage((tmp_dir / bucket_name).as_uri())
-    df.export_files(tmp_dir / "output", strategy=strategy)
-
-    for file_path in files:
-        if strategy == "filename":
-            path = os.path.basename(file_path)
-        else:
-            path = tmp_dir / bucket_name / Path(file_path)
-        with open(tmp_dir / "output" / path, "rb") as f:
-            assert f.read() == data
-
-
-def test_export_files_filename_strategy_not_unique_files(tmp_dir, catalog):
-    data = b"some\x00data\x00is\x48\x65\x6c\x57\x6f\x72\x6c\x64\xff\xffheRe"
-    bucket_name = "mybucket"
-    files = ["dir1/a.json", "dir1/dir2/a.json"]
-
-    _create_local_bucket(tmp_dir, bucket_name, files, data)
-
-    df = DataChain.from_storage((tmp_dir / bucket_name).as_uri())
-    with pytest.raises(ValueError):
-        df.export_files(tmp_dir / "output", strategy="filename")
-=======
 def test_sys_feature(tmp_dir, catalog):
     ds = DataChain.from_values(t1=features)
     ds_sys = ds.settings(include_sys=True)
@@ -915,4 +880,35 @@
         MyFr(nnn="n1", count=1),
     ]
     assert "sys" not in ds_no_sys.catalog.get_dataset("ds_no_sys").feature_schema
->>>>>>> 5cf20d35
+
+
+@pytest.mark.parametrize("strategy", ["fullpath", "filename"])
+def test_export_files(tmp_dir, catalog, strategy):
+    data = b"some\x00data\x00is\x48\x65\x6c\x57\x6f\x72\x6c\x64\xff\xffheRe"
+    bucket_name = "mybucket"
+    files = ["dir1/a.json", "dir1/dir2/b.json"]
+
+    _create_local_bucket(tmp_dir, bucket_name, files, data)
+
+    df = DataChain.from_storage((tmp_dir / bucket_name).as_uri())
+    df.export_files(tmp_dir / "output", strategy=strategy)
+
+    for file_path in files:
+        if strategy == "filename":
+            path = os.path.basename(file_path)
+        else:
+            path = tmp_dir / bucket_name / Path(file_path)
+        with open(tmp_dir / "output" / path, "rb") as f:
+            assert f.read() == data
+
+
+def test_export_files_filename_strategy_not_unique_files(tmp_dir, catalog):
+    data = b"some\x00data\x00is\x48\x65\x6c\x57\x6f\x72\x6c\x64\xff\xffheRe"
+    bucket_name = "mybucket"
+    files = ["dir1/a.json", "dir1/dir2/a.json"]
+
+    _create_local_bucket(tmp_dir, bucket_name, files, data)
+
+    df = DataChain.from_storage((tmp_dir / bucket_name).as_uri())
+    with pytest.raises(ValueError):
+        df.export_files(tmp_dir / "output", strategy="filename")