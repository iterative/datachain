--- conflicted
+++ resolved
@@ -13,12 +13,8 @@
     schema_to_output,
 )
 from datachain.lib.data_model import dict_to_data_model
-<<<<<<< HEAD
 from datachain.lib.file import ArrowVFile, File
-=======
-from datachain.lib.file import File, IndexedFile
 from datachain.lib.hf import HFClassLabel
->>>>>>> 44c6a6ff
 
 
 @pytest.mark.parametrize("cache", [True, False])
