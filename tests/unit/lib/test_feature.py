from typing import ClassVar, Literal, Optional

import pytest
from pydantic import BaseModel, Field, ValidationError

from datachain import DataModel
<<<<<<< HEAD
from datachain.lib.converters.flatten import flatten, flatten_list
from datachain.lib.converters.unflatten import unflatten, unflatten_to_json
from datachain.lib.model_store import ModelStore
=======
from datachain.lib.feature import ModelUtil, is_feature
from datachain.lib.feature_registry import Registry
from datachain.lib.feature_utils import dict_to_feature
from datachain.lib.signal_schema import SignalSchema
from datachain.sql.types import (
    Int64,
    String,
)
>>>>>>> 9f621967


class FileBasic(DataModel):
    parent: str = Field(default="")
    name: str
    size: int = Field(default=0)


class TestFileInfo(FileBasic):
    location: dict = Field(default={})


class FileInfoEx(DataModel):
    f_info: TestFileInfo
    type_id: int


class MyNestedClass(DataModel):
    type: int
    Name: str = Field(default="test1")


class MyTest(DataModel):
    ThisIsName: str
    subClass: MyNestedClass  # noqa: N815


def test_flatten_basic():
    vals = flatten(FileBasic(parent="hello", name="world", size=123))
    assert vals == ("hello", "world", 123)


def test_flatten_with_json():
    t1 = TestFileInfo(parent="prt4", name="test1", size=42, location={"ee": "rr"})
    assert flatten(t1) == ("prt4", "test1", 42, {"ee": "rr"})


def test_flatten_with_empty_json():
    with pytest.raises(ValidationError):
        TestFileInfo(parent="prt4", name="test1", size=42, location=None)


def test_flatten_with_accepted_empty_json():
    class _Test(DataModel):
        d: Optional[dict]

    assert flatten(_Test(d=None)) == (None,)


def test_flatten_nested():
    t0 = TestFileInfo(parent="sfo", name="sf", size=567, location={"42": 999})
    t1 = FileInfoEx(f_info=t0, type_id=1849)

    assert flatten(t1) == ("sfo", "sf", 567, {"42": 999}, 1849)


def test_flatten_list():
    t1 = TestFileInfo(parent="p1", name="n4", size=3, location={"a": "b"})
    t2 = TestFileInfo(parent="p2", name="n5", size=2, location={"c": "d"})

    vals = flatten_list([t1, t2])
    assert vals == ("p1", "n4", 3, {"a": "b"}, "p2", "n5", 2, {"c": "d"})


def test_registry():
    class MyTestRndmz(DataModel):
        name: str
        count: int

    ModelStore.add(MyTestRndmz)
    assert ModelStore.get(MyTestRndmz.__name__) == MyTestRndmz
    assert ModelStore.get(MyTestRndmz.__name__, version=1) == MyTestRndmz
    ModelStore.remove(MyTestRndmz)


def test_registry_versioned():
    class MyTestXYZ(DataModel):
        _version: ClassVar[int] = 42
        name: str
        count: int

    assert ModelStore.get(MyTestXYZ.__name__) == MyTestXYZ
    assert ModelStore.get(MyTestXYZ.__name__, version=1) is None
    assert ModelStore.get(MyTestXYZ.__name__, version=42) == MyTestXYZ
    ModelStore.remove(MyTestXYZ)


def test_inheritance():
    class SubObject(DataModel):
        subname: str

    class SoMyTest1(DataModel):
        name: str
        sub: SubObject

    class SoMyTest2(SoMyTest1):
        pass

    try:
        with pytest.raises(ValueError):
            SoMyTest2()

        obj = SoMyTest2(name="name", sub=SubObject(subname="subname"))
        assert flatten(obj) == ("name", "subname")
    finally:
        ModelStore.remove(SubObject)
        ModelStore.remove(SoMyTest1)
        ModelStore.remove(SoMyTest2)


def test_deserialize_nested():
    class Child(DataModel):
        type: int
        name: str = Field(default="test1")

    class Parent(DataModel):
        name: str
        child: Child

    in_db_map = {
        "name": "a1",
        "child__type": 42,
        "child__name": "a2",
    }

    p = unflatten(Parent, in_db_map)

    assert p.name == "a1"
    assert p.child.type == 42
    assert p.child.name == "a2"


def test_deserialize_nested_with_name_normalization():
    class ChildClass(DataModel):
        type: int
        name: str = Field(default="test1")

    class Parent2(DataModel):
        name: str
        childClass11: ChildClass  # noqa: N815

    in_db_map = {
        "name": "name1",
        "child_class11__type": 12,
        "child_class11__name": "n2",
    }

    p = unflatten(Parent2, in_db_map)

    assert p.name == "name1"
    assert p.childClass11.type == 12
    assert p.childClass11.name == "n2"


def test_type_array_of_floats():
    class _Test(DataModel):
        d: list[float]

    dict_ = {"d": [1, 3, 5]}
    t = _Test(**dict_)
    assert t.d == [1, 3, 5]


def test_unflatten_to_json():
    class _Child(DataModel):
        type: int
        name: str = Field(default="test1")

    class _Parent(DataModel):
        name: str
        child: _Child

    p = _Parent(name="parent1", child=_Child(type=12, name="child1"))

    flt = flatten(p)
    assert unflatten_to_json(_Parent, flt) == {
        "name": "parent1",
        "child": {"type": 12, "name": "child1"},
    }


def test_unflatten_to_json_list():
    class _Child(DataModel):
        type: int
        name: str = Field(default="test1")

    class _Parent(DataModel):
        name: str
        children: list[_Child]

    p = _Parent(
        name="parent1",
        children=[_Child(type=12, name="child1"), _Child(type=13, name="child2")],
    )

    flt = flatten(p)
    json = unflatten_to_json(_Parent, flt)
    assert json == {
        "name": "parent1",
        "children": [{"type": 12, "name": "child1"}, {"type": 13, "name": "child2"}],
    }


def test_unflatten_to_json_dict():
    class _Child(DataModel):
        type: int
        address: str = Field(default="test1")

    class _Parent(DataModel):
        name: str
        children: dict[str, _Child]

    p = _Parent(
        name="parent1",
        children={
            "child1": _Child(type=12, address="sf"),
            "child2": _Child(type=13, address="nyc"),
        },
    )

    flt = flatten(p)
    json = unflatten_to_json(_Parent, flt)
    assert json == {
        "name": "parent1",
        "children": {
            "child1": {"type": 12, "address": "sf"},
            "child2": {"type": 13, "address": "nyc"},
        },
    }


def test_unflatten_to_json_list_of_int():
    class _Child(DataModel):
        types: list[int]
        name: str = Field(default="test1")

    child1 = _Child(name="n1", types=[14])
    assert unflatten_to_json(_Child, flatten(child1)) == {
        "name": "n1",
        "types": [14],
    }

    child2 = _Child(name="qwe", types=[1, 2, 3, 5])
    assert unflatten_to_json(_Child, flatten(child2)) == {
        "name": "qwe",
        "types": [1, 2, 3, 5],
    }


def test_unflatten_to_json_list_of_lists():
    class _Child(DataModel):
        type: int
        name: str = Field(default="test1")

    class _Parent(DataModel):
        name: str
        children: list[_Child]

    class _Company(DataModel):
        name: str
        parents: list[_Parent]

    p = _Company(
        name="Co",
        parents=[_Parent(name="parent1", children=[_Child(type=12, name="child1")])],
    )

    assert unflatten_to_json(_Company, flatten(p)) == {
        "name": "Co",
        "parents": [{"name": "parent1", "children": [{"type": 12, "name": "child1"}]}],
    }


def test_version():
    class _MyCls(BaseModel):
        name: str
        age: int
        _version: ClassVar[int] = 23

<<<<<<< HEAD
    assert ModelStore.get_version(_MyCls) == 23
=======
    assert Registry.get_version(_MyCls) == 23


def test_dict_to_feature():
    data_dict = {"file": FileBasic, "id": int, "type": Literal["text"]}

    cls = dict_to_feature("val", data_dict)
    assert is_feature(cls)

    spec = SignalSchema({"val": cls}).to_udf_spec()
    assert list(spec.keys()) == [
        "val__file__parent",
        "val__file__name",
        "val__file__size",
        "val__id",
        "val__type",
    ]
    assert list(spec.values()) == [String, String, Int64, Int64, String]
>>>>>>> 9f621967
<|MERGE_RESOLUTION|>--- conflicted
+++ resolved
@@ -3,21 +3,12 @@
 import pytest
 from pydantic import BaseModel, Field, ValidationError
 
-from datachain import DataModel
-<<<<<<< HEAD
+from datachain import DataChain, DataModel
 from datachain.lib.converters.flatten import flatten, flatten_list
 from datachain.lib.converters.unflatten import unflatten, unflatten_to_json
 from datachain.lib.model_store import ModelStore
-=======
-from datachain.lib.feature import ModelUtil, is_feature
-from datachain.lib.feature_registry import Registry
-from datachain.lib.feature_utils import dict_to_feature
 from datachain.lib.signal_schema import SignalSchema
-from datachain.sql.types import (
-    Int64,
-    String,
-)
->>>>>>> 9f621967
+from datachain.sql.types import Int64, String
 
 
 class FileBasic(DataModel):
@@ -297,17 +288,14 @@
         age: int
         _version: ClassVar[int] = 23
 
-<<<<<<< HEAD
     assert ModelStore.get_version(_MyCls) == 23
-=======
-    assert Registry.get_version(_MyCls) == 23
 
 
 def test_dict_to_feature():
     data_dict = {"file": FileBasic, "id": int, "type": Literal["text"]}
 
-    cls = dict_to_feature("val", data_dict)
-    assert is_feature(cls)
+    cls = DataChain._dict_to_feature("val", data_dict)
+    assert ModelStore.is_pydantic(cls)
 
     spec = SignalSchema({"val": cls}).to_udf_spec()
     assert list(spec.keys()) == [
@@ -317,5 +305,4 @@
         "val__id",
         "val__type",
     ]
-    assert list(spec.values()) == [String, String, Int64, Int64, String]
->>>>>>> 9f621967
+    assert list(spec.values()) == [String, String, Int64, Int64, String]