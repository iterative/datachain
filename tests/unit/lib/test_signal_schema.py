--- conflicted
+++ resolved
@@ -14,10 +14,7 @@
     SignalSchema,
     SignalSchemaError,
 )
-<<<<<<< HEAD
 from datachain.query.schema import Column
-from datachain.sql.types import Float, Int64, String
-=======
 from datachain.sql.types import (
     JSON,
     Array,
@@ -33,7 +30,6 @@
     String,
     UInt64,
 )
->>>>>>> 0eb79599
 
 
 @pytest.fixture
@@ -361,7 +357,6 @@
     assert list(sliced.values.items()) == [("feature.aa", int)]
 
 
-<<<<<<< HEAD
 def test_mutate_rename():
     schema = SignalSchema({"name": str})
     schema = schema.mutate({"new_name": Column("name")})
@@ -378,7 +373,8 @@
     schema = SignalSchema({"name": str, "age": float, "f": File})
     schema = schema.mutate({"age": int, "f": TextFile})
     assert schema.values == {"name": str, "age": int, "f": TextFile}
-=======
+
+
 @pytest.mark.parametrize(
     "column_type,signal_type",
     [
@@ -401,5 +397,4 @@
     signals = SignalSchema.from_column_types({"val": column_type}).values
 
     assert len(signals) == 1
-    assert signals["val"] is signal_type
->>>>>>> 0eb79599
+    assert signals["val"] is signal_type