import pytest

from datachain import func
from datachain.lib.utils import DataChainParamsError
from datachain.sql import select, values


@pytest.mark.parametrize(
    "args,expected",
    [
        (
            [
                func.literal("abc"),
                func.literal("bcd"),
                func.literal("Abc"),
                func.literal("cd"),
            ],
            "cd",
        ),
        ([3, 1, 2.0, 3.1, 2.5, -1], 3.1),
        ([4], 4),
    ],
)
def test_greatest(warehouse, args, expected):
    query = select(func.greatest(*args))
    result = tuple(warehouse.db.execute(query))
    assert result == ((expected,),)


@pytest.mark.parametrize(
    "args,expected",
    [
        (
            [
                func.literal("abc"),
                func.literal("bcd"),
                func.literal("Abc"),
                func.literal("cd"),
            ],
            "Abc",
        ),
        ([3, 1, 2.0, 3.1, 2.5, -1], -1),
        ([4], 4),
    ],
)
def test_least(warehouse, args, expected):
    query = select(func.least(*args))
    result = tuple(warehouse.db.execute(query))
    assert result == ((expected,),)


@pytest.mark.parametrize(
    "expr,expected",
    [
        (func.greatest("a"), [(3,), (8,), (9,)]),
        (func.least("a"), [(3,), (8,), (9,)]),
        (func.least("a", "b"), [(3,), (7,), (1,)]),
    ],
)
def test_conditionals_with_multiple_rows(warehouse, expr, expected):
    # In particular, we want to ensure that we are avoiding sqlite's
    # default behavior for `max` and `min` which is to behave as
    # aggregate functions when a single argument is passed.
    # See https://www.sqlite.org/lang_corefunc.html#max_scalar
    query = select(expr).select_from(values([(3, 5), (8, 7), (9, 1)], ["a", "b"]))
    result = list(warehouse.db.execute(query))
    assert result == expected


@pytest.mark.parametrize(
    "val,expected",
    [
        (1, "A"),
        (2, "D"),
        (3, "B"),
        (4, "D"),
        (5, "C"),
        (100, "D"),
    ],
)
def test_case(warehouse, val, expected):
    query = select(
        func.case(*[(val < 2, "A"), (2 < val < 4, "B"), (4 < val < 6, "C")], else_="D")
    )
    result = tuple(warehouse.db.execute(query))
    assert result == ((expected,),)


def test_case_missing_statements(warehouse):
    with pytest.raises(DataChainParamsError) as exc_info:
        select(func.case(*[], else_="D"))
    assert str(exc_info.value) == "Missing statements"


def test_case_not_same_result_types(warehouse):
    val = 2
    with pytest.raises(DataChainParamsError) as exc_info:
        select(func.case(*[(val > 1, "A"), (2 < val < 4, 5)], else_="D"))
    assert str(exc_info.value) == "Statement values must be of the same type"


def test_case_wrong_result_type(warehouse):
    val = 2
    with pytest.raises(DataChainParamsError) as exc_info:
        select(func.case(*[(val > 1, ["a", "b"]), (2 < val < 4, [])], else_=[]))
    assert str(exc_info.value) == (
<<<<<<< HEAD
        "Case supports only python literals ([<class 'int'>, <class 'float'>, "
        "<class 'complex'>, <class 'str'>, <class 'bool'>]) for values"
=======
        "Only python literals ([<class 'int'>, <class 'float'>, "
        "<class 'complex'>, <class 'str'>, <class 'bool'>]) are supported for values"
>>>>>>> ad448842
    )


@pytest.mark.parametrize(
    "val,expected",
    [
<<<<<<< HEAD
        [None, True],
        [func.literal("abcd"), False],
    ],
)
def test_isnone(warehouse, val, expected):
    from datachain.func.conditional import isnone

    query = select(isnone(val))
=======
        (1, "L"),
        (2, "L"),
        (3, "L"),
        (4, "H"),
        (5, "H"),
        (100, "H"),
    ],
)
def test_ifelse(warehouse, val, expected):
    query = select(func.ifelse(val <= 3, "L", "H"))
>>>>>>> ad448842
    result = tuple(warehouse.db.execute(query))
    assert result == ((expected,),)<|MERGE_RESOLUTION|>--- conflicted
+++ resolved
@@ -104,29 +104,14 @@
     with pytest.raises(DataChainParamsError) as exc_info:
         select(func.case(*[(val > 1, ["a", "b"]), (2 < val < 4, [])], else_=[]))
     assert str(exc_info.value) == (
-<<<<<<< HEAD
-        "Case supports only python literals ([<class 'int'>, <class 'float'>, "
-        "<class 'complex'>, <class 'str'>, <class 'bool'>]) for values"
-=======
         "Only python literals ([<class 'int'>, <class 'float'>, "
         "<class 'complex'>, <class 'str'>, <class 'bool'>]) are supported for values"
->>>>>>> ad448842
     )
 
 
 @pytest.mark.parametrize(
     "val,expected",
     [
-<<<<<<< HEAD
-        [None, True],
-        [func.literal("abcd"), False],
-    ],
-)
-def test_isnone(warehouse, val, expected):
-    from datachain.func.conditional import isnone
-
-    query = select(isnone(val))
-=======
         (1, "L"),
         (2, "L"),
         (3, "L"),
@@ -137,6 +122,20 @@
 )
 def test_ifelse(warehouse, val, expected):
     query = select(func.ifelse(val <= 3, "L", "H"))
->>>>>>> ad448842
+    result = tuple(warehouse.db.execute(query))
+    assert result == ((expected,),)
+
+
+@pytest.mark.parametrize(
+    "val,expected",
+    [
+        [None, True],
+        [func.literal("abcd"), False],
+    ],
+)
+def test_isnone(warehouse, val, expected):
+    from datachain.func.conditional import isnone
+
+    query = select(isnone(val))
     result = tuple(warehouse.db.execute(query))
     assert result == ((expected,),)