import math
from datetime import datetime, timezone
from typing import Any

import pytest
import sqlalchemy

from datachain.sql.types import (
    JSON,
    Array,
    Binary,
    Boolean,
    DateTime,
    Float,
    Float32,
    Float64,
    Int,
    Int32,
    Int64,
    String,
    UInt64,
)
<<<<<<< HEAD
from tests.utils import DEFAULT_TREE, TARRED_TREE, create_tar_dataset, to_old_schema
=======
from tests.utils import (
    DEFAULT_TREE,
    TARRED_TREE,
    create_tar_dataset_with_legacy_columns,
)
>>>>>>> 2c8cefc3

COMPLEX_TREE: dict[str, Any] = {
    **TARRED_TREE,
    **DEFAULT_TREE,
    "nested": {"dir": {"path": {"abc.txt": "abc"}}},
}


@pytest.mark.parametrize("tree", [COMPLEX_TREE], indirect=True)
def test_dir_expansion(cloud_test_catalog, version_aware, cloud_type):
    has_version = version_aware or cloud_type == "gs"

    ctc = cloud_test_catalog
    session = ctc.session
    catalog = ctc.catalog
    src_uri = ctc.src_uri
    if cloud_type == "file":
        # we don't want to index things in parent directory
        src_uri += "/"

<<<<<<< HEAD
    create_tar_dataset(catalog, ctc.src_uri, "ds2")
    dc = to_old_schema("ds2", "ds3")

=======
    dc = create_tar_dataset_with_legacy_columns(session, ctc.src_uri, "dc")
>>>>>>> 2c8cefc3
    dataset = catalog.get_dataset(dc.name)
    with catalog.warehouse.clone() as warehouse:
        q = warehouse.dataset_rows(dataset).dir_expansion()

        columns = (
            "id",
            "is_dir",
            "source",
            "path",
            "version",
            "location",
        )

        result = [dict(zip(columns, r)) for r in warehouse.db.execute(q)]
        to_compare = [(r["path"], r["is_dir"], r["version"] != "") for r in result]

    assert all(r["source"] == ctc.storage_uri for r in result)
    if cloud_type == "file":
        prefix = ctc.partial_path + "/"
    else:
        prefix = ""

    # Note, we have both a file and a directory entry for expanded tar files
    expected = [
        (f"{prefix}animals.tar", 0, has_version),
        (f"{prefix}animals.tar", 1, False),
        (f"{prefix}animals.tar/cats", 1, False),
        (f"{prefix}animals.tar/cats/cat1", 0, has_version),
        (f"{prefix}animals.tar/cats/cat2", 0, has_version),
        (f"{prefix}animals.tar/description", 0, has_version),
        (f"{prefix}animals.tar/dogs", 1, False),
        (f"{prefix}animals.tar/dogs/dog1", 0, has_version),
        (f"{prefix}animals.tar/dogs/dog2", 0, has_version),
        (f"{prefix}animals.tar/dogs/dog3", 0, has_version),
        (f"{prefix}animals.tar/dogs/others", 1, False),
        (f"{prefix}animals.tar/dogs/others/dog4", 0, has_version),
        (f"{prefix}cats", 1, False),
        (f"{prefix}cats/cat1", 0, has_version),
        (f"{prefix}cats/cat2", 0, has_version),
        (f"{prefix}description", 0, has_version),
        (f"{prefix}dogs", 1, False),
        (f"{prefix}dogs/dog1", 0, has_version),
        (f"{prefix}dogs/dog2", 0, has_version),
        (f"{prefix}dogs/dog3", 0, has_version),
        (f"{prefix}dogs/others", 1, False),
        (f"{prefix}dogs/others/dog4", 0, has_version),
        (f"{prefix}nested", 1, False),
        (f"{prefix}nested/dir", 1, False),
        (f"{prefix}nested/dir/path", 1, False),
        (f"{prefix}nested/dir/path/abc.txt", 0, has_version),
    ]

    if cloud_type == "file":
        # since with file listing, parent is relative path to the root of FS as
        # storage uri is the root of FS, we need to add dirs to the root
        prefix_split = prefix.split("/")
        expected = [
            ("/".join(prefix_split[:i]), 1, False) for i in range(1, len(prefix_split))
        ] + expected

    assert to_compare == expected


@pytest.mark.parametrize(
    "cloud_type,version_aware",
    [("s3", True)],
    indirect=True,
)
def test_convert_type(cloud_test_catalog):
    ctc = cloud_test_catalog
    catalog = ctc.catalog
    warehouse = catalog.warehouse
    now = datetime.now()

    def run_convert_type(value, sql_type):
        return warehouse.convert_type(
            value,
            sql_type,
            warehouse.python_type(sql_type),
            type(sql_type).__name__,
            "test_column",
        )

    # convert int to float
    for f in [Float, Float32, Float64]:
        converted = run_convert_type(1, f())
        assert converted == 1.0
        assert isinstance(converted, float)

    # types match, nothing to convert
    assert run_convert_type(1, Int()) == 1
    assert run_convert_type(1.5, Float()) == 1.5
    assert run_convert_type(True, Boolean()) is True
    assert run_convert_type("s", String()) == "s"
    assert run_convert_type(now, DateTime()) == now
    assert run_convert_type([1, 2], Array(Int)) == [1, 2]
    assert run_convert_type([1.5, 2.5], Array(Float)) == [1.5, 2.5]
    assert run_convert_type(["a", "b"], Array(String)) == ["a", "b"]
    assert run_convert_type([[1, 2], [3, 4]], Array(Array(Int))) == [
        [1, 2],
        [3, 4],
    ]

    # JSON Tests
    assert run_convert_type('{"a": 1}', JSON()) == '{"a": 1}'
    assert run_convert_type({"a": 1}, JSON()) == '{"a": 1}'
    assert run_convert_type([{"a": 1}], JSON()) == '[{"a": 1}]'
    with pytest.raises(ValueError):
        run_convert_type(0.5, JSON())

    # convert array to compatible type
    converted = run_convert_type([1, 2], Array(Float))
    assert converted == [1.0, 2.0]
    assert all(isinstance(c, float) for c in converted)

    # convert nested array to compatible type
    converted = run_convert_type([[1, 2], [3, 4]], Array(Array(Float)))
    assert converted == [[1.0, 2.0], [3.0, 4.0]]
    assert all(isinstance(c, float) for c in converted[0])
    assert all(isinstance(c, float) for c in converted[1])

    # error, float to int
    with pytest.raises(ValueError):
        run_convert_type(1.5, Int())

    # error, float to int in list
    with pytest.raises(ValueError):
        run_convert_type([1.5, 1], Array(Int))


@pytest.mark.parametrize(
    "col_type,default_value",
    [
        [String(), ""],
        [Boolean(), False],
        [Int(), 0],
        [Int32(), 0],
        [Int64(), 0],
        [UInt64(), 0],
        [Float(), lambda val: math.isnan(val)],
        [Float32(), lambda val: math.isnan(val)],
        [Float64(), lambda val: math.isnan(val)],
        [Array(Int), []],
        [JSON(), "{}"],
        [DateTime(), datetime(1970, 1, 1, 0, 0, tzinfo=timezone.utc)],
        [Binary(), b""],
    ],
)
def test_db_defaults(col_type, default_value, catalog):
    warehouse = catalog.warehouse

    table_col = sqlalchemy.Column(
        "val",
        col_type,
        nullable=False,
        server_default=col_type.db_default_value(warehouse.db.dialect),
    )
    table = warehouse.create_udf_table([table_col])
    warehouse.insert_rows(table, [{"sys__id": 1}])
    warehouse.insert_rows_done(table)

    query = sqlalchemy.Select(table_col).select_from(table)

    values = [row[0] for row in warehouse.dataset_rows_select(query)]
    assert len(values) == 1
    if callable(default_value):
        assert default_value(values[0])
    else:
        assert values[0] == default_value

    warehouse.db.drop_table(table)<|MERGE_RESOLUTION|>--- conflicted
+++ resolved
@@ -20,15 +20,11 @@
     String,
     UInt64,
 )
-<<<<<<< HEAD
-from tests.utils import DEFAULT_TREE, TARRED_TREE, create_tar_dataset, to_old_schema
-=======
 from tests.utils import (
     DEFAULT_TREE,
     TARRED_TREE,
     create_tar_dataset_with_legacy_columns,
 )
->>>>>>> 2c8cefc3
 
 COMPLEX_TREE: dict[str, Any] = {
     **TARRED_TREE,
@@ -49,13 +45,7 @@
         # we don't want to index things in parent directory
         src_uri += "/"
 
-<<<<<<< HEAD
-    create_tar_dataset(catalog, ctc.src_uri, "ds2")
-    dc = to_old_schema("ds2", "ds3")
-
-=======
     dc = create_tar_dataset_with_legacy_columns(session, ctc.src_uri, "dc")
->>>>>>> 2c8cefc3
     dataset = catalog.get_dataset(dc.name)
     with catalog.warehouse.clone() as warehouse:
         q = warehouse.dataset_rows(dataset).dir_expansion()
