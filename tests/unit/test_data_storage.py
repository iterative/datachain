from datetime import datetime
from typing import Any

import pytest

from datachain.sql.types import (
    JSON,
    Array,
    Boolean,
    DateTime,
    Float,
    Float32,
    Float64,
    Int,
    String,
)
from tests.utils import DEFAULT_TREE, TARRED_TREE, create_tar_dataset

COMPLEX_TREE: dict[str, Any] = {
    **TARRED_TREE,
    **DEFAULT_TREE,
    "nested": {"dir": {"path": {"abc.txt": "abc"}}},
}


@pytest.mark.parametrize("tree", [COMPLEX_TREE], indirect=True)
def test_dir_expansion(cloud_test_catalog, version_aware, cloud_type):
    has_version = version_aware or cloud_type == "gs"

    ctc = cloud_test_catalog
    catalog = ctc.catalog
    src_uri = ctc.src_uri
    if cloud_type == "file":
        # we don't want to index things in parent directory
        src_uri += "/"

    ds = create_tar_dataset(catalog, ctc.src_uri, "ds2")
    dataset = catalog.get_dataset(ds.name)
<<<<<<< HEAD
    st = catalog.warehouse.clone()
    q = st.dataset_rows(dataset).dir_expansion()
    columns = (
        "id",
        "vtype",
        "is_dir",
        "source",
        "path",
        "version",
        "location",
    )
    result = [dict(zip(columns, r)) for r in st.db.execute(q)]
    to_compare = [
        (r["path"], r["vtype"], r["is_dir"], r["version"] != "") for r in result
    ]
=======
    with catalog.warehouse.clone() as warehouse:
        q = warehouse.dataset_rows(dataset).dir_expansion()
        columns = (
            "id",
            "vtype",
            "is_dir",
            "source",
            "parent",
            "name",
            "version",
            "location",
        )
        result = [dict(zip(columns, r)) for r in warehouse.db.execute(q)]
        to_compare = [
            (r["parent"], r["name"], r["vtype"], r["is_dir"], r["version"] != "")
            for r in result
        ]
>>>>>>> d47aee33

    assert all(r["source"] == ctc.storage_uri for r in result)
    if cloud_type == "file":
        prefix = ctc.partial_path + "/"
    else:
        prefix = ""

    # Note, we have both a file and a directory entry for expanded tar files
    expected = [
        (f"{prefix}animals.tar", "", 0, has_version),
        (f"{prefix}animals.tar", "", 1, False),
        (f"{prefix}animals.tar/cats", "", 1, False),
        (f"{prefix}animals.tar/cats/cat1", "tar", 0, False),
        (f"{prefix}animals.tar/cats/cat2", "tar", 0, False),
        (f"{prefix}animals.tar/description", "tar", 0, False),
        (f"{prefix}animals.tar/dogs", "", 1, False),
        (f"{prefix}animals.tar/dogs/dog1", "tar", 0, False),
        (f"{prefix}animals.tar/dogs/dog2", "tar", 0, False),
        (f"{prefix}animals.tar/dogs/dog3", "tar", 0, False),
        (f"{prefix}animals.tar/dogs/others", "", 1, False),
        (f"{prefix}animals.tar/dogs/others/dog4", "tar", 0, False),
        (f"{prefix}cats", "", 1, False),
        (f"{prefix}cats/cat1", "", 0, has_version),
        (f"{prefix}cats/cat2", "", 0, has_version),
        (f"{prefix}description", "", 0, has_version),
        (f"{prefix}dogs", "", 1, False),
        (f"{prefix}dogs/dog1", "", 0, has_version),
        (f"{prefix}dogs/dog2", "", 0, has_version),
        (f"{prefix}dogs/dog3", "", 0, has_version),
        (f"{prefix}dogs/others", "", 1, False),
        (f"{prefix}dogs/others/dog4", "", 0, has_version),
        (f"{prefix}nested", "", 1, False),
        (f"{prefix}nested/dir", "", 1, False),
        (f"{prefix}nested/dir/path", "", 1, False),
        (f"{prefix}nested/dir/path/abc.txt", "", 0, has_version),
    ]

    if cloud_type == "file":
        # since with file listing, parent is relative path to the root of FS as
        # storage uri is the root of FS, we need to add dirs to the root
        prefix_split = prefix.split("/")
        expected = [
            ("/".join(prefix_split[:i]), "", 1, False)
            for i in range(1, len(prefix_split))
        ] + expected

    assert to_compare == expected


@pytest.mark.parametrize(
    "cloud_type,version_aware",
    [("s3", True)],
    indirect=True,
)
def test_convert_type(cloud_test_catalog):
    ctc = cloud_test_catalog
    catalog = ctc.catalog
    warehouse = catalog.warehouse
    now = datetime.now()

    def run_convert_type(value, sql_type):
        return warehouse.convert_type(
            value,
            sql_type,
            warehouse.python_type(sql_type),
            type(sql_type).__name__,
            "test_column",
        )

    # convert int to float
    for f in [Float, Float32, Float64]:
        converted = run_convert_type(1, f())
        assert converted == 1.0
        assert isinstance(converted, float)

    # types match, nothing to convert
    assert run_convert_type(1, Int()) == 1
    assert run_convert_type(1.5, Float()) == 1.5
    assert run_convert_type(True, Boolean()) is True
    assert run_convert_type("s", String()) == "s"
    assert run_convert_type(now, DateTime()) == now
    assert run_convert_type([1, 2], Array(Int)) == [1, 2]
    assert run_convert_type([1.5, 2.5], Array(Float)) == [1.5, 2.5]
    assert run_convert_type(["a", "b"], Array(String)) == ["a", "b"]
    assert run_convert_type([[1, 2], [3, 4]], Array(Array(Int))) == [
        [1, 2],
        [3, 4],
    ]

    # JSON Tests
    assert run_convert_type('{"a": 1}', JSON()) == '{"a": 1}'
    assert run_convert_type({"a": 1}, JSON()) == '{"a": 1}'
    assert run_convert_type([{"a": 1}], JSON()) == '[{"a": 1}]'
    with pytest.raises(ValueError):
        run_convert_type(0.5, JSON())

    # convert array to compatible type
    converted = run_convert_type([1, 2], Array(Float))
    assert converted == [1.0, 2.0]
    assert all(isinstance(c, float) for c in converted)

    # convert nested array to compatible type
    converted = run_convert_type([[1, 2], [3, 4]], Array(Array(Float)))
    assert converted == [[1.0, 2.0], [3.0, 4.0]]
    assert all(isinstance(c, float) for c in converted[0])
    assert all(isinstance(c, float) for c in converted[1])

    # error, float to int
    with pytest.raises(ValueError):
        run_convert_type(1.5, Int())

    # error, float to int in list
    with pytest.raises(ValueError):
        run_convert_type([1.5, 1], Array(Int))<|MERGE_RESOLUTION|>--- conflicted
+++ resolved
@@ -36,23 +36,6 @@
 
     ds = create_tar_dataset(catalog, ctc.src_uri, "ds2")
     dataset = catalog.get_dataset(ds.name)
-<<<<<<< HEAD
-    st = catalog.warehouse.clone()
-    q = st.dataset_rows(dataset).dir_expansion()
-    columns = (
-        "id",
-        "vtype",
-        "is_dir",
-        "source",
-        "path",
-        "version",
-        "location",
-    )
-    result = [dict(zip(columns, r)) for r in st.db.execute(q)]
-    to_compare = [
-        (r["path"], r["vtype"], r["is_dir"], r["version"] != "") for r in result
-    ]
-=======
     with catalog.warehouse.clone() as warehouse:
         q = warehouse.dataset_rows(dataset).dir_expansion()
         columns = (
@@ -60,17 +43,14 @@
             "vtype",
             "is_dir",
             "source",
-            "parent",
-            "name",
+            "path",
             "version",
             "location",
         )
         result = [dict(zip(columns, r)) for r in warehouse.db.execute(q)]
         to_compare = [
-            (r["parent"], r["name"], r["vtype"], r["is_dir"], r["version"] != "")
-            for r in result
+            (r["path"], r["vtype"], r["is_dir"], r["version"] != "") for r in result
         ]
->>>>>>> d47aee33
 
     assert all(r["source"] == ctc.storage_uri for r in result)
     if cloud_type == "file":
