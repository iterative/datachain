import pytest
<<<<<<< HEAD
import sqlalchemy as sa
from sqlalchemy import Integer, case, cast, tuple_
=======
from sqlalchemy import (
    Float,
    Integer,
    String,
    and_,
    case,
    cast,
    distinct,
    literal,
    not_,
    null,
    or_,
    tuple_,
)
from sqlalchemy import func as sa_func
>>>>>>> 0f03a512

from datachain import C, func
from datachain.hash_utils import hash_callable, hash_column_elements


def double(x):
    return x * 2


def double_arg_annot(x: int):
    return x * 2


def double_arg_and_return_annot(x: int) -> int:
    return x * 2


lambda1 = lambda x: x * 2  # noqa: E731
lambda2 = lambda y: y + 1  # noqa: E731
lambda3 = lambda z: z - 1  # noqa: E731


@pytest.mark.parametrize(
    "expr,result",
    [
        # Basic column references
        (
            [C("name")],
            "9ff0747010842981e8a973b68d09f65682e14cc850a1b8a4badc2056461b8f9e",
        ),
        (
            [C("name"), C("age")],
            "6cfcbd8bebaf6f635685ea33962a6f060188c5b37e86806cc559c1d8c8c97ab4",
        ),
        # Functions
        (
            [func.avg("age")],
            "1e4e256dbd18e42fdc6ca4889e01b23862122ffe6e47014a8cbc26de79afdfa3",
        ),
        (
            [func.count()],
            "1e1e766d2292b1f57fc93c4730cd4a059aa5223626069c958f3c9d79a85cca7a",
        ),
        (
            [func.sum(C("age"))],
            "db55ee6b19ae21138fb066e51706e6ec6cc2c8aec75f22313ebf2c028fdb2200",
        ),
        (
            [func.min(C("age")), func.max(C("age"))],
            "28dacc69c5d72045f6341c06bc7c3361f9c14c445b1bd783900dae1effba0cc4",
        ),
        (
            [sa_func.coalesce(C("name"), "unknown")],
            "54f932d64722aeb4cc167d68e12c149e10547b3737f4fce91c536d56cbf8c6bd",
        ),
        (
            [sa_func.nullif(C("age"), 0)],
            "ff437af7c0cf5586358b78ecd7bc6cdfdd714bb23d6a0732b940e671585a8d50",
        ),
        # Window functions
        (
            [
                func.row_number().over(
                    func.window(partition_by="file.name", order_by="file.name")
                )
            ],
            "3088d3b926949f61df407ccf3057f6d298873f9e0f8f7497e1430db3048bd6db",
        ),
        # Labels
        (
            [C("age").label("user_age")],
            "cc9bebfc972f7358a77768cd08f4ccae6f6cea8f6ab10ecc5cb74d4bf9348f76",
        ),
        # Arithmetic operations
        (
            [C("age") + 10],
            "a819bb33c57756cf28ce23311cf1d618a17ee0bde8cc9a2d20409727744877ca",
        ),
        (
            [C("age") * 2],
            "89bf2d64c0db60cf20f791ce4b31d37d368ef79802ebce2e40d807a03472deba",
        ),
        (
            [C("age") % 10],
            "17ade84e87a0fc88f90ac3f72bbd331a4d1c8c440f18c13c9ec439ccdf70a4c3",
        ),
        (
            [-C("age")],
            "660f4f7991c53f15709132d3095a616a5fffc45009ff3e0fd56f724afb0b7048",
        ),
        # Comparison operations
        (
            [C("age") > 20],
            "2cbfcbf64022dfc87f828ad3971da29172ee4b48cb1c53c633b65105994422e5",
        ),
        (
            [C("age") >= 21],
            "db078ea46b20bfdb8490ae186aa81d1707b15d38cca7c70ddb9b9cd5896af1a6",
        ),
        (
            [C("age") == 25],
            "7bf196beaeaefdfba89b3ae11e4741d7db1a385c1fc16f91d009992f67e02403",
        ),
        (
            [C("name") != ""],
            "fece00afaa11205b37a4835e783a941752df08af1d474afbbe363337b42cf782",
        ),
        # Logical operations
        (
            [and_(C("age") > 20, C("name") != "")],
            "28927235e702ce883662a8b06c726aa7519bdb8305fc8345bcf7e6b198cde243",
        ),
        (
            [or_(C("age") < 18, C("age") > 65)],
            "2bdeca05439163390ba6c96e87c90f74bf5eb2521acb2833ef3132e6eeca42b1",
        ),
        (
            [not_(C("active"))],
            "c3b9e76d5dc067e35189d021e10ba51f516fc355cd3302905c2f0b530440b3ac",
        ),
        (
            [and_(C("age") > 18, or_(C("city") == "NYC", C("city") == "LA"))],
            "c667270f3bfa16be1e2d4024c1a5f8cd810d38fcdd6df00e0b69743d08cb93ef",
        ),
        # String operations
        (
            [C("name").like("John%")],
            "e5bd392c9add2ddf1c02863320059a9912b45cebf029e16455e8a3a75c52b9ef",
        ),
        (
            [C("name").startswith("A")],
            "91179e5d93da3bb8955c8779e039c1b6b79eb07ecd18965309b38281aac84c8b",
        ),
        (
            [C("name").contains("John")],
            "a1cb94e08a4c1c9e17a50bc43da70f6710cfac035ffb4ad744c398284ca7bb2a",
        ),
        (
            [sa_func.concat(C("first_name"), " ", C("last_name"))],
            "6bb32f278bc048cb177941749d1e30e18d5eb747b1d74e274a118ea27e5044eb",
        ),
        (
            [sa_func.lower(C("name"))],
            "fcc14e7bdef5ffd2400a81bf8dcc38a42186da7114fa10bd44734d8a85ad14a8",
        ),
        # NULL operations
        (
            [C("name").is_(None)],
            "8dd013d2fb21adf266bde8572f148b637769bd751902011e16ac7769d8167d62",
        ),
        (
            [C("name").isnot(None)],
            "f21c92f266be45b66dc5a91e4918305be7b412c7327c077368bcc60982a5fbbb",
        ),
        # IN operations
        (
            [C("age").in_([18, 21, 65])],
            "b96949143855d2f42de36398a1330c1d0eb76435f667505f3515319f95942772",
        ),
        (
            [C("name").in_(["Alice", "Bob", "Charlie"])],
            "c7812971ae30d3af4a6a9cc2809765482ba515855d981d91f084ad5786f90861",
        ),
        (
            [C("age").notin_([0, 1])],
            "d259260deaa33ce15926f070585efc2e8f5f5f06006877b85d2c945f2a1bb786",
        ),
        # BETWEEN
        (
            [C("age").between(18, 65)],
            "752a3c594167f829cd70119cae8bb010c4d670eae12005526153f04bc39bc2b4",
        ),
        # Cast operations with different types
        (
            [cast(C("age"), Integer)],
            "167e712a70f2100d1d9f8d28ee40170882900f7195463413a4403b0b8beff7c6",
        ),
        (
<<<<<<< HEAD
            [sa.and_(C("age") > 20, C("name") != "")],
            "c838f28d4d0808687d38515e1373f03298d0d87fdd350303842274e1fb30a3c7",
        ),
        (
            [cast(C("age"), Integer)],
            "17dec1a895eedb1f1ab2321f9dbeccd9207e69e03df9d19d1aac83ba9552c3aa",
        ),
        (
            [case((C("age") > 20, "adult"), else_="child")],
            "6c407f30e3684f06f50e16a229d0245891500b79f7cfbf38d8de79820ab218da",
        ),
        (
            [tuple_(C("name"), C("age"))],
            "b6ade1f13d9801d9e9fca6b73115412e2514aaed9368d3e056f2380a38fd7033",
        ),
        (
            [(C("age") + 10).self_group()],
            "9c8daff94d345e35521feeb0a3e72a09e5980ba82923df6234b93cccca637183",
=======
            [cast(C("price"), Float)],
            "c6962d8f2a74ded308b6aab5d00acee4deddfecce09e0533450cb5031f3eaa39",
>>>>>>> 0f03a512
        ),
        (
            [cast(C("id"), String)],
            "52cf27d8d6786e7e0d95a79dfcc1188d89e92f9d250fcf9baf76c91f2cb62a99",
        ),
        # CASE expressions
        (
            [case((C("age") > 20, "adult"), else_="child")],
            "c0a28bf0a0b142b781ea687e81df60b66004fa0b8df6d8b0972a4586ba5ba77b",
        ),
        (
            [
                case(
                    (C("age") < 13, "child"),
                    (C("age") < 20, "teen"),
                    (C("age") < 65, "adult"),
                    else_="senior",
                )
            ],
            "8235765854809fb8a394a87b69a988ba240f84e14c830287d2df083c941fe649",
        ),
        (
            [case({1: "one", 2: "two", 3: "three"}, value=C("num"), else_="other")],
            "4f3d2ea0f185e32e7a24d0ac61ff3de3b5e6a64c23684cd871c3be96da739b20",
        ),
        # Tuple operations
        (
            [tuple_(C("name"), C("age"))],
            "83cac95650d48fc1267b045a009173de012fcd2cdcf62812b21df345fe41e3ec",
        ),
        # Grouping
        (
            [(C("age") + 10).self_group()],
            "d2e8c32e9fd0d0906e9364ebfded13f0b4f539773c6174f3bbf99eaf98222c82",
        ),
        # DISTINCT
        (
            [distinct(C("name"))],
            "2662643edb4f4251947d76d78584665d0499a652ea7a48a2831b91097a5f4730",
        ),
        # Literal values
        (
            [literal(42)],
            "96812d801ca9b755942a0a9837c5c43e21a6f443a6e0d34d5318c2644c791d35",
        ),
        (
            [literal("hello")],
            "2e41270813206603bcdbf16916bb5c9140af6395ed83fd70ae125e0277c9ab74",
        ),
        (
            [literal(True)],
            "135ff6f6ae9586a85f39bab816405378f87cc1d6b38b3234020070bc991c7fb0",
        ),
        # Bytes values
        (
            [C("data") == b"hello"],
            "5b6b7a9ede886f536a823ef89d07e219a17659d500d2d0b686f1cdc68dc028bd",
        ),
        (
            [C("data") == b"\x00\x01\x02\xff"],
            "cef7cca1378bf28ed7c719250303023e112db589ed4c989effa00cdf8a29589f",
        ),
        (
            [C("data") == b""],
            "14bc6eb9bc46b0c0fd75c1e884fa0418c480028c639c9256c8a6388428cb8cd4",
        ),
        # NULL literal
        (
            [null()],
            "a21b4f0c7c1b9a3a0348ee750e4b55a73cd2674f61a3c5ad2fc250ec74c90538",
        ),
        # Ordering
        (
            [C("age").desc()],
            "14d06018ff87649a6c48b6e2cd5117817a422aa39ff1ccc78255e18496f78216",
        ),
        (
            [C("name").asc()],
            "82c23e5c3bb16da8652bcc39b94f1d366af3b8e274e2f1a29276bd5f1525c27e",
        ),
        # Complex nested expressions
        (
            [
                case(
                    (C("age") > 65, "senior"),
                    else_=case((C("age") >= 18, "adult"), else_="minor"),
                )
            ],
            "1b8b42c231b033da9da01b4267e370f2210513e66d90898cf045e41febcbb6ec",
        ),
        (
            [((C("price") * C("quantity")) + C("tax")) - C("discount")],
            "03ba855b075db046ae39a3227b403a3d09ea9de4aa9a4643a4c6e73a538c1d28",
        ),
        (
            [
                and_(
                    C("active") == True,  # noqa: E712
                    or_(C("age") >= 18, C("parent_consent") == True),  # noqa: E712
                    C("verified").isnot(None),
                )
            ],
            "8675b93419cb6f3de78ba1a82e93bdcf2fca80007945313366f54b477f7274f4",
        ),
        # Empty list
        (
            [],
            "4f53cda18c2baa0c0354bb5f9a3ecbe5ed12ab4d8e11ba873c2f11161202b945",
        ),
        # Edge cases
        (
            [C("empty_string") == ""],
            "b816b424bcf870ae0b9dd34a5e7f670aa198b807e7cb779734bc4e5b2616471b",
        ),
        (
            [C("zero") == 0],
            "f9ba87e4ec00e1dc402a6926fd9a2e197793895ade204e3b2d28e3f8321ae3ad",
        ),
        (
            [C("negative") < -1000],
            "c0f87a3ca2ee750e8ebb5d431b12f54e6430488b60cb8437c3330214fe4bc1cd",
        ),
        (
            [sa_func.abs(C("value"))],
            "1b7730de86ee63596f01acb68a8b894b4fc1d3e0b166f6c285614b20e7535fc6",
        ),
        (
            [sa_func.round(C("price"), 2)],
            "215bb8748e030d0dcab919f730d35bef28a40eace1d14c04f79f31783822592b",
        ),
    ],
)
def test_hash_column_elements(expr, result):
    assert hash_column_elements(expr) == result


@pytest.mark.parametrize(
    "func,expected_hash",
    [
        (double, "aba077bec793c25e277923cde6905636a80595d1cb9a92a2c53432fc620d2f44"),
        (
            double_arg_annot,
            "391b2bfe41cfb76a9bb7e72c5ab4333f89124cd256d87cee93378739d078400f",
        ),
        (
            double_arg_and_return_annot,
            "5f6c61c05d2c01a1b3745a69580cbf573ecdce2e09cce332cb83db0b270ff870",
        ),
    ],
)
def test_hash_named_functions(func, expected_hash):
    h = hash_callable(func)
    assert h == expected_hash


@pytest.mark.parametrize(
    "func",
    [
        lambda1,
        lambda2,
        lambda3,
    ],
)
def test_lambda_same_hash(func):
    h1 = hash_callable(func)
    h2 = hash_callable(func)
    assert h1 == h2  # same object produces same hash


def test_lambda_different_hashes():
    h1 = hash_callable(lambda1)
    h2 = hash_callable(lambda2)
    h3 = hash_callable(lambda3)

    # Ensure hashes are all different
    assert len({h1, h2, h3}) == 3<|MERGE_RESOLUTION|>--- conflicted
+++ resolved
@@ -1,8 +1,4 @@
 import pytest
-<<<<<<< HEAD
-import sqlalchemy as sa
-from sqlalchemy import Integer, case, cast, tuple_
-=======
 from sqlalchemy import (
     Float,
     Integer,
@@ -18,7 +14,6 @@
     tuple_,
 )
 from sqlalchemy import func as sa_func
->>>>>>> 0f03a512
 
 from datachain import C, func
 from datachain.hash_utils import hash_callable, hash_column_elements
@@ -197,29 +192,8 @@
             "167e712a70f2100d1d9f8d28ee40170882900f7195463413a4403b0b8beff7c6",
         ),
         (
-<<<<<<< HEAD
-            [sa.and_(C("age") > 20, C("name") != "")],
-            "c838f28d4d0808687d38515e1373f03298d0d87fdd350303842274e1fb30a3c7",
-        ),
-        (
-            [cast(C("age"), Integer)],
-            "17dec1a895eedb1f1ab2321f9dbeccd9207e69e03df9d19d1aac83ba9552c3aa",
-        ),
-        (
-            [case((C("age") > 20, "adult"), else_="child")],
-            "6c407f30e3684f06f50e16a229d0245891500b79f7cfbf38d8de79820ab218da",
-        ),
-        (
-            [tuple_(C("name"), C("age"))],
-            "b6ade1f13d9801d9e9fca6b73115412e2514aaed9368d3e056f2380a38fd7033",
-        ),
-        (
-            [(C("age") + 10).self_group()],
-            "9c8daff94d345e35521feeb0a3e72a09e5980ba82923df6234b93cccca637183",
-=======
             [cast(C("price"), Float)],
             "c6962d8f2a74ded308b6aab5d00acee4deddfecce09e0533450cb5031f3eaa39",
->>>>>>> 0f03a512
         ),
         (
             [cast(C("id"), String)],
