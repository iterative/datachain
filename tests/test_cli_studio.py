--- conflicted
+++ resolved
@@ -167,7 +167,124 @@
     assert sorted(out.splitlines()) == sorted(both_output.splitlines())
 
 
-<<<<<<< HEAD
+def test_studio_edit_dataset(capsys, mocker):
+    with requests_mock.mock() as m:
+        m.post(f"{STUDIO_URL}/api/datachain/edit-dataset", json={})
+
+        # Studio token is required
+        assert (
+            main(
+                [
+                    "edit-dataset",
+                    "name",
+                    "--new-name",
+                    "new-name",
+                    "--team",
+                    "team_name",
+                    "--studio",
+                ]
+            )
+            == 1
+        )
+        out = capsys.readouterr().err
+        assert "Not logged in to Studio" in out
+
+        # Set the studio token
+        with Config(ConfigLevel.GLOBAL).edit() as conf:
+            conf["studio"] = {"token": "isat_access_token", "team": "team_name"}
+
+        assert (
+            main(
+                [
+                    "edit-dataset",
+                    "name",
+                    "--new-name",
+                    "new-name",
+                    "--team",
+                    "team_name",
+                    "--studio",
+                ]
+            )
+            == 0
+        )
+
+        assert m.called
+
+        last_request = m.last_request
+        assert last_request.json() == {
+            "dataset_name": "name",
+            "new_name": "new-name",
+            "team_name": "team_name",
+        }
+
+        # With all arguments
+        assert (
+            main(
+                [
+                    "edit-dataset",
+                    "name",
+                    "--new-name",
+                    "new-name",
+                    "--description",
+                    "description",
+                    "--labels",
+                    "label1",
+                    "--team",
+                    "team_name",
+                    "--studio",
+                ]
+            )
+            == 0
+        )
+        last_request = m.last_request
+        assert last_request.json() == {
+            "dataset_name": "name",
+            "new_name": "new-name",
+            "description": "description",
+            "labels": ["label1"],
+            "team_name": "team_name",
+        }
+
+
+def test_studio_rm_dataset(capsys, mocker):
+    with requests_mock.mock() as m:
+        m.post(f"{STUDIO_URL}/api/datachain/rm-dataset", json={})
+
+        # Studio token is required
+        assert main(["rm-dataset", "name", "--team", "team_name", "--studio"]) == 1
+        out = capsys.readouterr().err
+        assert "Not logged in to Studio" in out
+
+        # Set the studio token
+        with Config(ConfigLevel.GLOBAL).edit() as conf:
+            conf["studio"] = {"token": "isat_access_token", "team": "team_name"}
+
+        assert (
+            main(
+                [
+                    "rm-dataset",
+                    "name",
+                    "--team",
+                    "team_name",
+                    "--version",
+                    "1",
+                    "--force",
+                    "--studio",
+                ]
+            )
+            == 0
+        )
+        assert m.called
+
+        last_request = m.last_request
+        assert last_request.json() == {
+            "dataset_name": "name",
+            "team_name": "team_name",
+            "version": 1,
+            "force": True,
+        }
+
+
 def test_studio_run(capsys, mocker, tmp_dir):
     with Config(ConfigLevel.GLOBAL).edit() as conf:
         conf["studio"] = {"token": "isat_access_token", "team": "team_name"}
@@ -201,78 +318,10 @@
                     "reqs.txt",
                     "--reqs",
                     "stupidity",
-=======
-def test_studio_edit_dataset(capsys, mocker):
-    with requests_mock.mock() as m:
-        m.post(f"{STUDIO_URL}/api/datachain/edit-dataset", json={})
-
-        # Studio token is required
-        assert (
-            main(
-                [
-                    "edit-dataset",
-                    "name",
-                    "--new-name",
-                    "new-name",
-                    "--team",
-                    "team_name",
-                    "--studio",
-                ]
-            )
-            == 1
-        )
-        out = capsys.readouterr().err
-        assert "Not logged in to Studio" in out
-
-        # Set the studio token
-        with Config(ConfigLevel.GLOBAL).edit() as conf:
-            conf["studio"] = {"token": "isat_access_token", "team": "team_name"}
-
-        assert (
-            main(
-                [
-                    "edit-dataset",
-                    "name",
-                    "--new-name",
-                    "new-name",
-                    "--team",
-                    "team_name",
-                    "--studio",
                 ]
             )
             == 0
         )
-
-        assert m.called
-
-        last_request = m.last_request
-        assert last_request.json() == {
-            "dataset_name": "name",
-            "new_name": "new-name",
-            "team_name": "team_name",
-        }
-
-        # With all arguments
-        assert (
-            main(
-                [
-                    "edit-dataset",
-                    "name",
-                    "--new-name",
-                    "new-name",
-                    "--description",
-                    "description",
-                    "--labels",
-                    "label1",
-                    "--team",
-                    "team_name",
-                    "--studio",
->>>>>>> 045f3b06
-                ]
-            )
-            == 0
-        )
-<<<<<<< HEAD
 
     out = capsys.readouterr().out
     assert out.strip() == "Job 1 created"
@@ -300,53 +349,4 @@
         "python_version": "3.12",
         "requirements": "pyjokes\nstupidity",
         "team_name": "team_name",
-    }
-=======
-        last_request = m.last_request
-        assert last_request.json() == {
-            "dataset_name": "name",
-            "new_name": "new-name",
-            "description": "description",
-            "labels": ["label1"],
-            "team_name": "team_name",
-        }
-
-
-def test_studio_rm_dataset(capsys, mocker):
-    with requests_mock.mock() as m:
-        m.post(f"{STUDIO_URL}/api/datachain/rm-dataset", json={})
-
-        # Studio token is required
-        assert main(["rm-dataset", "name", "--team", "team_name", "--studio"]) == 1
-        out = capsys.readouterr().err
-        assert "Not logged in to Studio" in out
-
-        # Set the studio token
-        with Config(ConfigLevel.GLOBAL).edit() as conf:
-            conf["studio"] = {"token": "isat_access_token", "team": "team_name"}
-
-        assert (
-            main(
-                [
-                    "rm-dataset",
-                    "name",
-                    "--team",
-                    "team_name",
-                    "--version",
-                    "1",
-                    "--force",
-                    "--studio",
-                ]
-            )
-            == 0
-        )
-        assert m.called
-
-        last_request = m.last_request
-        assert last_request.json() == {
-            "dataset_name": "name",
-            "team_name": "team_name",
-            "version": 1,
-            "force": True,
-        }
->>>>>>> 045f3b06
+    }