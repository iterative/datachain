--- conflicted
+++ resolved
@@ -4,8 +4,6 @@
 import os
 import posixpath
 import tarfile
-import uuid
-from datetime import datetime
 from string import printable
 from tarfile import DIRTYPE, TarInfo
 from time import sleep, time
@@ -17,11 +15,8 @@
 from datachain.catalog.catalog import Catalog
 from datachain.dataset import DatasetDependency, DatasetRecord
 from datachain.lib.dc import DataChain
-<<<<<<< HEAD
-=======
 from datachain.lib.tar import process_tar
->>>>>>> 2c8cefc3
-from datachain.query import C, DatasetQuery
+from datachain.query import C
 from datachain.storage import StorageStatus
 
 
@@ -124,48 +119,6 @@
     The resulting dataset contains both the original files (as regular objects)
     and the tar members (as v-objects).
     """
-<<<<<<< HEAD
-    ds_index_name = uuid.uuid4().hex
-    catalog.create_dataset_from_sources(ds_index_name, [uri], recursive=True)
-
-    ds1 = DatasetQuery(ds_index_name, catalog=catalog)
-    tar_entries = ds1.filter(C("file.path").glob("*.tar")).generate(index_tar)
-    return ds1.filter(~C("file.path").glob("*.tar")).union(tar_entries).save(ds_name)
-
-
-def to_old_schema(dataset_name: str, new_dataset_name: str):
-    """
-    Temp util to convert chain to old file schema where signals weren't nested
-    under file.
-    """
-    return (
-        DataChain.from_dataset(dataset_name)
-        .map(source=lambda file__source: file__source)
-        .map(path=lambda file__path: file__path)
-        .map(size=lambda file__size: file__size, output={"size": int})
-        .map(version=lambda file__version: file__version)
-        .map(etag=lambda file__etag: file__etag)
-        .map(
-            is_latest=lambda file__is_latest: bool(file__is_latest),
-            output={"is_latest": bool},
-        )
-        .map(
-            last_modified=lambda file__last_modified: file__last_modified,
-            output={"last_modified": datetime},
-        )
-        .map(location=lambda file__location: file__location)
-        .select(
-            "source",
-            "path",
-            "size",
-            "version",
-            "etag",
-            "is_latest",
-            "last_modified",
-            "location",
-        )
-        .save(new_dataset_name)
-=======
     dc = DataChain.from_storage(uri, session=session)
     tar_entries = dc.filter(C("file.path").glob("*.tar")).gen(file=process_tar)
     return (
@@ -177,7 +130,6 @@
             version=C("file.version"),
         )
         .save(ds_name)
->>>>>>> 2c8cefc3
     )
 
 
