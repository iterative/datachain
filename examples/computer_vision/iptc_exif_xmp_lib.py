--- conflicted
+++ resolved
@@ -63,13 +63,8 @@
     (
         DataChain.from_storage(source, type="image")
         .settings(parallel=-1)
-<<<<<<< HEAD
         .filter(C("file.path").glob("*.jpg"))
-        .limit(10000)
-=======
-        .filter(C("file.name").glob("*.jpg"))
         .limit(5000)
->>>>>>> 7bb9baed
         .map(
             image_description,
             params=["file"],
