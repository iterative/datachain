--- conflicted
+++ resolved
@@ -2,13 +2,8 @@
 
 from PIL import Image
 
-<<<<<<< HEAD
-from datachain import C, DataChain, File
+from datachain import C, DataChain, File, model
 from datachain.lib.func import path
-=======
-from datachain import C, DataChain, File, model
-from datachain.sql.functions import path
->>>>>>> 4b6adee4
 
 
 def openimage_detect(args):
