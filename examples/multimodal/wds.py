--- conflicted
+++ resolved
@@ -20,12 +20,7 @@
 )
 
 meta_emd = (
-<<<<<<< HEAD
-    DataChain.from_storage("gs://datachain-demo/datacomp-small/metadata")
-    .filter(C("file.path").glob("*/0020f*.npz"))
-=======
     DataChain.from_storage("gs://datachain-demo/datacomp-small/metadata/0020f*.npz")
->>>>>>> 7bb9baed
     .gen(emd=process_laion_meta)
     .filter(
         C("emd.index").in_(
