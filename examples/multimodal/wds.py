--- conflicted
+++ resolved
@@ -4,12 +4,8 @@
 from datachain.sql.functions import path
 
 wds_images = (
-    DataChain.from_storage("gs://datachain-demo/datacomp-small/shards")
-<<<<<<< HEAD
-    .filter(C("file.path").glob("*/00000000.tar"))
-=======
-    .filter(C("file.name").glob("000000[0-5]*.tar"))  # from *00.tar to *59.tar
->>>>>>> ff4f3b14
+    DataChain.from_storage("gs://datachain-demo/datacomp-small/shards/")
+    .filter(C("file.path").glob("*000000[0-5]*.tar"))  # from *00.tar to *59.tar
     .settings(cache=True)
     .gen(laion=process_webdataset(spec=WDSLaion), params="file")
 )
@@ -18,14 +14,14 @@
     DataChain.from_parquet("gs://datachain-demo/datacomp-small/metadata/0020f*.parquet")
     .settings(cache=True)
     .merge(wds_images, on="uid", right_on="laion.json.uid", inner=True)
-    .mutate(stem=path.file_stem(C("source.file.name")))
+    .mutate(stem=path.file_stem(path.name(C("source.file.path"))))
 )
 
 res = (
     DataChain.from_storage("gs://datachain-demo/datacomp-small/metadata/0020f*.npz")
     .settings(cache=True)
     .gen(emd=process_laion_meta)
-    .mutate(stem=path.file_stem(C("emd.file.name")))
+    .mutate(stem=path.file_stem(path.name(C("emd.file.path"))))
     .merge(
         wds_with_pq,
         on=["stem", "emd.index"],
