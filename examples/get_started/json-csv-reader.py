# pip install datamodel-code-generator jmespath

from typing import Optional

from pydantic import BaseModel

from datachain import C, DataChain
from datachain.lib.data_model import ModelStore


# Sample model for static JSON model
class LicenseModel(BaseModel):
    url: str
    id: int
    name: str


LicenseFeature = ModelStore.register(LicenseModel)


# Sample model for static CSV model
class ChatDialog(BaseModel):
    id: Optional[int] = None
    count: Optional[int] = None
    sender: Optional[str] = None
    text: Optional[str] = None


ChatFeature = ModelStore.register(ChatDialog)


def main():
    print()
    print("========================================================================")
    print("Dynamic JSONl schema from 2 objects")
    print("========================================================================")
    uri = "gs://datachain-demo/jsonl/object.jsonl"
    jsonl_ds = DataChain.from_json(uri, meta_type="jsonl", print_schema=True)
    jsonl_ds.show()

    print()
    print("========================================================================")
    print("Dynamic JSON schema from 200 OpenImage json-pairs with validation errors")
    print("========================================================================")
    uri = "gs://datachain-demo/openimages-v6-test-jsonpairs/*json"
    schema_uri = (
        "gs://datachain-demo/openimages-v6-test-jsonpairs/08392c290ecc9d2a.json"
    )
    json_pairs_ds = DataChain.from_json(
        uri, schema_from=schema_uri, jmespath="@", model_name="OpenImage"
    )
    json_pairs_ds.show()

    uri = "gs://datachain-demo/coco2017/annotations_captions/"

    print()
    print("========================================================================")
    print("Reading JSON schema from main COCO annotation")
    print("========================================================================")
    chain = (
        DataChain.from_storage(uri)
        .filter(C("file.name").glob("*.json"))
        .print_json_schema(jmespath="@", model_name="Coco")
    )
    chain.save()

    print()
    print("========================================================================")
    print("static JSON schema test parsing 3/7 objects")
    print("========================================================================")
    static_json_ds = DataChain.from_json(
        uri, jmespath="licenses", spec=LicenseFeature, nrows=3
    )
    static_json_ds.show()

    print()
    print("========================================================================")
    print("dynamic JSON schema test parsing 5K objects")
    print("========================================================================")
    dynamic_json_ds = DataChain.from_json(uri, jmespath="images", print_schema=True)
    print(dynamic_json_ds.to_pandas())

    uri = "gs://datachain-demo/chatbot-csv/"
    print()
    print("========================================================================")
    print("static CSV with header schema test parsing 3.5K objects")
    print("========================================================================")
    static_csv_ds = DataChain.from_csv(uri, output=ChatDialog, object_name="chat")
    static_csv_ds.print_schema()
<<<<<<< HEAD
    print(static_csv_ds.to_pandas())

    uri = "gs://datachain-demo/laion-aesthetics-csv/laion_aesthetics_1024_33M_1.csv"
    print()
    print("========================================================================")
    print("dynamic CSV with header schema test parsing 3/3M objects")
    print("========================================================================")
    dynamic_csv_ds = DataChain.from_csv(uri, object_name="laion", nrows=3)
    dynamic_csv_ds.print_schema()
    print(dynamic_csv_ds.to_pandas())
=======
    static_csv_ds.show()
>>>>>>> 7bb9baed


if __name__ == "__main__":
    main()<|MERGE_RESOLUTION|>--- conflicted
+++ resolved
@@ -87,8 +87,7 @@
     print("========================================================================")
     static_csv_ds = DataChain.from_csv(uri, output=ChatDialog, object_name="chat")
     static_csv_ds.print_schema()
-<<<<<<< HEAD
-    print(static_csv_ds.to_pandas())
+    static_csv_ds.show()
 
     uri = "gs://datachain-demo/laion-aesthetics-csv/laion_aesthetics_1024_33M_1.csv"
     print()
@@ -97,10 +96,7 @@
     print("========================================================================")
     dynamic_csv_ds = DataChain.from_csv(uri, object_name="laion", nrows=3)
     dynamic_csv_ds.print_schema()
-    print(dynamic_csv_ds.to_pandas())
-=======
-    static_csv_ds.show()
->>>>>>> 7bb9baed
+    dynamic_csv_ds.show()
 
 
 if __name__ == "__main__":
