--- conflicted
+++ resolved
@@ -60,11 +60,7 @@
     print("========================================================================")
     chain = (
         DataChain.from_storage(uri)
-<<<<<<< HEAD
-        .filter(C.path.glob("*.json"))
-=======
-        .filter(C("file.name").glob("*.json"))
->>>>>>> e5be7e68
+        .filter(C("file.path").glob("*.json"))
         .show_json_schema(jmespath="@", model_name="Coco")
     )
     chain.save()
