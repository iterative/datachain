name: Tests

on:
  push:
    branches: [main]
  pull_request:
  workflow_dispatch:

env:
  FORCE_COLOR: "1"

concurrency:
  group: ${{ github.workflow }}-${{ github.head_ref || github.run_id }}
  cancel-in-progress: true

jobs:
  lint:
    runs-on: ubuntu-latest
    steps:
      - name: Check out the repository
        uses: actions/checkout@v4
        with:
          fetch-depth: 0

      - name: Set up Python 3.9
        uses: actions/setup-python@v5
        with:
          python-version: '3.9'
          cache: 'pip'

      - name: Upgrade nox and uv
        run: |
          python -m pip install --upgrade 'nox[uv]'
          nox --version
          uv --version

      - name: Cache mypy
        uses: actions/cache@v4
        with:
          path: .mypy_cache
          key: mypy-${{ runner.os }}-${{ env.pythonLocation }}-${{ hashFiles('pyproject.toml') }}

      - name: Cache pre-commit hooks
        uses: actions/cache@v4
        with:
          path: ~/.cache/pre-commit
          key: pre-commit-3|${{ env.pythonLocation }}|${{ hashFiles('.pre-commit-config.yaml') }}

      - name: Lint code
        run: nox -s lint

  datachain:
    timeout-minutes: 25
    runs-on: ${{ matrix.os }}
    strategy:
      fail-fast: false
      matrix:
        os: [ubuntu-latest-8-cores]
        pyv: ['3.9', '3.10', '3.11', '3.12']
        include:
          - os: macos-latest
            pyv: '3.9'
          - os: macos-latest
            pyv: '3.12'
          - os: windows-latest
            pyv: '3.9'
          - os: windows-latest
            pyv: '3.12'

    steps:
      - name: Check out the repository
        uses: actions/checkout@v4
        with:
          fetch-depth: 0

      - name: Set up Python ${{ matrix.pyv }}
        uses: actions/setup-python@v5
        with:
          python-version: ${{ matrix.pyv }}
          cache: 'pip'

      - name: Upgrade nox and uv
        run: |
          python -m pip install --upgrade 'nox[uv]'
          nox --version
          uv --version

      - name: Skip flaky azure, gs remotes on macOS
        if: runner.os == 'macOS'
        run: echo 'DISABLE_REMOTES_ARG=--disable-remotes=azure,gs' >> "$GITHUB_ENV"

      - name: Skip all remotes on Windows
        if: runner.os == 'Windows'
        run: echo 'DISABLE_REMOTES_ARG=--disable-remotes=azure,gs' >> $env:GITHUB_ENV

      - name: Run tests
        run: nox -s tests-${{ matrix.pyv }} -- $DISABLE_REMOTES_ARG
        shell: bash

      - name: Upload coverage report
        uses: codecov/codecov-action@v4
        with:
          token: ${{ secrets.CODECOV_TOKEN }}
          files: coverage.xml
          flags: datachain

      - name: Build package
        run: nox -s build

      - name: Build docs
        run: nox -s docs

<<<<<<< HEAD

  studio:
    if: '!github.event.pull_request.head.repo.fork'
    runs-on: ubuntu-latest
    strategy:
      matrix:
        pyv: ['3.12']
        group: [1, 2, 3, 4, 5, 6]
    services:
      postgres:
        image: postgres:16.3
        ports:
          - 5432:5432
        env:
          POSTGRES_USER: test
          POSTGRES_DB: database
          POSTGRES_HOST_AUTH_METHOD: trust
      clickhouse:
        image: clickhouse/clickhouse-server:24
        ports:
          - 8123:8123
          - 9010:9000
        env:
          CLICKHOUSE_DB: studio_local_db
          CLICKHOUSE_USER: studio_local
          CLICKHOUSE_PASSWORD: ch123456789!
          CLICKHOUSE_DEFAULT_ACCESS_MANAGEMENT: 1
      redis:
        image: redis:7.2.5
        ports:
          - 6379:6379
    steps:

      - name: Studio branch name
        env:
          BRANCH: ${{ env.BRANCH }}
          STUDIO_READ_ACCESS_TOKEN: ${{ secrets.ITERATIVE_STUDIO_READ_ACCESS_TOKEN }}
        run: |
          echo "DataChain branch: $BRANCH"
          if [[ "$BRANCH" == "main" ]]
          then
              STUDIO_BRANCH=develop
          elif git ls-remote --heads https://"$STUDIO_READ_ACCESS_TOKEN"@github.com/iterative/studio.git "$BRANCH" | grep -F "$BRANCH" 2>&1>/dev/null
          then
              STUDIO_BRANCH="$BRANCH"
          else
              STUDIO_BRANCH=develop
          fi
          echo "STUDIO_BRANCH=$STUDIO_BRANCH" >> $GITHUB_ENV
          echo "Studio branch: $STUDIO_BRANCH"

      - name: Check out Studio
        uses: actions/checkout@v4
        with:
          fetch-depth: 0
          repository: iterative/studio
          ref: ${{ env.STUDIO_BRANCH }}
          token: ${{ secrets.ITERATIVE_STUDIO_READ_ACCESS_TOKEN }}

      - name: Check out repository
        uses: actions/checkout@v4
        with:
          path: './backend/datachain'
          fetch-depth: 0

      - name: Set up Python ${{ matrix.pyv }}
        uses: actions/setup-python@v5
        with:
          python-version: ${{ matrix.pyv }}
          cache: 'pip'

      - name: Install uv
        run: |
          python -m pip install --upgrade uv
          uv --version

      - name: Install dependencies
        run: uv pip install --system ./backend/datachain_server[tests] ./backend/datachain[tests]

      - name: Run tests
        # Generate `.test_durations` file with `pytest --store-durations --durations-path ../.github/.test_durations ...`
        run: >
          pytest
          --config-file=pyproject.toml -rs
          --splits=6 --group=${{ matrix.group }} --durations-path=../../.github/.test_durations
          -m 'not benchmark'
          tests ../datachain/tests
        working-directory: backend/datachain_server


=======
>>>>>>> 06fdd8ca
  examples:
    runs-on: ${{ matrix.os }}
    timeout-minutes: 60
    strategy:
      fail-fast: false
      matrix:
        os: [ubuntu-latest, macos-latest, windows-latest]
        pyv: ['3.9', '3.12']
        group: ['get_started', 'llm_and_nlp or computer_vision']
        include:
          - {group: multimodal, os: ubuntu-latest-4-cores}
          - {group: multimodal, os: macos-latest}
          - {group: multimodal, os: windows-latest}
    steps:
      - uses: actions/checkout@v4

      - name: Set up Python ${{ matrix.pyv }}
        uses: actions/setup-python@v5
        with:
          python-version: ${{ matrix.pyv }}
          cache: 'pip'

      - name: Upgrade nox and uv
        run: |
          python -m pip install --upgrade 'nox[uv]'
          nox --version
          uv --version

      - name: Run examples
        run: nox -s examples -p ${{ matrix.pyv }} -- -m "${{ matrix.group }}"<|MERGE_RESOLUTION|>--- conflicted
+++ resolved
@@ -110,99 +110,6 @@
       - name: Build docs
         run: nox -s docs
 
-<<<<<<< HEAD
-
-  studio:
-    if: '!github.event.pull_request.head.repo.fork'
-    runs-on: ubuntu-latest
-    strategy:
-      matrix:
-        pyv: ['3.12']
-        group: [1, 2, 3, 4, 5, 6]
-    services:
-      postgres:
-        image: postgres:16.3
-        ports:
-          - 5432:5432
-        env:
-          POSTGRES_USER: test
-          POSTGRES_DB: database
-          POSTGRES_HOST_AUTH_METHOD: trust
-      clickhouse:
-        image: clickhouse/clickhouse-server:24
-        ports:
-          - 8123:8123
-          - 9010:9000
-        env:
-          CLICKHOUSE_DB: studio_local_db
-          CLICKHOUSE_USER: studio_local
-          CLICKHOUSE_PASSWORD: ch123456789!
-          CLICKHOUSE_DEFAULT_ACCESS_MANAGEMENT: 1
-      redis:
-        image: redis:7.2.5
-        ports:
-          - 6379:6379
-    steps:
-
-      - name: Studio branch name
-        env:
-          BRANCH: ${{ env.BRANCH }}
-          STUDIO_READ_ACCESS_TOKEN: ${{ secrets.ITERATIVE_STUDIO_READ_ACCESS_TOKEN }}
-        run: |
-          echo "DataChain branch: $BRANCH"
-          if [[ "$BRANCH" == "main" ]]
-          then
-              STUDIO_BRANCH=develop
-          elif git ls-remote --heads https://"$STUDIO_READ_ACCESS_TOKEN"@github.com/iterative/studio.git "$BRANCH" | grep -F "$BRANCH" 2>&1>/dev/null
-          then
-              STUDIO_BRANCH="$BRANCH"
-          else
-              STUDIO_BRANCH=develop
-          fi
-          echo "STUDIO_BRANCH=$STUDIO_BRANCH" >> $GITHUB_ENV
-          echo "Studio branch: $STUDIO_BRANCH"
-
-      - name: Check out Studio
-        uses: actions/checkout@v4
-        with:
-          fetch-depth: 0
-          repository: iterative/studio
-          ref: ${{ env.STUDIO_BRANCH }}
-          token: ${{ secrets.ITERATIVE_STUDIO_READ_ACCESS_TOKEN }}
-
-      - name: Check out repository
-        uses: actions/checkout@v4
-        with:
-          path: './backend/datachain'
-          fetch-depth: 0
-
-      - name: Set up Python ${{ matrix.pyv }}
-        uses: actions/setup-python@v5
-        with:
-          python-version: ${{ matrix.pyv }}
-          cache: 'pip'
-
-      - name: Install uv
-        run: |
-          python -m pip install --upgrade uv
-          uv --version
-
-      - name: Install dependencies
-        run: uv pip install --system ./backend/datachain_server[tests] ./backend/datachain[tests]
-
-      - name: Run tests
-        # Generate `.test_durations` file with `pytest --store-durations --durations-path ../.github/.test_durations ...`
-        run: >
-          pytest
-          --config-file=pyproject.toml -rs
-          --splits=6 --group=${{ matrix.group }} --durations-path=../../.github/.test_durations
-          -m 'not benchmark'
-          tests ../datachain/tests
-        working-directory: backend/datachain_server
-
-
-=======
->>>>>>> 06fdd8ca
   examples:
     runs-on: ${{ matrix.os }}
     timeout-minutes: 60
