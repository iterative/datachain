--- conflicted
+++ resolved
@@ -15,12 +15,7 @@
   cancel-in-progress: true
 
 jobs:
-<<<<<<< HEAD
-  build:
-=======
   run:
-    if: ${{ github.event_name != 'pull_request' || contains(github.event.pull_request.labels.*.name, 'run-benchmarks') }}
->>>>>>> 2e7ce8b1
     runs-on: ubuntu-latest
     steps:
       - uses: actions/checkout@v4
